--- conflicted
+++ resolved
@@ -156,11 +156,7 @@
   build_server:
     docker:
     - image: *server_builder_image
-<<<<<<< HEAD
-    resource_class: xlarge
-=======
     resource_class: large
->>>>>>> 6d0518bc
     working_directory: ~/graphql-engine
     steps:
     - attach_workspace:
