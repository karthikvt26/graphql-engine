#!/usr/bin/env bash

set -evo pipefail
IFS=$'\n\t'
ROOT="$(readlink -f ${BASH_SOURCE[0]%/*}/../)"

LATEST_TAG=$(git describe --tags --abbrev=0)
PREVIOUS_TAG=$(git describe --tags $(git rev-list --tags --max-count=2) --abbrev=0 | sed -n 2p)
CHANGELOG_TEXT=""

# reviewers for pull requests opened to update installation manifests
REVIEWERS="shahidhk,coco98,arvi3411301"

IS_STABLE_RELEASE=false
STABLE_SEMVER_REGEX="^v(0|[1-9][0-9]*)\\.(0|[1-9][0-9]*)\\.(0|[1-9][0-9]*)$"
if [ ! -z "${CIRCLE_TAG}" ]; then
    if [[ "$CIRCLE_TAG" =~ $STABLE_SEMVER_REGEX ]]; then
        echo
        echo "this is a stable release"
        echo
        IS_STABLE_RELEASE=true
    fi
fi

changelog() {
  CHANGELOG=$(git log ${PREVIOUS_TAG}..${LATEST_TAG} --pretty="tformat:- $1: %s" --reverse -- $ROOT/$1)
  if [ -n "$CHANGELOG" ]
  then
      if [ -n "$CHANGELOG_TEXT" ]
      then
          echo ""
      fi
      echo "${CHANGELOG}"
  fi
}

## deploy functions
deploy_server() {
    echo "deploying server"
    cd "$ROOT/server"
    docker login -u "$DOCKER_USER" -p "$DOCKER_PASSWORD"
    make ci-load-image
    make push
}

deploy_server_latest() {
    echo "deloying server latest tag"
    cd "$ROOT/server"
    echo "$DOCKER_PASSWORD" | docker login -u "$DOCKER_USER" --password-stdin
    make push-latest
}

draft_github_release() {
    cd "$ROOT"
    export GITHUB_REPOSITORY="${CIRCLE_PROJECT_USERNAME}/${CIRCLE_PROJECT_REPONAME}"
    echo "drafting github release"
<<<<<<< HEAD
    ghr -t "$GITHUB_TOKEN" \
        -u "$CIRCLE_PROJECT_USERNAME" \
        -r "$CIRCLE_PROJECT_REPONAME" \
        -b "${RELEASE_BODY}" \
        -draft \
     "$CIRCLE_TAG"
    echo "uploading cli assets"
    ghr -t "$GITHUB_TOKEN" \
        -u "$CIRCLE_PROJECT_USERNAME" \
        -r "$CIRCLE_PROJECT_REPONAME" \
        -draft \
     "$CIRCLE_TAG" /build/_cli_output/binaries/
    echo "uploading cli-ext assets"
    ghr -t "$GITHUB_TOKEN" \
        -u "$CIRCLE_PROJECT_USERNAME" \
        -r "$CIRCLE_PROJECT_REPONAME" \
        -draft \
     "$CIRCLE_TAG" /build/_cli_ext_output/*.tar.gz
    ghr -t "$GITHUB_TOKEN" \
        -u "$CIRCLE_PROJECT_USERNAME" \
        -r "$CIRCLE_PROJECT_REPONAME" \
        -draft \
     "$CIRCLE_TAG" /build/_cli_ext_output/*.zip
=======
    hub release create \
        --draft \
        -a /build/_cli_output/binaries/cli-hasura-darwin-amd64 \
        -a /build/_cli_output/binaries/cli-hasura-linux-amd64 \
        -a /build/_cli_output/binaries/cli-hasura-windows-amd64.exe \
        -a /build/_cli_ext_output/cli-ext-hasura-linux.tar.gz \
        -a /build/_cli_ext_output/cli-ext-hasura-macos.tar.gz \
        -a /build/_cli_ext_output/cli-ext-hasura-win.zip \
        -m "$CIRCLE_TAG" \
        -m "${RELEASE_BODY}" \
     "$CIRCLE_TAG"

    unset GITHUB_REPOSITORY
>>>>>>> 7e695602
}

configure_git() {
  git config --global user.email "build@hasura.io"
  git config --global user.name "hasura-bot"
}

send_pr_to_repo() {
  configure_git
  git clone https://github.com/hasura/$1.git ~/$1
  cd ~/$1
  git checkout -b ${LATEST_TAG}
  find . -type f -exec sed -i -E 's#(hasura/graphql-engine:)v(0|[1-9][0-9]*)\.(0|[1-9][0-9]*)\.(0|[1-9][0-9]*)(\-[0-9A-Za-z-]+(\.[0-9A-Za-z-]+)*)?(\+[0-9A-Za-z-]+(\.[0-9A-Za-z-]+)*)?( \\)*$#\1'"${LATEST_TAG}"'\9#' {} \;
  git add .
  git commit -m "update image version to ${LATEST_TAG}"
  git push -q https://${GITHUB_TOKEN}@github.com/hasura/$1.git ${LATEST_TAG}
  hub pull-request -f -F- <<<"Update image version to ${LATEST_TAG}" -r ${REVIEWERS} -a ${REVIEWERS}
}

deploy_console() {
    echo "deploying console"

    cd "$ROOT/console"
    export VERSION=$(../scripts/get-console-assets-version.sh)
    # if version is not set, then skip console
    if [ -z "$VERSION" ]; then
        echo "version is not, skipping console deployment"
        return
    fi
    export DIST_PATH="/build/_console_output"
    local GS_BUCKET_ROOT="gs://graphql-engine-cdn.hasura.io/console/assets/$VERSION"
    # assets are at /build/_console_output/assets/versioned, already gzipped
    gsutil cp "$DIST_PATH/assets/versioned/main.js.gz" "$GS_BUCKET_ROOT/main.js.gz"
    gsutil cp "$DIST_PATH/assets/versioned/main.css.gz" "$GS_BUCKET_ROOT/main.css.gz"
    gsutil cp "$DIST_PATH/assets/versioned/vendor.js.gz" "$GS_BUCKET_ROOT/vendor.js.gz"
    gsutil setmeta -h "Content-Encoding: gzip" "$GS_BUCKET_ROOT/*"

    unset VERSION
    unset DIST_PATH
}

deploy_cli_ext() {
    echo "deploying extension cli"

    cd "$ROOT/cli-ext"
    export VERSION=$(../scripts/get-version.sh)
    export DIST_PATH="/build/_cli_ext_output"

    configure_git
    git clone https://github.com/hasura/cli-plugins-index.git ~/plugins-index
    cd ~/plugins-index
    git checkout -b cli-ext-${LATEST_TAG}
    mkdir -p ./plugins/cli-ext/${LATEST_TAG}
    # Replace existing cli-ext.yaml to work with previous versions of plugin system
    cp ${DIST_PATH}/manifest.yaml ./plugins/cli-ext.yaml
    # Copy the manifest to versioned folder structure
    cp ${DIST_PATH}/manifest.yaml ./plugins/cli-ext/${LATEST_TAG}/manifest.yaml
    git add .
    git commit -m "update cli-ext manifest to ${LATEST_TAG}"
    git push -q https://${GITHUB_TOKEN}@github.com/hasura/cli-plugins-index.git cli-ext-${LATEST_TAG}
    hub pull-request -f -F- <<<"Update cli-ext manifest to ${LATEST_TAG}" -r ${REVIEWERS} -a ${REVIEWERS}

    unset VERSION
    unset DIST_PATH
}

# build and push container for auto-migrations
build_and_push_cli_migrations_image_v1() {
    IMAGE_TAG="hasura/graphql-engine:${CIRCLE_TAG}.cli-migrations"
    docker load -i /build/_cli_migrations_output/v1.tar
    docker tag cli-migrations "$IMAGE_TAG"
    docker push "$IMAGE_TAG"
}

# build and push container for auto-migrations-v2
build_and_push_cli_migrations_image_v2() {
    IMAGE_TAG="hasura/graphql-engine:${CIRCLE_TAG}.cli-migrations-v2"
    docker load -i /build/_cli_migrations_output/v2.tar
    docker tag cli-migrations-v2 "$IMAGE_TAG"
    docker push "$IMAGE_TAG"
}

# build and push latest container for auto-migrations
push_latest_cli_migrations_image_v1() {
    IMAGE_TAG="hasura/graphql-engine:${CIRCLE_TAG}.cli-migrations"
    LATEST_IMAGE_TAG="hasura/graphql-engine:latest.cli-migrations"

    # push latest.cli-migrations tag
    docker tag "$IMAGE_TAG" "$LATEST_IMAGE_TAG"
    docker push "$LATEST_IMAGE_TAG"
}

# build and push latest container for auto-migrations-v2
push_latest_cli_migrations_image_v2() {
    IMAGE_TAG="hasura/graphql-engine:${CIRCLE_TAG}.cli-migrations-v2"
    LATEST_IMAGE_TAG="hasura/graphql-engine:latest.cli-migrations-v2"

    # push latest.cli-migrations-v2 tag
    docker tag "$IMAGE_TAG" "$LATEST_IMAGE_TAG"
    docker push "$LATEST_IMAGE_TAG"
}


# copy docker-compose-https manifests to gcr for digital ocean one-click app
deploy_do_manifests() {
    gsutil cp "$ROOT/install-manifests/docker-compose-https/docker-compose.yaml" \
           gs://graphql-engine-cdn.hasura.io/install-manifests/do-one-click/docker-compose.yaml
    gsutil cp "$ROOT/install-manifests/docker-compose-https/Caddyfile" \
           gs://graphql-engine-cdn.hasura.io/install-manifests/do-one-click/Caddyfile
}

# setup gcloud cli tool
setup_gcloud() {
    echo $GCLOUD_SERVICE_KEY > ${HOME}/gcloud-service-key.json
    gcloud auth activate-service-account --key-file=${HOME}/gcloud-service-key.json
    gcloud --quiet config set project ${GOOGLE_PROJECT_ID}
}

# push the server binary to google cloud storage
push_server_binary() {
    gsutil cp /build/_server_output/graphql-engine \
              gs://graphql-engine-cdn.hasura.io/server/latest/linux-amd64
}

# skip deploy for pull requests
if [[ -n "${CIRCLE_PR_NUMBER:-}" ]]; then
    echo "not deploying for PRs"
    exit
fi

# required env vars
# DOCKER_USER
# DOCKER_PASSWORD
# GITHUB_TOKEN
# GCLOUD_SERVICE_KEY
# CIRCLE_PROJECT_USERNAME
# CIRCLE_PROJECT_REPONAME
# CIRCLE_TAG
# CIRCLE_PR_NUMBER
# CIRCLE_BRANCH

setup_gcloud

if [[ -z "$CIRCLE_TAG" ]]; then
    # channel branch, only update console
    echo "channel branch, only deploying console"
    export EXPECTED_CHANNEL="${CIRCLE_BRANCH}"
    deploy_console
    unset EXPECTED_CHANNEL
    exit
fi

deploy_console
deploy_server
if [[ ! -z "$CIRCLE_TAG" ]]; then
    build_and_push_cli_migrations_image_v1
    build_and_push_cli_migrations_image_v2
    deploy_cli_ext

    # if this is a stable release, update all latest assets
    if [ $IS_STABLE_RELEASE = true ]; then
        deploy_server_latest
        push_server_binary
        push_latest_cli_migrations_image_v1
        push_latest_cli_migrations_image_v2
        send_pr_to_repo graphql-engine-heroku
        deploy_do_manifests
    fi

    # submit a release draft to github
    # build changelog
    CHANGELOG_TEXT=$(changelog server)
    CHANGELOG_TEXT+=$(changelog cli)
    CHANGELOG_TEXT+=$(changelog console)
    RELEASE_BODY=$(eval "cat <<EOF
$(<$ROOT/.circleci/release_notes.template.md)
EOF
")
    draft_github_release
fi<|MERGE_RESOLUTION|>--- conflicted
+++ resolved
@@ -54,31 +54,6 @@
     cd "$ROOT"
     export GITHUB_REPOSITORY="${CIRCLE_PROJECT_USERNAME}/${CIRCLE_PROJECT_REPONAME}"
     echo "drafting github release"
-<<<<<<< HEAD
-    ghr -t "$GITHUB_TOKEN" \
-        -u "$CIRCLE_PROJECT_USERNAME" \
-        -r "$CIRCLE_PROJECT_REPONAME" \
-        -b "${RELEASE_BODY}" \
-        -draft \
-     "$CIRCLE_TAG"
-    echo "uploading cli assets"
-    ghr -t "$GITHUB_TOKEN" \
-        -u "$CIRCLE_PROJECT_USERNAME" \
-        -r "$CIRCLE_PROJECT_REPONAME" \
-        -draft \
-     "$CIRCLE_TAG" /build/_cli_output/binaries/
-    echo "uploading cli-ext assets"
-    ghr -t "$GITHUB_TOKEN" \
-        -u "$CIRCLE_PROJECT_USERNAME" \
-        -r "$CIRCLE_PROJECT_REPONAME" \
-        -draft \
-     "$CIRCLE_TAG" /build/_cli_ext_output/*.tar.gz
-    ghr -t "$GITHUB_TOKEN" \
-        -u "$CIRCLE_PROJECT_USERNAME" \
-        -r "$CIRCLE_PROJECT_REPONAME" \
-        -draft \
-     "$CIRCLE_TAG" /build/_cli_ext_output/*.zip
-=======
     hub release create \
         --draft \
         -a /build/_cli_output/binaries/cli-hasura-darwin-amd64 \
@@ -92,7 +67,6 @@
      "$CIRCLE_TAG"
 
     unset GITHUB_REPOSITORY
->>>>>>> 7e695602
 }
 
 configure_git() {
