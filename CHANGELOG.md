
## Next release

<<<<<<< HEAD
=======
### Bug fixes and improvements

(Add entries here in the order of: server, console, cli, docs, others)


## `v1.3.0-beta.4`

### Bug fixes and improvements

(Add entries here in the order of: server, console, cli, docs, others)

- server: change relay endpoint to `/v1beta1/relay` (#5257)
- server: relay connection fields are exposed regardless of allow aggregation permission (fix #5218) (#5257)
- server: add new `--conn-lifetime` and `HASURA_GRAPHQL_PG_CONN_LIFETIME` options for expiring connections after some amount of active time (#5087)
- server: shrink libpq connection request/response buffers back to 1MB if they grow beyond 2MB, fixing leak-like behavior on active servers (#5087)
- server: have haskell runtime release blocks of memory back to the OS eagerly (related to #3388)
- server: unlock locked scheduled events on graceful shutdown (#4928)
- server: disable prepared statements for mutations as we end up with single-use objects which result in excessive memory consumption for mutation heavy workloads (#5255)
- server: include scheduled event metadata (`created_at`,`scheduled_time`,`id`, etc) along with the configured payload in the request body to the webhook. 
**WARNING:** This is breaking for beta versions as the payload is now inside a key called `payload`.
- console: allow configuring statement timeout on console RawSQL page (close #4998) (#5045)
- console: support tracking partitioned tables (close #5071) (#5258)
- console: add button to cancel one-off scheduled events and cron-trigger events (close #5161) (#5236)
- console: handle generated and identity columns in console data section (close #4552, #4863) (#4761)
- cli: fix plugins install failing due to permission issues on windows (close #5111)
- docs: add note for managed databases in postgres requirements (close #1677, #3783) (#5228)
- docs: add 1-click deployment to Nhost page to the deployment guides (#5180)
- docs: add hasura cloud to getting started section (close #5206) (#5208)


## `v1.3.0-beta.3`


>>>>>>> 5152bbf7
### Bug fixes and improvements

(Add entries here in the order of: server, console, cli, docs, others)

- server: fix introspection when multiple actions defined with Postgres scalar types (fix #5166) (#5173)
- console: allow manual edit of column types and handle array data types (close #2544, #3335, #2583) (#4546)
- console: add the ability to delete a role in permissions summary page (close #3353) (#4987)
- console: fix styling of table row contents on tables on relationship page (#4974)
- cli: handle missing files during metadata apply (close #5163) (#5170)
- docs: add pages on remote joins (close #4911) (#5132)
- docs: add page on scheduled triggers (close #4913) (#5141)
- docs: add page on Relay schema (close #4912) (#5150)

## `v1.3.0-beta.2`

### Bug fixes and improvements

(Add entries here in the order of: server, console, cli, docs, others)

- server: add `--pg-connection-options` command-line flag for passing parameters to PostgreSQL (close #5092) (#5187)
- server: improve memory usage of idle websockets connections (#5190)
- server: few relay fixes (fix #5020, #5037, #5046) (#5013)
- server: raise error on startup when `--unauthorized-role` is ignored (#4736)
- server: fix bug which arises when renaming/dropping a column on a remote relationship (#5005, #5119)
- console: provide option to cascade metadata on dependency conflicts on console (fix #1593)
- console: fix enum tables reload data button UI (#4647)
- console: fix "Cannot read property 'foldable'" runtime error in Browse Rows page (fix #4907) (#5016)
- console: respect read-only mode in actions pages (fix #4656) (#4764)
- console: allow configuring session_argument for custom functions (close #4499) (#4922)
- console: fix listen update column config selection for event trigger (close #5042) (#5043)
- cli: add new flags up-sql and down-sql to generate sql based migrations from the CLI (#5026)
- docs: add instructions on fixing loss of data when using floats (close #5092)
- docs: add page on setting up v2 migrations (close #4746) (#4898)

## `v1.3.0-beta.1`

### Relay

The Hasura GraphQL Engine serves [Relay](https://relay.dev/en/) schema for Postgres tables which has a primary key defined.

The Relay schema can be accessed through `/v1beta1/relay` endpoint.

[Add docs links][add console screenshot for relay toggle]

### Remote Joins

Remote Joins extend the concept of joining data across tables, to being able to join data across tables and remote schemas.

It works similar to table relationships. Head to the `Relationship` tab in your table page and define a remote relationship:

1. give a name for the relationship
2. select the remote schema
3. give the join configuration from table columns to remote schema fields.

[Add docs links][add console screenshot]

### Scheduled Triggers

A scheduled trigger can be used to execute custom business logic based on time. There are two types of timing events: cron based or timestamp based.

A cron trigger will be useful when something needs to be done periodically. For example, you can create a cron trigger to generate an end-of-day sales report every weekday at 9pm.

You can also schedule one-off events based on a timestamp. For example, a new scheduled event can be created for 2 weeks from when a user signs up to send them an email about their experience.

[Add docs links][add console screenshot]

(close #1914)

### Allow access to session variables by computed fields (fix #3846)

Sometimes it is useful for computed fields to have access to the Hasura session variables directly. For example, suppose you want to fetch some articles but also get related user info, say `likedByMe`. Now, you can define a function like:

```
CREATE OR REPLACE FUNCTION article_liked(article_row article, hasura_session json)
RETURNS boolean AS $$
  SELECT EXISTS (
    SELECT 1
    FROM liked_article A
    WHERE A.user_id = hasura_session ->> 'x-hasura-user-id' AND A.article_id = article_row.id
  );
$$ LANGUAGE sql STABLE;
```

and make a query like:

```
query {
  articles {
    title
    content
    likedByMe
  }
}
```

Support for this is now added through the `add_computed_field` API.

Read more about the session argument for computed fields in the [docs](https://hasura.io/docs/1.0/graphql/manual/api-reference/schema-metadata-api/computed-field.html).

### Manage seed migrations as SQL files
A new `seeds` command is introduced in CLI, this will allow managing seed migrations as SQL files

#### Creating seed
```
# create a new seed file and use editor to add SQL content
hasura seed create new_table_seed

# create a new seed by exporting data from tables already present in the database
hasura seed create table1_seed --from-table table1

# create from data in multiple tables:
hasura seed create tables_seed --from-table table1 --from-table table2
```
#### Applying seed
```
# apply all seeds on the database:
hasura seed apply

# apply only a particular seed
hasura seed apply --file 1234_add_some_seed_data.sql
```

### Bug fixes and improvements

(Add entries here in the order of: server, console, cli, docs, others)

- server: fix explain queries with role permissions (fix #4816)
- server: compile with GHC 8.10.1, closing a space leak with subscriptions. (close #4517) (#3388)
- server: fixes an issue where introspection queries with variables would fail because of caching (fix #4547)
- server: avoid loss of precision when passing values in scientific notation (fix #4733)
- server: fix mishandling of GeoJSON inputs in subscriptions (fix #3239)
- server: fix importing of allow list query from metadata (fix #4687)
- server: flush log buffer during shutdown (#4800)
- server: fix edge case with printing logs on startup failure (fix #4772)
- console: allow entering big int values in the console (close #3667) (#4775)
- console: add support for subscriptions analyze in API explorer (close #2541) (#2541)
- console: avoid count queries for large tables (#4692)
- console: add read replica support section to pro popup (#4118)
- console: fix regression in editing permissions manually (fix #4683) (#4826)
- console: allow modifying default value for PK (fix #4075) (#4679)
- console: fix checkbox for forwarding client headers in actions (#4595)
- console: re-enable foreign tables to be listed as views (fix #4714) (#4742)
- console: display rows limit in permissions editor if set to zero (fix #4559)
- console: fix inconsistency between selected rows state and displayed rows (fix #4654) (#4673)
- console: fix displaying boolean values in `Edit Row` tab (#4682)
- console: fix underscores not being displayed on raw sql page (close #4754) (#4799)
- console: fix visiting view modify page overwriting raw sql content (fix #4798) (#4810)
- console: add help button and move about page to settings (#4848)
- console: add new sidebar icon that separates enums from tables (fix #4984) (#4992)
- cli: list all available commands in root command help (fix #4623) (#4628)
- cli: fix bug with squashing event triggers (close #4883)
- cli: add support for skipping execution while generating migrations through the migrate REST API
- cli: add dry run flag in hasura migrate apply command (fix #3128) (#3499)
- cli: load assets from server when HASURA_GRAPHQL_CONSOLE_ASSETS_DIR is set (close #3382)
- docs: add section on actions vs. remote schemas to actions documentation (#4284)
- docs: fix wrong info about excluding scheme in CORS config (#4685)
- docs: add single object mutations docs (close #4622) (#4625)
- docs: add docs page on query performance (close #2316) (#3693)
- docs: add a sample Caddyfile for Caddy 2 in enable-https section (#4710)
- docs: add disabling dev mode to production checklist (#4715)
- docs: add integration guide for AWS Cognito (#4822, #4843)
- docs: update troubleshooting section with reference on debugging errors (close #4052) (#4825)
- docs: add page for procuring custom docker images and binaries (#4828)
- docs: add content on how to secure action handlers and other actions docs improvements (#4743)
- docs: make header common with other hasura.io/ pages (#4957)
- install manifests: update all install manifests to enable dev mode by default (close #4599) (#4716)

## `v1.2.0`

Include the changelog from **v1.2.0-beta.1**, **v1.2.0-beta.2**, **v1.2.0-beta.3**, **v1.2.0-beta.4**, **v1.2.0-beta.5**

Additional changelog:

### CLI: Support servers with self-signed certificates (close #4564) (#4582)

A new flag `--certificate-authority` is added so that the CA certificate can be
provided to trust the Hasura Endpoint with a self-signed SSL certificate.

Another flag `--insecure-skip-tls-verification` is added to skip verifying the certificate
in case you don't have access to the CA certificate. As the name suggests,
using this flag is insecure since verification is not carried out.

### Bug fixes and improvements

- console: update graphiql explorer to support operation transform (#4567)
- console: make GraphiQL Explorer taking the whole viewport (#4553)
- console: fix table columns type comparision during column edit (close #4125) (#4393)
- cli: allow initialising project in current directory (fix #4560) #4566
- cli: remove irrelevant flags from init command (close #4508) (#4549)
- docs: update migrations docs with config v2 (#4586)
- docs: update actions docs (#4586)

## `v1.2.0-beta.5`

### server: backend only insert permissions

Introduces optional `backend_only` (default: `false`) configuration in insert permissions
(see [api reference](https://deploy-preview-4224--hasura-docs.netlify.com/graphql/manual/api-reference/schema-metadata-api/permission.html#insertpermission)).
If this is set to `true`, the insert mutation is accessible to the role only if the request
is accompanied by `x-hasura-use-backend-only-permissions` session variable whose value is set to `true` along with the `x-hasura-admin-secret` header.
Otherwise, the behavior of the permission remains unchanged.

This feature is highly useful in disabling `insert_table` mutation for a role from frontend clients while still being able to access it from a Action webhook handler (with the same role).

(rfc #4120) (#4224)

### server: debugging mode for non-admin roles

For any errors the server sends extra information in `extensions` field under `internal` key. Till now this was only
available for `admin` role requests. To enable this for other roles, start the server with `--dev-mode` flag or set `HASURA_GRAPHQL_DEV_MODE` env variable to `true`:

```bash
$ graphql-engine --database-url <database-url> serve --dev-mode
```

In case you want to disable `internal` field for `admin` role requests, set `--admin-internal-errors` option to `false` or or set `HASURA_GRAPHQL_ADMIN_INTERNAL_ERRORS` env variable to `false`

```bash
$ graphql-engine --database-url <database-url> serve --admin-internal-errors false
```

This feature come in handy during development when you may want to see detailed errors irrespective of roles.

**Improved internal errors for Actions**:

(This is a **breaking change** with previous 1.2.0-beta releases)

The `internal` field for action errors is improved with more debug information. It now includes `request`,
`response` and `error` fields instead of just `webhook_response` field.

Before:

```json
{
  "errors": [
    {
      "extensions": {
        "internal": {
          "webhook_response": {
            "age": 25,
            "name": "Alice",
            "id": "some-id"
          }
        },
        "path": "$",
        "code": "unexpected"
      },
      "message": "unexpected fields in webhook response: age"
    }
  ]
}
```

After:

```json
{
  "errors": [
    {
      "extensions": {
        "internal": {
          "error": "unexpected response",
          "response": {
            "status": 200,
            "body": {
              "age": 25,
              "name": "Alice",
              "id": "some-id"
            },
            "headers": [
              {
                "value": "application/json",
                "name": "Content-Type"
              },
              {
                "value": "abcd",
                "name": "Set-Cookie"
              }
            ]
          },
          "request": {
            "body": {
              "session_variables": {
                "x-hasura-role": "admin"
              },
              "input": {
                "arg": {
                  "age": 25,
                  "name": "Alice",
                  "id": "some-id"
                }
              },
              "action": {
                "name": "mirror"
              }
            },
            "url": "http://127.0.0.1:5593/mirror-action",
            "headers": []
          }
        },
        "path": "$",
        "code": "unexpected"
      },
      "message": "unexpected fields in webhook response: age"
    }
  ]
}
```

### cli: add support for .env file

ENV vars can now be read from .env file present at the project root directory. A global flag, `--envfile`, is added so you can explicitly provide the .env filename, which defaults to `.env` filename if no flag is provided.

**Example**:

```
hasura console --envfile production.env
```

The above command will read ENV vars from `production.env` file present at the project root directory.

(close #4129) (#4454)

### console: allow setting post-update check in update permissions

Along with the check for filtering rows that can be updated, you can now set a post-update permission check that needs to be satisfied by the updated rows after the update is made.

<add-screenshot>

(close #4142) (#4313)

### console: support for Postgres [materialized views](https://www.postgresql.org/docs/current/rules-materializedviews.html)

Postgres materialized views are views that are persisted in a table-like form. They are now supported in the Hasura Console, in the same way as views. They will appear on the 'Schema' page, under the 'Data' tab, in the 'Untracked tables or views' section.

(close #91) (#4270)

### docs: map Postgres operators to corresponding Hasura operators

Map Postgres operators to corresponding Hasura operators at various places in docs and link to PG documentation for reference.
For example, see [here](https://hasura.io/docs/1.0/graphql/manual/api-reference/schema-metadata-api/syntax-defs.html#operator).

(#4502) (close #4056)

### Bug fixes and improvements

- server: add support for `_inc` on `real`, `double`, `numeric` and `money` (fix #3573)
- server: support special characters in JSON path query argument with bracket `[]` notation, e.g `obj['Hello World!']` (#3890) (#4482)
- server: add graphql-engine support for timestamps without timezones (fix #1217)
- server: support inserting unquoted bigint, and throw an error if value overflows the bounds of the integer type (fix #576) (fix #4368)
- console: change react ace editor theme to eclipse (close #4437)
- console: fix columns reordering for relationship tables in data browser (#4483)
- console: format row count in data browser for readablity (#4433)
- console: move pre-release notification tooltip msg to top (#4433)
- console: remove extra localPresets key present in migration files on permissions change (close #3976) (#4433)
- console: make nullable and unique labels for columns clickable in insert and modify (#4433)
- console: fix row delete for relationships in data browser (#4433)
- console: prevent trailing spaces while creating new role (close #3871) (#4497)
- docs: add API docs for using environment variables as webhook urls in event triggers
- server: fix recreating action's permissions (close #4377)
- server: make the graceful shutdown logic customizable (graceful shutdown on the SIGTERM signal continues to be the default)
- docs: add reference docs for CLI (clsoe #4327) (#4408)

## `v1.2.0-beta.4`

### add query support in actions

(close #4032) (#4309)

### console: persist page state in data browser across navigation

The order, collapsed state of columns and rows limit is now persisted across page navigation

(close #3390) (#3753)

### Bug fixes and improvements

- cli: query support for actions (#4318)
- cli: add retry_conf in event trigger for squashing migrations (close #4296) (#4324)
- cli: allow customization of server api paths (close #4016)
- cli: clean up migration files created during a failed migrate api (close #4312) (#4319)
- cli: add support for multiple versions of plugin (close #4105)
- cli: template assets path in console HTML for unversioned builds
- cli: set_table_is_enum metadata type for squashing migrations (close #4394) (#4395)
- console: query support for actions (#4318)
- console: recover from SDL parse in actions type definition editor (fix #4385) (#4389)
- console: allow customising graphql field names for columns of views (close #3689) (#4255)
- console: fix clone permission migrations (close #3985) (#4277)
- console: decouple data rows and count fetch in data browser to account for really large tables (close #3793) (#4269)
- console: update cookie policy for API calls to "same-origin"
- console: redirect to /:table/browse from /:table (close #4330) (#4374)
- console: surround string type column default value with quotes (close #4371) (#4423)
- console: add undefined check to fix error (close #4444) (#4445)
- docs: add One-Click Render deployment guide (close #3683) (#4209)
- server: reserved keywords in column references break parser (fix #3597) #3927
- server: fix postgres specific error message that exposed database type on invalid query parameters (#4294)
- server: manage inflight events when HGE instance is gracefully shutdown (close #3548)
- server: fix an edge case where some events wouldn't be processed because of internal erorrs (#4213)
- server: fix downgrade not working to version v1.1.1 (#4354)
- server: `type` field is not required if `jwk_url` is provided in JWT config
- server: add a new field `claims_namespace_path` which accepts a JSON Path for looking up hasura claim in the JWT token (#4349)
- server: support reusing Postgres scalars in custom types (close #4125)

## `v1.2.0-beta.3`

### console: manage Postgres check constraints

Postgres Check constraints allows you to specify that the value in a certain column must satisfy a Boolean (truth-value) expression. They can be used to put in simple input validations for mutations and with this release, these constraints can now be added while creating a table or later from Modify tab on the console.

**Example**:
When a product is created, ensure that the price is greater than zero. The SQL would look like this:

```sql
CREATE TABLE products (
    product_id UUID DEFAULT gen_random_uuid(),
    name TEXT,
    price NUMERIC CONSTRAINT positive_price CHECK (price > 0)
);
```

To create this table with Hasura Console, on the 'Add a new table' screen, after adding all the columns, scroll down to 'Check constraints' section and 'Add a new check constraint' with the following properties:

- Constraint name: `positive_price`
- Check expression: `price > 0`

Read more about check constraints on [Postgres Docs](https://www.postgresql.org/docs/12/ddl-constraints.html#DDL-CONSTRAINTS-CHECK-CONSTRAINTS).

(close #1700) (#3881)

### CLI: V2 migrations architecture

A new CLI migrations image is introduced to account for the new migrations workflow. If you're have a project with `version: 2` in `config.yaml`, you should use the new image: `hasura/graphql-engine:v1.2.0-cli-migrations-v2`. Mount the migrations at `/hasura-migrations` and metadata at `/hasura-metadata`.

See [upgrade docs](https://hasura.io/docs/1.0/graphql/manual/migrations/upgrade-v2.html).

(close #3969) (#4145)

### Bug fixes and improvements

- server: improve performance of replace_metadata tracking many tables (fix #3802)
- server: option to reload remote schemas in 'reload_metadata' API (fix #3792, #4117)
- server: fix various space leaks to avoid excessive memory consumption
- server: fix postgres query error when computed fields included in mutation response (fix #4035)
- server: fix `__typename` not being included for custom object types (fix #4063)
- server: preserve cookie headers from sync action webhook (close #4021)
- server: validate action webhook response to conform to action output type (fix #3977)
- server: add 'ID' to default scalars in custom types (fix #4061)
- server: fix erroneous error log "Received STOP for an operation ..."
- console: enum field values can be selected through a dropdown in insert/edit rows page (close #3748) (#3810)
- console: exported metadata filenames are now unique(`hasura_metadata_<timestamp>.json`) (close #1772) (#4106)
- console: allow bulk deleting rows in 'Browse Rows' section (close #1739) (#3735)
- console: fix computed field permission selection (#4246)
- console: allow customising root fields of single row mutations (close #4203) (#4254)
- console: fix json string rendering in data browser (close #4201) (#4221)
- console: handle long column names in event trigger update columns (close #4123) (#4210)
- console: disable selecting roles without permissions for bulk actions (close #4178) (#4195)
- console: fix passing default value to JsonInput (#4175)
- console: fix parsing of wrapped types in SDL (close #4099) (#4167)
- console: misc actions fixes (#4059)
- console: action relationship page improvements (fix #4062, #4130) (#4133)
- console: add code exporter to graphiql (close #4531) #4652
- cli: fix init command to generate correct config (fix #4036) (#4038)
- cli: fix parse error returned on console api (close #4126) (#4152)
- cli: fix typo in cli example for squash (fix #4047) (#4049)
- docs: add statement to grant hasura permissions for PG functions (#4238)
- docs: add docs for redeliver_event api (fix #4176) (#4177)
- docs: update permission.rst for check constraint api (#4124)
- docs: add note on pg versions for actions (#4034)
- docs: add latest prerelease build info (close #4041) (#4048)
- docs: add AuthGuardian JWT guide (#3958)

## `v1.2.0-beta.2`

- server: Don't update catalog version if using --dryRun (#3970)
- cli: add version flag in update-cli command (#3996)
- cli(migrations-img): add env to skip update prompts (fix #3964) (#3968)
- cli, server: use prerelease tag as channel for console assets cdn (#3975)
- cli: fix flags in actions, migrate and metadata cmd (fix #3982) (#3991)
- cli: preserve action definition in metadata apply (fix… (#3993)
- cli: bug fixes related to actions (#3951)

## `v1.2.0-beta.1`

### Hasura Actions

Actions are a way to extend Hasura’s auto-generated mutations with entirely custom ones which can handle various use cases such as data validation, data enrichment from external sources and any other complex business logic.

A new mutation can be created either by defining its GraphQL SDL or by deriving it from an existing Hasura-generated mutation. The resolver is exposed to Hasura as a webhook which can be called synchronously or asynchronously. This release also includes an ever evolving codegen workflow to make managing the custom resolvers easier.

Read more about actions in the [docs](https://docs.hasura.io/1.0/graphql/manual/actions/index.html).

(#3042) (#3252) (#3859)

### Downgrade command

A new command is added to the server executable for downgrading to earlier releases. Previously, if you ran a newer Hasura version and wanted to go back to an old version on the same database, you had to stop Hasura, run some SQL statements and start Hasura again. With the new `downgrade` command, these SQL statements can be run automatically.

**Example**: Downgrade from `v1.2.0` to `v1.0.0`:

```bash
# stop hasura v1.2.0

# run the following command:
docker run hasura/graphql-engine:v1.2.0 graphql-engine --database-url <db-url> downgrade --to-v1.0.0

# start hasura v1.0.0
```

Read more about this command in the [docs](https://hasura.io/docs/1.0/graphql/manual/deployment/downgrading.html#downgrading-hasura-graphql-engine).

(close #1156) (#3760)

### Expiration of connections authenticated by WebHooks

When using webhooks to authenticate incoming requests to the GraphQL engine server, it is now possible to specify an expiration time; the connection to the server will be automatically closed if it's still running when the expiration delay is expired.

Read more about it in the [docs](https://hasura.io/docs/1.0/graphql/manual/auth/authentication/webhook.html).

### Bug fixes and improvements

- server: check expression in update permissions (close #384) (rfc #3750) (#3804)
- console: show pre-release update notifications with opt out option (#3888)
- console: handle invalid keys in permission builder (close #3848) (#3863)
- docs: add page on data validation to docs (close #4085) (#4260)<|MERGE_RESOLUTION|>--- conflicted
+++ resolved
@@ -1,12 +1,9 @@
 
 ## Next release
 
-<<<<<<< HEAD
-=======
 ### Bug fixes and improvements
 
 (Add entries here in the order of: server, console, cli, docs, others)
-
 
 ## `v1.3.0-beta.4`
 
@@ -36,7 +33,6 @@
 ## `v1.3.0-beta.3`
 
 
->>>>>>> 5152bbf7
 ### Bug fixes and improvements
 
 (Add entries here in the order of: server, console, cli, docs, others)
