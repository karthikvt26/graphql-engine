import defaultState from './State';
import requestAction from '../../utils/requestAction';
import requestActionPlain from '../../utils/requestActionPlain';
import Endpoints, { globalCookiePolicy } from '../../Endpoints';
import { getFeaturesCompatibility } from '../../helpers/versionUtils';

const SET_MIGRATION_STATUS_SUCCESS = 'Main/SET_MIGRATION_STATUS_SUCCESS';
const SET_MIGRATION_STATUS_ERROR = 'Main/SET_MIGRATION_STATUS_ERROR';
const SET_SERVER_VERSION_SUCCESS = 'Main/SET_SERVER_VERSION_SUCCESS';
const SET_SERVER_VERSION_ERROR = 'Main/SET_SERVER_VERSION_ERROR';
const SET_LATEST_SERVER_VERSION_SUCCESS =
  'Main/SET_LATEST_SERVER_VERSION_SUCCESS';
const SET_LATEST_SERVER_VERSION_ERROR = 'Main/SET_LATEST_SERVER_VERSION_ERROR';
const UPDATE_MIGRATION_STATUS_SUCCESS = 'Main/UPDATE_MIGRATION_STATUS_SUCCESS';
const UPDATE_MIGRATION_STATUS_ERROR = 'Main/UPDATE_MIGRATION_STATUS_ERROR';
const HASURACTL_URL_ENV = 'Main/HASURACTL_URL_ENV';
const UPDATE_MIGRATION_MODE = 'Main/UPDATE_MIGRATION_MODE';
const UPDATE_MIGRATION_MODE_PROGRESS = 'Main/UPDATE_MIGRATION_MODE_PROGRESS';
const EXPORT_METADATA_SUCCESS = 'Main/EXPORT_METADATA_SUCCESS';
const EXPORT_METADATA_ERROR = 'Main/EXPORT_METADATA_ERROR';
const UPDATE_ADMIN_SECRET_INPUT = 'Main/UPDATE_ADMIN_SECRET_INPUT';
const LOGIN_IN_PROGRESS = 'Main/LOGIN_IN_PROGRESS';
const LOGIN_ERROR = 'Main/LOGIN_ERROR';

/* Server config constants*/
const FETCHING_SERVER_CONFIG = 'Main/FETCHING_SERVER_CONFIG';
const SERVER_CONFIG_FETCH_SUCCESS = 'Main/SERVER_CONFIG_FETCH_SUCCESS';
const SERVER_CONFIG_FETCH_FAIL = 'Main/SERVER_CONFIG_FETCH_FAIL';
/* End */
const SET_FEATURES_COMPATIBILITY = 'Main/SET_FEATURES_COMPATIBILITY';
const setFeaturesCompatibility = data => ({
  type: SET_FEATURES_COMPATIBILITY,
  data,
});

const PRO_CLICKED = 'Main/PRO_CLICKED';
const emitProClickedEvent = data => ({
  type: PRO_CLICKED,
  data,
});

const SET_READ_ONLY_MODE = 'Main/SET_READ_ONLY_MODE';
const setReadOnlyMode = data => ({
  type: SET_READ_ONLY_MODE,
  data,
});

const featureCompatibilityInit = () => {
  return (dispatch, getState) => {
    const { serverVersion } = getState().main;

    if (!serverVersion) {
      return;
    }

    const featuresCompatibility = getFeaturesCompatibility(serverVersion);

    return dispatch(setFeaturesCompatibility(featuresCompatibility));
  };
};

const loadMigrationStatus = () => dispatch => {
  const url = Endpoints.hasuractlMigrateSettings;
  const options = {
    method: 'GET',
    credentials: globalCookiePolicy,
    headers: { 'content-type': 'application/json' },
  };
  return dispatch(
    requestAction(
      url,
      options,
      SET_MIGRATION_STATUS_SUCCESS,
      SET_MIGRATION_STATUS_ERROR
    )
  );
};

const loadServerVersion = () => dispatch => {
  const url = Endpoints.version;
  const options = {
    method: 'GET',
    credentials: globalCookiePolicy,
    headers: { 'content-type': 'application/json' },
  };
  return dispatch(requestActionPlain(url, options)).then(
    data => {
      let parsedVersion;
      try {
        parsedVersion = JSON.parse(data);
        dispatch({
          type: SET_SERVER_VERSION_SUCCESS,
          data: parsedVersion.version,
        });
      } catch (e) {
        console.error(e);
      }
    },
    error => {
      console.error(error);
      dispatch({ type: SET_SERVER_VERSION_ERROR, data: null });
    }
  );
};

const fetchServerConfig = () => (dispatch, getState) => {
  const url = Endpoints.serverConfig;
  const options = {
    method: 'GET',
    credentials: globalCookiePolicy,
    headers: getState().tables.dataHeaders,
  };
  dispatch({
    type: FETCHING_SERVER_CONFIG,
  });
  return dispatch(requestAction(url, options)).then(
    data => {
      return dispatch({
        type: SERVER_CONFIG_FETCH_SUCCESS,
        data: data,
      });
    },
    error => {
      return dispatch({
        type: SERVER_CONFIG_FETCH_FAIL,
        data: error,
      });
    }
  );
};

const loadLatestServerVersion = () => (dispatch, getState) => {
  const url =
    Endpoints.updateCheck +
    '?agent=console&version=' +
    getState().main.serverVersion;
  const options = {
    method: 'GET',
    credentials: globalCookiePolicy,
    headers: { 'content-type': 'application/json' },
  };
  return dispatch(requestActionPlain(url, options)).then(
    data => {
      try {
        dispatch({
          type: SET_LATEST_SERVER_VERSION_SUCCESS,
          data: JSON.parse(data),
        });
      } catch (e) {
        console.error(e);
      }
    },
    error => {
      console.error(error);
      dispatch({ type: SET_LATEST_SERVER_VERSION_ERROR, data: null });
    }
  );
};

const updateMigrationModeStatus = () => (dispatch, getState) => {
  // make req to hasura cli to update migration mode
  dispatch({ type: UPDATE_MIGRATION_MODE_PROGRESS, data: true });
  const url = Endpoints.hasuractlMigrateSettings;
  const putBody = {
    name: 'migration_mode',
    value: (!getState().main.migrationMode).toString(),
  };
  const options = {
    method: 'PUT',
    credentials: globalCookiePolicy,
    headers: { 'content-type': 'application/json' },
    body: JSON.stringify(putBody),
  };
  return dispatch(requestAction(url, options, UPDATE_MIGRATION_MODE)).then(
    () => {
      // check if migration mode is off and send metadata export
      dispatch({ type: UPDATE_MIGRATION_MODE_PROGRESS, data: false });
      if (!getState().main.migrationMode) {
        // if its off
        const metadataOptions = {
          method: 'GET',
          credentials: globalCookiePolicy,
          headers: { 'content-type': 'application/json' },
        };
        const metadataUrl = `${Endpoints.hasuractlMetadata}?export=true`;
        return dispatch(
          requestAction(
            metadataUrl,
            metadataOptions,
            EXPORT_METADATA_SUCCESS,
            EXPORT_METADATA_ERROR
          )
        );
      }
    }
  );
  // refresh console
};

const mainReducer = (state = defaultState, action) => {
  switch (action.type) {
    case SET_MIGRATION_STATUS_SUCCESS:
      return {
        ...state,
        migrationMode: action.data.migration_mode === 'true',
      };
    case SET_MIGRATION_STATUS_ERROR:
      return {
        ...state,
        migrationMode: action.data.migration_mode === 'true',
      };
    case SET_SERVER_VERSION_SUCCESS:
      return {
        ...state,
        serverVersion: action.data,
      };
    case SET_SERVER_VERSION_ERROR:
      return {
        ...state,
        serverVersion: null,
      };
    case SET_LATEST_SERVER_VERSION_SUCCESS:
      return {
        ...state,
        latestStableServerVersion: action.data.latest,
<<<<<<< HEAD
        latestServerVersion: action.data.prerelease,
=======
        latestPreReleaseServerVersion: action.data.prerelease,
>>>>>>> bea1de28
      };
    case SET_LATEST_SERVER_VERSION_ERROR:
      return {
        ...state,
        latestStableServerVersion: null,
      };
    case UPDATE_MIGRATION_STATUS_SUCCESS:
      return {
        ...state,
        migrationMode: action.data.migration_mode === 'true',
      };
    case EXPORT_METADATA_SUCCESS:
      return {
        ...state,
        ...state.metadataExport,
        error: false,
        info: null,
      };
    case EXPORT_METADATA_ERROR:
      return {
        ...state,
        ...state.metadataExport,
        error: true,
        info: action.data,
      };
    case UPDATE_MIGRATION_MODE_PROGRESS:
      return {
        ...state,
        migrationModeProgress: action.data,
      };
    case UPDATE_MIGRATION_STATUS_ERROR:
      return { ...state, migrationError: action.data };
    case SET_READ_ONLY_MODE:
      return {
        ...state,
        readOnlyMode: action.data,
        migrationMode: !action.data, // HACK
      };
    case HASURACTL_URL_ENV:
      return { ...state, hasuractlEnv: action.data };
    case UPDATE_MIGRATION_MODE:
      const currentMode = state.migrationMode;
      return { ...state, migrationMode: !currentMode };
    case UPDATE_ADMIN_SECRET_INPUT:
      return { ...state, adminSecretInput: action.data };
    case LOGIN_IN_PROGRESS:
      return { ...state, loginInProgress: action.data };
    case LOGIN_ERROR:
      return { ...state, loginError: action.data };
    case FETCHING_SERVER_CONFIG:
      return {
        ...state,
        serverConfig: {
          ...defaultState.serverConfig,
          isFetching: true,
        },
      };
    case SERVER_CONFIG_FETCH_SUCCESS:
      return {
        ...state,
        serverConfig: {
          ...state.serverConfig,
          data: {
            ...action.data,
          },
          isFetching: false,
        },
      };
    case SERVER_CONFIG_FETCH_FAIL:
      return {
        ...state,
        serverConfig: {
          ...state.serverConfig,
          error: action.data,
          isFetching: false,
        },
      };
    case SET_FEATURES_COMPATIBILITY:
      return {
        ...state,
        featuresCompatibility: { ...action.data },
      };
    default:
      return state;
  }
};

export default mainReducer;
export {
  HASURACTL_URL_ENV,
  UPDATE_MIGRATION_STATUS_SUCCESS,
  UPDATE_MIGRATION_STATUS_ERROR,
  UPDATE_ADMIN_SECRET_INPUT,
  loadMigrationStatus,
  setReadOnlyMode,
  updateMigrationModeStatus,
  LOGIN_IN_PROGRESS,
  LOGIN_ERROR,
  emitProClickedEvent,
  loadServerVersion,
  fetchServerConfig,
  loadLatestServerVersion,
  featureCompatibilityInit,
};<|MERGE_RESOLUTION|>--- conflicted
+++ resolved
@@ -223,11 +223,7 @@
       return {
         ...state,
         latestStableServerVersion: action.data.latest,
-<<<<<<< HEAD
-        latestServerVersion: action.data.prerelease,
-=======
         latestPreReleaseServerVersion: action.data.prerelease,
->>>>>>> bea1de28
       };
     case SET_LATEST_SERVER_VERSION_ERROR:
       return {
