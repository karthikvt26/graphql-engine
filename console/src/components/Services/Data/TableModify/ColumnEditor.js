import React, { useEffect } from 'react';
import dataTypes from '../Common/DataTypes';
import { convertListToDictUsingKV } from '../../../../utils/data';

import SearchableSelectBox from '../../../Common/SearchableSelect/SearchableSelect';

/*
import {
  INTEGER,
  SERIAL,
  BIGINT,
  BIGSERIAL,
  UUID,
  JSONDTYPE,
  JSONB,
  TIMESTAMP,
  TIME,
<<<<<<< HEAD
} from '../../../../constants';
*/

import { getValidAlterOptions } from './utils';
=======
  NUMERIC,
  TEXT,
} from '../utils';
>>>>>>> f4ddfd88

const ColumnEditor = ({
  onSubmit,
  dispatch,
  columnComment,
  allowRename,
  columnProperties,
  selectedProperties,
  editColumn,
  alterTypeOptions,
}) => {
  const colName = columnProperties.name;
<<<<<<< HEAD
  useEffect(() => {
    dispatch(editColumn(colName, 'comment', columnComment));
  }, [columnComment]);

  const getColumnType = () => {
    return (
      colName in selectedProperties &&
      'type' in selectedProperties[colName] &&
      selectedProperties[colName].type
    );
  };
  const c = column;
  const columnTypePG = getColumnType();
=======

>>>>>>> f4ddfd88
  if (!selectedProperties[colName]) {
    return null;
  }

  const styles = require('./ModifyTable.scss');

<<<<<<< HEAD
  const customStyles = {
    dropdownIndicator: provided => {
      return {
        ...provided,
        padding: '5px',
      };
    },
    placeholder: provided => {
      return {
        ...provided,
        top: '44%',
        fontSize: '12px',
      };
    },
    singleValue: provided => {
      return {
        ...provided,
        fontSize: '12px',
        top: '44%',
        color: '#555555',
      };
    },
  };
  const { alterOptions, alterOptionsValueMap } = getValidAlterOptions(
    alterTypeOptions,
    colName
  );

  // NOTE: the datatypes is filtered of serial and bigserial where hasuraDatatype === null
=======
  useEffect(() => {
    dispatch(editColumn(colName, 'comment', columnComment));
  }, [columnComment]);

  // filter the datatypes where hasuraDatatype === null
>>>>>>> f4ddfd88
  const typeMap = convertListToDictUsingKV(
    'hasuraDatatype',
    'value',
    dataTypes.filter(dataType => dataType.hasuraDatatype)
  );
<<<<<<< HEAD
  const additionalOptions = [];
  let finalDefaultValue = typeMap[columnProperties.type];
  if (!typeMap[c.data_type]) {
    finalDefaultValue = c.data_type;
    additionalOptions.push(
      <option value={finalDefaultValue} key={finalDefaultValue}>
        {c.data_type}
      </option>
    );
  }
  /*
  const generateAlterOptions = datatypeOptions => {
    return dataTypes.map(datatype => {
      if (datatypeOptions.includes(datatype.value)) {
        return (
          <option
            value={datatype.value}
            key={datatype.name}
            title={datatype.description}
          >
            {datatype.name}
          </option>
        );
      }
    });
  };
  */

  /*
  const modifyAlterOptions = columntype => {
    const integerOptions = [
      'integer',
      'serial',
      'bigint',
      'bigserial',
      'numeric',
      'text',
    ];
    const bigintOptions = ['bigint', 'bigserial', 'text', 'numeric'];
    const uuidOptions = ['uuid', 'text'];
    const jsonOptions = ['json', 'jsonb', 'text'];
    const timestampOptions = ['timestamptz', 'text'];
    const timeOptions = ['timetz', 'text'];
=======

  const getAlternateTypeOptions = columntype => {
    const generateOptions = datatypeOptions => {
      const options = [];

      dataTypes.forEach(datatype => {
        if (datatypeOptions.includes(datatype.value)) {
          options.push(
            <option
              value={datatype.value}
              key={datatype.name}
              title={datatype.description}
            >
              {datatype.name}
            </option>
          );
        }
      });

      let finalDefaultValue = typeMap[columnProperties.type];
      if (!finalDefaultValue) {
        finalDefaultValue = columnProperties.type;
        options.push(
          <option value={finalDefaultValue} key={finalDefaultValue}>
            {finalDefaultValue}
          </option>
        );
      }

      return options;
    };

    const integerOptions = [INTEGER, SERIAL, BIGINT, BIGSERIAL, NUMERIC, TEXT];
    const bigintOptions = [BIGINT, BIGSERIAL, NUMERIC, TEXT];
    const uuidOptions = [UUID, TEXT];
    const jsonOptions = [JSON, JSONB, TEXT];
    const timestampOptions = [TIMESTAMP, TEXT];
    const timeOptions = [TIME, TEXT];

>>>>>>> f4ddfd88
    switch (columntype) {
      case INTEGER:
        return generateOptions(integerOptions);

      case SERIAL:
        return generateOptions(integerOptions);

      case BIGINT:
        return generateOptions(bigintOptions);

      case BIGSERIAL:
        return generateOptions(bigintOptions);

      case UUID:
        return generateOptions(uuidOptions);

      case JSONDTYPE:
        return generateOptions(jsonOptions);

      case JSONB:
        return generateOptions(jsonOptions);

      case TIMESTAMP:
        return generateOptions(timestampOptions);

      case TIME:
        return generateOptions(timeOptions);

      default:
        return generateOptions([columntype, TEXT]);
    }
  };
  */

  const updateColumnName = e => {
    dispatch(editColumn(colName, 'name', e.target.value));
  };
  const updateColumnType = selected => {
    dispatch(editColumn(colName, 'type', selected.value));
  };
  const updateColumnDef = e => {
    dispatch(editColumn(colName, 'default', e.target.value));
  };
  const updateColumnComment = e => {
    dispatch(editColumn(colName, 'comment', e.target.value));
  };
  const toggleColumnNullable = e => {
    dispatch(editColumn(colName, 'isNullable', e.target.value === 'true'));
  };
  const toggleColumnUnique = e => {
    dispatch(editColumn(colName, 'isUnique', e.target.value === 'true'));
  };

  return (
    <div className={`${styles.colEditor} container-fluid`}>
      <form className="form-horizontal" onSubmit={onSubmit}>
        {allowRename && (
          <div className={`${styles.display_flex} form-group`}>
            <label className="col-xs-2">Name</label>
            <div className="col-xs-6">
              <input
                className="input-sm form-control"
                value={selectedProperties[colName].name}
                onChange={updateColumnName}
                type="text"
                data-test="edit-col-name"
              />
            </div>
          </div>
        )}
        <div className={`${styles.display_flex} form-group`}>
          <label className="col-xs-2">Type</label>
          <div className="col-xs-6">
            <SearchableSelectBox
              options={alterOptions}
              onChange={updateColumnType}
              value={columnTypePG && alterOptionsValueMap[columnTypePG]}
              bsClass={`col-type-${0} modify_select`}
              customStyle={customStyles}
            />
            {/*
            <select
              value={selectedProperties[colName].type}
              onChange={updateColumnType}
              className="input-sm form-control"
              disabled={columnProperties.pkConstraint}
            >
              {getAlternateTypeOptions(columnProperties.type)}
            </select>
            */}
          </div>
        </div>
        <div className={`${styles.display_flex} form-group`}>
          <label className="col-xs-2">Nullable</label>
          <div className="col-xs-6">
            <select
              className="input-sm form-control"
              value={selectedProperties[colName].isNullable}
              onChange={toggleColumnNullable}
              disabled={columnProperties.pkConstraint}
              data-test="edit-col-nullable"
            >
              <option value="true">True</option>
              <option value="false">False</option>
            </select>
          </div>
        </div>
        <div className={`${styles.display_flex} form-group`}>
          <label className="col-xs-2">Unique</label>
          <div className="col-xs-6">
            <select
              className="input-sm form-control"
              value={
                selectedProperties[colName].uniqueConstraint ? 'true' : 'false'
              }
              onChange={toggleColumnUnique}
              disabled={columnProperties.pkConstraint}
              data-test="edit-col-unique"
            >
              <option value="true">True</option>
              <option value="false">False</option>
            </select>
          </div>
        </div>
        <div className={`${styles.display_flex} form-group`}>
          <label className="col-xs-2">Default</label>
          <div className="col-xs-6">
            <input
              className="input-sm form-control"
              value={selectedProperties[colName].default || ''}
              onChange={updateColumnDef}
              type="text"
              disabled={columnProperties.pkConstraint}
              data-test="edit-col-default"
            />
          </div>
        </div>
        <div className={`${styles.display_flex} form-group`}>
          <label className="col-xs-2">Comment</label>
          <div className="col-xs-6">
            <input
              className="input-sm form-control"
              value={selectedProperties[colName].comment || ''}
              onChange={updateColumnComment}
              type="text"
              data-test="edit-col-comment"
            />
          </div>
        </div>
      </form>
      <div className="row">
        <br />
      </div>
    </div>
  );
};

export default ColumnEditor;<|MERGE_RESOLUTION|>--- conflicted
+++ resolved
@@ -1,6 +1,4 @@
 import React, { useEffect } from 'react';
-import dataTypes from '../Common/DataTypes';
-import { convertListToDictUsingKV } from '../../../../utils/data';
 
 import SearchableSelectBox from '../../../Common/SearchableSelect/SearchableSelect';
 
@@ -15,16 +13,10 @@
   JSONB,
   TIMESTAMP,
   TIME,
-<<<<<<< HEAD
 } from '../../../../constants';
 */
 
 import { getValidAlterOptions } from './utils';
-=======
-  NUMERIC,
-  TEXT,
-} from '../utils';
->>>>>>> f4ddfd88
 
 const ColumnEditor = ({
   onSubmit,
@@ -37,7 +29,6 @@
   alterTypeOptions,
 }) => {
   const colName = columnProperties.name;
-<<<<<<< HEAD
   useEffect(() => {
     dispatch(editColumn(colName, 'comment', columnComment));
   }, [columnComment]);
@@ -49,18 +40,13 @@
       selectedProperties[colName].type
     );
   };
-  const c = column;
   const columnTypePG = getColumnType();
-=======
-
->>>>>>> f4ddfd88
   if (!selectedProperties[colName]) {
     return null;
   }
 
   const styles = require('./ModifyTable.scss');
 
-<<<<<<< HEAD
   const customStyles = {
     dropdownIndicator: provided => {
       return {
@@ -89,138 +75,6 @@
     colName
   );
 
-  // NOTE: the datatypes is filtered of serial and bigserial where hasuraDatatype === null
-=======
-  useEffect(() => {
-    dispatch(editColumn(colName, 'comment', columnComment));
-  }, [columnComment]);
-
-  // filter the datatypes where hasuraDatatype === null
->>>>>>> f4ddfd88
-  const typeMap = convertListToDictUsingKV(
-    'hasuraDatatype',
-    'value',
-    dataTypes.filter(dataType => dataType.hasuraDatatype)
-  );
-<<<<<<< HEAD
-  const additionalOptions = [];
-  let finalDefaultValue = typeMap[columnProperties.type];
-  if (!typeMap[c.data_type]) {
-    finalDefaultValue = c.data_type;
-    additionalOptions.push(
-      <option value={finalDefaultValue} key={finalDefaultValue}>
-        {c.data_type}
-      </option>
-    );
-  }
-  /*
-  const generateAlterOptions = datatypeOptions => {
-    return dataTypes.map(datatype => {
-      if (datatypeOptions.includes(datatype.value)) {
-        return (
-          <option
-            value={datatype.value}
-            key={datatype.name}
-            title={datatype.description}
-          >
-            {datatype.name}
-          </option>
-        );
-      }
-    });
-  };
-  */
-
-  /*
-  const modifyAlterOptions = columntype => {
-    const integerOptions = [
-      'integer',
-      'serial',
-      'bigint',
-      'bigserial',
-      'numeric',
-      'text',
-    ];
-    const bigintOptions = ['bigint', 'bigserial', 'text', 'numeric'];
-    const uuidOptions = ['uuid', 'text'];
-    const jsonOptions = ['json', 'jsonb', 'text'];
-    const timestampOptions = ['timestamptz', 'text'];
-    const timeOptions = ['timetz', 'text'];
-=======
-
-  const getAlternateTypeOptions = columntype => {
-    const generateOptions = datatypeOptions => {
-      const options = [];
-
-      dataTypes.forEach(datatype => {
-        if (datatypeOptions.includes(datatype.value)) {
-          options.push(
-            <option
-              value={datatype.value}
-              key={datatype.name}
-              title={datatype.description}
-            >
-              {datatype.name}
-            </option>
-          );
-        }
-      });
-
-      let finalDefaultValue = typeMap[columnProperties.type];
-      if (!finalDefaultValue) {
-        finalDefaultValue = columnProperties.type;
-        options.push(
-          <option value={finalDefaultValue} key={finalDefaultValue}>
-            {finalDefaultValue}
-          </option>
-        );
-      }
-
-      return options;
-    };
-
-    const integerOptions = [INTEGER, SERIAL, BIGINT, BIGSERIAL, NUMERIC, TEXT];
-    const bigintOptions = [BIGINT, BIGSERIAL, NUMERIC, TEXT];
-    const uuidOptions = [UUID, TEXT];
-    const jsonOptions = [JSON, JSONB, TEXT];
-    const timestampOptions = [TIMESTAMP, TEXT];
-    const timeOptions = [TIME, TEXT];
-
->>>>>>> f4ddfd88
-    switch (columntype) {
-      case INTEGER:
-        return generateOptions(integerOptions);
-
-      case SERIAL:
-        return generateOptions(integerOptions);
-
-      case BIGINT:
-        return generateOptions(bigintOptions);
-
-      case BIGSERIAL:
-        return generateOptions(bigintOptions);
-
-      case UUID:
-        return generateOptions(uuidOptions);
-
-      case JSONDTYPE:
-        return generateOptions(jsonOptions);
-
-      case JSONB:
-        return generateOptions(jsonOptions);
-
-      case TIMESTAMP:
-        return generateOptions(timestampOptions);
-
-      case TIME:
-        return generateOptions(timeOptions);
-
-      default:
-        return generateOptions([columntype, TEXT]);
-    }
-  };
-  */
-
   const updateColumnName = e => {
     dispatch(editColumn(colName, 'name', e.target.value));
   };
