--- conflicted
+++ resolved
@@ -52,15 +52,12 @@
 const SAVE_FOREIGN_KEY = 'ModifyTable/SAVE_FOREIGN_KEY';
 const REMOVE_FOREIGN_KEY = 'ModifyTable/REMOVE_FOREIGN_KEY';
 
-<<<<<<< HEAD
 const FETCH_COLUMN_TYPE_CASTS = 'ModifyTable/FETCH_COLUMN_TYPE_CASTS';
 const FETCH_COLUMN_TYPE_CASTS_FAIL = 'ModifyTable/FETCH_COLUMN_TYPE_CASTS_FAIL';
-=======
 const SET_UNIQUE_KEYS = 'ModifyTable/SET_UNIQUE_KEYS';
 const SAVE_UNIQUE_KEY = 'ModifyTable/SAVE_UNIQUE_KEY';
 const REMOVE_UNIQUE_KEY = 'ModifyTable/REMOVE_UNIQUE_KEY';
 
->>>>>>> d6995c35
 const RESET = 'ModifyTable/RESET';
 
 const setForeignKeys = fks => ({
@@ -1623,7 +1620,6 @@
   };
 };
 
-<<<<<<< HEAD
 const fetchColumnCasts = () => {
   return (dispatch, getState) => {
     const url = Endpoints.getSchema;
@@ -1660,7 +1656,10 @@
           data: error,
         });
       }
-=======
+    );
+  };
+};
+
 const removeUniqueKey = (index, tableName, existingConstraints, callback) => {
   return (dispatch, getState) => {
     dispatch({ type: REMOVE_UNIQUE_KEY });
@@ -1842,7 +1841,6 @@
       requestMsg,
       successMsg,
       errorMsg
->>>>>>> d6995c35
     );
   };
 };
@@ -1891,12 +1889,8 @@
   setForeignKeys,
   saveForeignKeys,
   removeForeignKey,
-<<<<<<< HEAD
-  //
   fetchColumnCasts,
-=======
   setUniqueKeys,
   removeUniqueKey,
   saveUniqueKey,
->>>>>>> d6995c35
 };