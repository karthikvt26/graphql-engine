--- conflicted
+++ resolved
@@ -590,21 +590,13 @@
           add constraint "${constraintName}"
           foreign key (${Object.keys(oldConstraint.column_mapping)
     .map(lc => `"${lc}"`)
-<<<<<<< HEAD
-    .join(', ')}) 
-=======
     .join(', ')})
->>>>>>> d6805cc6
           references "${oldConstraint.ref_table_table_schema}"."${
   oldConstraint.ref_table
 }"
           (${Object.values(oldConstraint.column_mapping)
     .map(rc => `"${rc}"`)
-<<<<<<< HEAD
-    .join(', ')}) 
-=======
     .join(', ')})
->>>>>>> d6805cc6
           on update ${pgConfTypes[oldConstraint.on_update]}
           on delete ${pgConfTypes[oldConstraint.on_delete]};
         `;
@@ -1551,33 +1543,10 @@
       column.data_type +
       ';';
     const schemaChangesUp =
-<<<<<<< HEAD
-      originalColType !== colType
-        ? [
-          {
-            type: 'run_sql',
-            args: {
-              sql: columnChangesUpQuery,
-            },
-          },
-        ]
-        : [];
-    const schemaChangesDown =
-      originalColType !== colType
-        ? [
-          {
-            type: 'run_sql',
-            args: {
-              sql: columnChangesDownQuery,
-            },
-          },
-        ]
-=======
       originalColType !== colType ? [getRunSqlQuery(columnChangesUpQuery)] : [];
     const schemaChangesDown =
       originalColType !== colType
         ? [getRunSqlQuery(columnChangesDownQuery)]
->>>>>>> d6805cc6
         : [];
 
     /* column custom field up/down migration*/
