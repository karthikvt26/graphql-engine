--- conflicted
+++ resolved
@@ -32,45 +32,14 @@
     dispatch({ type: RESET });
     dispatch(setTable(this.props.tableName));
     dispatch(fetchTableComment(this.props.tableName));
-<<<<<<< HEAD
     dispatch(fetchColumnTypes());
     dispatch(fetchColumnCasts());
-    if (serverVersion) {
-      this.checkTableColumnRenameSupport(serverVersion);
-    }
   }
-
-  componentWillReceiveProps(nextProps) {
-    if (
-      nextProps.serverVersion &&
-      nextProps.serverVersion !== this.props.serverVersion
-    ) {
-      this.checkTableColumnRenameSupport(nextProps.serverVersion);
-    }
-  }
-
   componentWillUnmount() {
     this.props.dispatch({
       type: RESET_COLUMN_TYPE_LIST,
     });
   }
-
-  checkTableColumnRenameSupport = serverVersion => {
-    try {
-      if (semverCheck('tableColumnRename', serverVersion)) {
-        this.setState({
-          supportTableColumnRename: true,
-        });
-      }
-    } catch (e) {
-      console.error(e);
-    }
-  };
-
-=======
-  }
-
->>>>>>> fd1577aa
   render() {
     const {
       tableName,
