--- conflicted
+++ resolved
@@ -11,8 +11,10 @@
 
 import TableName from './TableName';
 import TableColumns from './TableColumns';
-import TablePrimaryKeys from './TablePrimaryKeys';
 import TableComment from './TableComment';
+
+import * as tooltip from './Tooltips';
+import OverlayTrigger from 'react-bootstrap/lib/OverlayTrigger';
 
 import {
   setTableName,
@@ -45,7 +47,6 @@
   gqlColumnErrorNotif,
 } from '../Common/GraphQLValidation';
 
-<<<<<<< HEAD
 /* AddTable is a wrapper which wraps
  *  1) Table Name input
  *  2) Columns inputs
@@ -54,16 +55,6 @@
  *  5) Add Table button
  * */
 
-=======
-import styles from '../../../Common/TableCommon/Table.scss';
-/*
-const typeDescriptionDict = convertListToDictUsingKV(
-  'value',
-  'description',
-  dataTypes
-);
-*/
->>>>>>> 39311042
 class AddTable extends Component {
   constructor(props) {
     super(props);
@@ -79,8 +70,6 @@
     this.onColNullableChange = this.onColNullableChange.bind(this);
     this.onColUniqueChange = this.onColUniqueChange.bind(this);
     this.setColDefaultValue = this.setColDefaultValue.bind(this);
-    this.onPrimaryKeyRemove = this.onPrimaryKeyRemove.bind(this);
-    this.onPrimaryKeyChange = this.onPrimaryKeyChange.bind(this);
   }
   componentDidMount() {
     this.props.dispatch(fetchColumnTypes()).then(data => {
@@ -92,11 +81,6 @@
   componentWillUnmount() {
     this.props.dispatch(setDefaults());
   }
-
-  onPrimaryKeyRemove = i => {
-    const { dispatch } = this.props;
-    dispatch(removePk(i));
-  };
   onTableNameChange = e => {
     const { dispatch } = this.props;
     dispatch(setTableName(e.target.value));
@@ -130,24 +114,6 @@
     dispatch(setColUnique(e.target.checked, i));
   };
 
-  onPrimaryKeyChange(i, e) {
-    const value = parseInt(e.target.value, 10);
-    this.props.dispatch(resetValidation());
-    if (this.props.primaryKeys.filter(key => value === key).length > 0) {
-      this.props.dispatch(
-        validationError(
-          primaryKeyAlreadyPresentMsg(this.props.columns[value].name)
-        )
-      );
-      return false;
-    }
-
-    this.props.dispatch(setPk(value, i));
-    if (i + 1 === this.props.primaryKeys.length) {
-      this.props.dispatch(addPk());
-    }
-    return true;
-  }
   setColDefaultValue = (i, isNullableChecked, e) => {
     const { dispatch } = this.props;
     dispatch(setColDefault(e.target.value, i, isNullableChecked));
@@ -297,21 +263,17 @@
     const {
       columns,
       primaryKeys,
-<<<<<<< HEAD
-=======
       allSchemas,
       foreignKeys,
       fkToggled,
       tableName,
       currentSchema,
       dispatch,
->>>>>>> 39311042
       ongoingRequest,
       lastError,
       lastSuccess,
       internalError,
     } = this.props;
-<<<<<<< HEAD
     const styles = require('../../../Common/TableCommon/Table.scss');
 
     const getCreateBtnText = () => {
@@ -327,154 +289,6 @@
       }
       return createBtnText;
     };
-=======
-    const cols = columns.map((column, i) => {
-      let removeIcon;
-      if (i + 1 === columns.length) {
-        removeIcon = (
-          <i className={`${styles.iClickable} ${styles.fontAwosomeClose}`} />
-        );
-      } else {
-        removeIcon = (
-          <i
-            className={`${styles.iClickable} ${
-              styles.fontAwosomeClose
-            } fa-lg fa fa-times`}
-            onClick={() => {
-              dispatch(removeColumn(i));
-            }}
-          />
-        );
-      }
-      let defValue = '';
-      if ('default' in column) {
-        defValue = column.default.value;
-      }
-      let defPlaceholder = 'default_value';
-      if (column.type === 'timestamptz') {
-        defPlaceholder = 'example: now()';
-      } else if (column.type === 'date') {
-        defPlaceholder = '';
-      } else if (column.type === 'uuid') {
-        defPlaceholder = 'example: gen_random_uuid()';
-      }
-      return (
-        <div key={i} className={`${styles.display_flex} form-group`}>
-          <input
-            type="text"
-            className={`${styles.input} form-control ${styles.add_mar_right}`}
-            value={column.name}
-            placeholder="column_name"
-            onChange={e => {
-              dispatch(
-                setColName(e.target.value, i, this.refs[`nullable${i}`].checked)
-              );
-            }}
-            data-test={`column-${i}`}
-          />
-          <select
-            value={column.type}
-            className={`${styles.select} ${styles.select200} form-control ${
-              styles.add_pad_left
-            }`}
-            onChange={e => {
-              dispatch(
-                setColType(e.target.value, i, this.refs[`nullable${i}`].checked)
-              );
-              if (i + 1 === columns.length) {
-                dispatch(addCol());
-              }
-            }}
-            data-test={`col-type-${i}`}
-          >
-            {column.type === '' ? (
-              <option disabled value="">
-                -- type --
-              </option>
-            ) : null}
-            {/* The below makes a set of options based of the available datatype. Refer Common/Datatypes.js for more info. */}
-            {dataTypes.map((datatype, index) => (
-              <option
-                value={datatype.value}
-                key={index}
-                title={datatype.description}
-              >
-                {datatype.name}
-              </option>
-            ))}
-          </select>
-          {/*
-          {typeDescriptionDict && typeDescriptionDict[column.type] ? (
-            <span>
-              &nbsp; &nbsp;
-              <OverlayTrigger
-                placement="right"
-                overlay={tooltip.dataTypeDescription(
-                  typeDescriptionDict[column.type]
-                )}
-              >
-                <i className="fa fa-question-circle" aria-hidden="true" />
-              </OverlayTrigger>{' '}
-              &nbsp; &nbsp;
-            </span>
-          ) : null}
-          */}
-          <input
-            placeholder={defPlaceholder}
-            type="text"
-            value={defValue}
-            className={`${styles.inputDefault} ${
-              styles.defaultWidth
-            } form-control ${styles.add_pad_left}`}
-            onChange={e => {
-              dispatch(
-                setColDefault(
-                  e.target.value,
-                  i,
-                  this.refs[`nullable${i}`].checked
-                )
-              );
-            }}
-            data-test={`col-default-${i}`}
-          />{' '}
-          <input
-            className={`${styles.inputCheckbox} form-control `}
-            checked={columns[i].nullable}
-            type="checkbox"
-            ref={`nullable${i}`}
-            onChange={e => {
-              dispatch(setColNullable(e.target.checked, i));
-            }}
-            data-test={`nullable-${i}`}
-          />{' '}
-          <label>Nullable</label>
-          <input
-            className={`${styles.inputCheckbox} form-control `}
-            checked={columns[i].unique}
-            type="checkbox"
-            ref={`unique${i}`}
-            onChange={e => {
-              dispatch(setColUnique(e.target.checked, i));
-            }}
-            data-test={`unique-${i.toString()}`}
-          />{' '}
-          <label>Unique</label>
-          {removeIcon}
-        </div>
-      );
-    });
-
-    let createBtnText = 'Create';
-    if (ongoingRequest) {
-      createBtnText = 'Creating...';
-    } else if (lastError) {
-      createBtnText = 'Creating Failed. Try again';
-    } else if (internalError) {
-      createBtnText = 'Creating Failed. Try again';
-    } else if (lastSuccess) {
-      createBtnText = 'Created! Redirecting...';
-    }
->>>>>>> 39311042
 
     return (
       <div
@@ -494,7 +308,6 @@
           >
             <TableName onChange={this.onTableNameChange.bind(this)} />
             <hr />
-<<<<<<< HEAD
             <TableColumns
               dataTypes={this.state.dataTypes}
               columns={columns}
@@ -504,7 +317,8 @@
               onColNullableChange={this.onColNullableChange}
               onColUniqueChange={this.onColUniqueChange}
               setColDefaultValue={this.setColDefaultValue}
-=======
+            />
+            <hr />
             <h4 className={styles.subheading_text}>
               Primary Key &nbsp; &nbsp;
               <OverlayTrigger
@@ -547,14 +361,6 @@
               dispatch={dispatch}
               setForeignKeys={setForeignKeys}
               fkToggled={fkToggled}
->>>>>>> 39311042
-            />
-            <hr />
-            <TablePrimaryKeys
-              columns={columns}
-              primaryKeys={primaryKeys}
-              onRemove={this.onPrimaryKeyRemove}
-              onChange={this.onPrimaryKeyChange}
             />
             <hr />
             <TableComment onChange={this.onTableCommentChange} />
