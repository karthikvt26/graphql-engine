import defaultState from './AddState';

import Endpoints, { globalCookiePolicy } from '../../../../Endpoints';
import requestAction from '../../../../utils/requestAction';
import dataHeaders from '../Common/Headers';

import _push from '../push';
import { loadSchema, makeMigrationCall } from '../DataActions';
import {
  showSuccessNotification,
  showErrorNotification,
} from '../Notification';
import { UPDATE_MIGRATION_STATUS_ERROR } from '../../../Main/Actions';
import { setTable } from '../DataActions.js';

const SET_DEFAULTS = 'AddTable/SET_DEFAULTS';
const SET_TABLENAME = 'AddTable/SET_TABLENAME';
const SET_TABLECOMMENT = 'AddTable/SET_TABLECOMMENT';
const REMOVE_COLUMN = 'AddTable/REMOVE_COLUMN';
const SET_COLNAME = 'AddTable/SET_COLNAME';
const SET_COLTYPE = 'AddTable/SET_COLTYPE';
const SET_COLDEFAULT = 'AddTable/SET_COLDEFAULT';
const REMOVE_COLDEFAULT = 'AddTable/REMOVE_COLDEFAULT';
const SET_COLNULLABLE = 'AddTable/SET_COLNULLABLE';
const SET_COLUNIQUE = 'AddTable/SET_COLUNIQUE';
const ADD_COL = 'AddTable/ADD_COL';
const SET_PK = 'AddTable/SET_PK';
const SET_FKS = 'AddTable/SET_FKS';
const TOGGLE_FK = 'AddTable/TOGGLE_FK';
const CLEAR_FK_TOGGLE = 'AddTable/CLEAR_FK_TOGGLE';
const MAKING_REQUEST = 'AddTable/MAKING_REQUEST';
const REQUEST_SUCCESS = 'AddTable/REQUEST_SUCCESS';
const REQUEST_ERROR = 'AddTable/REQUEST_ERROR';
const VALIDATION_ERROR = 'AddTable/VALIDATION_ERROR';
const RESET_VALIDATION_ERROR = 'AddTable/RESET_VALIDATION_ERROR';

/*
 * For any action dispatched, the ability to notify the renderer that something is happening
 * */

const setDefaults = () => ({ type: SET_DEFAULTS });
const setTableName = value => ({ type: SET_TABLENAME, value });
const setTableComment = value => ({ type: SET_TABLECOMMENT, value });
const removeColumn = i => ({ type: REMOVE_COLUMN, index: i });
const setColName = (name, index, isNull) => ({
  type: SET_COLNAME,
  name,
  index,
  isNull,
});
const setColDefault = (colDefault, index, isNull) => ({
  type: SET_COLDEFAULT,
  colDefault,
  index,
  isNull,
});
const setColType = (coltype, index) => ({
  type: SET_COLTYPE,
  coltype,
  index,
});
const removeColDefault = index => ({ type: REMOVE_COLDEFAULT, index });
const setColNullable = (isNull, index) => ({
  type: SET_COLNULLABLE,
  isNull,
  index,
});
const setColUnique = (isUnique, index) => ({
  type: SET_COLUNIQUE,
  isUnique,
  index,
});
const addCol = () => ({ type: ADD_COL });
const setPk = pks => ({ type: SET_PK, pks });
const setForeignKeys = fks => ({
  type: SET_FKS,
  fks,
});
const toggleFk = i => ({ type: TOGGLE_FK, data: i });
const clearFkToggle = () => ({ type: CLEAR_FK_TOGGLE });

// General error during validation.
// const validationError = (error) => ({type: VALIDATION_ERROR, error: error});
const validationError = error => {
  alert(error);
  return { type: VALIDATION_ERROR, error };
};
const resetValidation = () => ({ type: RESET_VALIDATION_ERROR });

const fetchColumnTypes = () => {
  return (dispatch, getState) => {
    const fetchQuery = `
SELECT 
  string_agg(t.typname, ',') as "Type Name",
  string_agg(pg_catalog.format_type(t.oid, NULL), ',') as "Display Name",                                                                            
  string_agg(pg_catalog.obj_description(t.oid, 'pg_type'), ':') as "Descriptions",
  t.typcategory
FROM pg_catalog.pg_type t
     LEFT JOIN pg_catalog.pg_namespace n ON n.oid = t.typnamespace
WHERE (t.typrelid = 0 OR (SELECT c.relkind = 'c' FROM pg_catalog.pg_class c WHERE c.oid = t.typrelid))                                              
  AND NOT EXISTS(SELECT 1 FROM pg_catalog.pg_type el WHERE el.oid = t.typelem AND el.typarray = t.oid)                                              
  AND pg_catalog.pg_type_is_visible(t.oid)
  AND t.typname != 'unknown'
  AND t.typcategory != 'P'
  AND t.typname not in ('int4', 'uuid', 'int8', 'boolean', 'text', 'numeric', 'date', 'json', 'jsonb', 'time', 'timestamptz')
GROUP BY t.typcategory;`;
    const url = Endpoints.getSchema;
    const reqQuery = {
      type: 'run_sql',
      args: {
        sql: fetchQuery,
      },
    };
    const options = {
      credentials: globalCookiePolicy,
      method: 'POST',
      headers: dataHeaders(getState),
      body: JSON.stringify(reqQuery),
    };
    return dispatch(requestAction(url, options)).then(
      data => {
        return Promise.resolve(data);
      },
      error => {
        console.error('Failed to load table comment');
        console.error(error);
        return Promise.reject(error);
      }
    );
  };
};
const createTableSql = () => {
  return (dispatch, getState) => {
    dispatch({ type: MAKING_REQUEST });
    dispatch(showSuccessNotification('Creating Table...'));
    const state = getState().addTable.table;
    const currentSchema = getState().tables.currentSchema;
    const { foreignKeys } = state;
    // validations
    if (state.tableName.trim() === '') {
      alert('Table name cannot be empty');
    }
    let tableColumns = '';
    const currentCols = state.columns.filter(c => c.name !== '');
    const pKeys = state.primaryKeys
      .filter(p => p !== '')
      .map(p => state.columns[p].name);
    let isUUIDDefault = false;
    for (let i = 0; i < currentCols.length; i++) {
      tableColumns +=
        '"' + currentCols[i].name + '"' + ' ' + currentCols[i].type + ' ';
      // check if column is nullable
      if (!currentCols[i].nullable) {
        tableColumns += 'NOT NULL';
      }
      if (currentCols[i].unique) {
        tableColumns += ' UNIQUE';
      }
      // check if column has a default value
      if (
        currentCols[i].default !== undefined &&
        currentCols[i].default.value !== ''
      ) {
        if (currentCols[i].type === 'text') {
          // if a column type is text and if it has a default value, add a single quote by default
          tableColumns += " DEFAULT '" + currentCols[i].default.value + "'";
        } else {
          if (currentCols[i].type === 'uuid') {
            isUUIDDefault = true;
          }
          tableColumns += ' DEFAULT ' + currentCols[i].default.value;
        }
      }
      tableColumns += i === currentCols.length - 1 ? '' : ', ';
    }
    // add primary key
    if (pKeys.length > 0) {
      tableColumns += ', PRIMARY KEY (';
      // tableColumns += '"' + pKeys.map((col) => (col)) + '"';
      // tableColumns += pKeys.join(', ');
      pKeys.map(col => {
        tableColumns += '"' + col + '"' + ',';
      });
      tableColumns = tableColumns.slice(0, -1);
      tableColumns += ') ';
    }
    const numFks = foreignKeys.length;
    let errorColumn = null;
    if (numFks > 1) {
      foreignKeys.forEach((fk, _i) => {
        if (_i === numFks - 1) {
          return;
        }
        const mappingObj = {};
        const { colMappings, refTableName, onUpdate, onDelete } = fk;
        const rCols = [];
        const lCols = [];
        colMappings.slice(0, -1).forEach(cm => {
          if (mappingObj[cm.column] !== undefined) {
            errorColumn = state.columns[cm.column].name;
          }
          mappingObj[cm.column] = cm.refColumn;
          lCols.push(`"${state.columns[cm.column].name}"`);
          rCols.push(`"${cm.refColumn}"`);
        });
        if (lCols.length === 0) return;
        tableColumns = `${tableColumns}, FOREIGN KEY (${lCols.join(
          ', '
        )}) REFERENCES "${currentSchema}"."${refTableName}"(${rCols.join(
          ', '
        )}) ON UPDATE ${onUpdate} ON DELETE ${onDelete}`;
      });
    }
    if (errorColumn) {
      return dispatch(
        showErrorNotification(
          'Create table failed',
          `The column "${errorColumn}" seems to be referencing multiple foreign columns`
        )
      );
    }
    // const sqlCreateTable = 'CREATE TABLE ' + '\'' + state.tableName.trim() + '\'' + '(' + tableColumns + ')';
    const sqlCreateExtension = 'CREATE EXTENSION IF NOT EXISTS pgcrypto;';
    let sqlCreateTable =
      'CREATE TABLE ' +
      '"' +
      currentSchema +
      '"' +
      '.' +
      '"' +
      state.tableName.trim() +
      '"' +
      '(' +
      tableColumns +
      ');';
    // add comment if applicable
    if (state.tableComment && state.tableComment !== '') {
      sqlCreateTable +=
        ' COMMENT ON TABLE ' +
        '"' +
        currentSchema +
        '"' +
        '.' +
        '"' +
        state.tableName.trim() +
        '"' +
        ' IS ' +
        "'" +
        state.tableComment +
        "'";
    }
    // apply migrations
    const migrationName =
      'create_table_' + currentSchema + '_' + state.tableName.trim();
    const upQueryArgs = [];
    if (isUUIDDefault) {
      upQueryArgs.push({
        type: 'run_sql',
        args: { sql: sqlCreateExtension },
      });
    }
    upQueryArgs.push({
      type: 'run_sql',
      args: { sql: sqlCreateTable },
    });
    upQueryArgs.push({
      type: 'add_existing_table_or_view',
      args: {
        name: state.tableName.trim(),
        schema: currentSchema,
      },
    });
    const upQuery = {
      type: 'bulk',
      args: upQueryArgs,
    };
    const sqlDropTable =
      'DROP TABLE ' +
      '"' +
      currentSchema +
      '"' +
      '.' +
      '"' +
      state.tableName.trim() +
      '"';
    const downQuery = {
      type: 'bulk',
      args: [
        {
          type: 'run_sql',
          args: { sql: sqlDropTable },
        },
      ],
    };
    const requestMsg = 'Creating table...';
    const successMsg = 'Table Created';
    const errorMsg = 'Create table failed';

    const customOnSuccess = () => {
      dispatch({ type: REQUEST_SUCCESS });
      dispatch({ type: SET_DEFAULTS });
      dispatch(setTable(state.tableName.trim()));
      dispatch(loadSchema()).then(() =>
        dispatch(
          _push(
            '/schema/' +
              currentSchema +
              '/tables/' +
              state.tableName.trim() +
              '/modify'
          )
        )
      );
      return;
    };
    const customOnError = err => {
      dispatch({ type: REQUEST_ERROR, data: errorMsg });
      dispatch({ type: UPDATE_MIGRATION_STATUS_ERROR, data: err });
      return;
    };

    makeMigrationCall(
      dispatch,
      getState,
      upQuery.args,
      downQuery.args,
      migrationName,
      customOnSuccess,
      customOnError,
      requestMsg,
      successMsg,
      errorMsg
    );
  };
};

const addTableReducer = (state = defaultState, action) => {
  switch (action.type) {
    case SET_DEFAULTS:
      return { ...defaultState };
    case MAKING_REQUEST:
      return {
        ...state,
        ongoingRequest: true,
        lastError: null,
        lastSuccess: null,
      };
    case REQUEST_SUCCESS:
      return {
        ...state,
        ongoingRequest: false,
        lastError: null,
        lastSuccess: true,
      };
    case REQUEST_ERROR:
      return {
        ...state,
        ongoingRequest: false,
        lastError: action.data,
        lastSuccess: null,
      };
    case RESET_VALIDATION_ERROR:
      return { ...state, internalError: null, lastSuccess: null };
    case VALIDATION_ERROR:
      return { ...state, internalError: action.error, lastSuccess: null };
    case SET_TABLENAME:
      return { ...state, tableName: action.value };
    case SET_TABLECOMMENT:
      return { ...state, tableComment: action.value };
    case REMOVE_COLUMN:
      // Removes the index of the removed column from the array of primaryKeys.
      const primaryKeys = state.primaryKeys
        .map(primaryKeyIndex => {
          const pkiValue = parseInt(primaryKeyIndex, 10);
          if (pkiValue < action.index) {
            return primaryKeyIndex;
          }
          if (pkiValue > action.index) {
            return (pkiValue - 1).toString();
          }
        })
        .filter(pki => Boolean(pki));

      return {
        ...state,
        columns: [
          ...state.columns.slice(0, action.index),
          ...state.columns.slice(action.index + 1),
        ],
        primaryKeys: [...primaryKeys, ''],
      };
    case SET_COLNAME:
      const i = action.index;
      return {
        ...state,
        columns: [
          ...state.columns.slice(0, i),
          { ...state.columns[i], name: action.name, nullable: action.isNull },
          ...state.columns.slice(i + 1),
        ],
      };
    case SET_COLTYPE:
      const ij = action.index;
      return {
        ...state,
        columns: [
          ...state.columns.slice(0, ij),
          {
            ...state.columns[ij],
            type: action.coltype,
          },
          ...state.columns.slice(ij + 1),
        ],
      };
    case SET_COLDEFAULT:
      const ik = action.index;
      let defaultObj = {};
      defaultObj = { __type: 'value', value: action.colDefault };
      return {
        ...state,
        columns: [
          ...state.columns.slice(0, ik),
          {
            ...state.columns[ik],
            default: defaultObj,
            nullable: action.isNull,
          },
          ...state.columns.slice(ik + 1),
        ],
      };
    case REMOVE_COLDEFAULT:
      const ind = action.index;
      const dumyState = { ...state };
      delete dumyState.columns[ind].default;
      return dumyState;
    case SET_COLNULLABLE:
      const k = action.index;
      return {
        ...state,
        columns: [
          ...state.columns.slice(0, k),
          { ...state.columns[k], nullable: action.isNull },
          ...state.columns.slice(k + 1),
        ],
      };
    case SET_COLUNIQUE:
      const colInd = action.index;
      return {
        ...state,
        columns: [
          ...state.columns.slice(0, colInd),
          { ...state.columns[colInd], unique: action.isUnique },
          ...state.columns.slice(colInd + 1),
        ],
      };
    case ADD_COL:
      return { ...state, columns: [...state.columns, { name: '', type: '' }] };
    case SET_PK:
      return {
        ...state,
        primaryKeys: action.pks,
      };
    case SET_FKS:
      return {
        ...state,
        foreignKeys: action.fks,
      };
    case TOGGLE_FK:
      return {
        ...state,
        fkToggled: action.data,
      };
    case CLEAR_FK_TOGGLE:
      return {
        ...state,
        fkToggled: null,
      };
    default:
      return state;
  }
};

export default addTableReducer;
export {
  setDefaults,
  setTableName,
  setTableComment,
  removeColumn,
  setColName,
  setColType,
  setColNullable,
  setColUnique,
  setColDefault,
  removeColDefault,
  addCol,
  setPk,
  setForeignKeys,
  createTableSql,
<<<<<<< HEAD
  fetchColumnTypes,
=======
  toggleFk,
  clearFkToggle,
>>>>>>> 39311042
};
export { resetValidation, validationError };<|MERGE_RESOLUTION|>--- conflicted
+++ resolved
@@ -496,11 +496,8 @@
   setPk,
   setForeignKeys,
   createTableSql,
-<<<<<<< HEAD
   fetchColumnTypes,
-=======
   toggleFk,
   clearFkToggle,
->>>>>>> 39311042
 };
 export { resetValidation, validationError };