--- conflicted
+++ resolved
@@ -63,7 +63,12 @@
 const SET_FILTER_SCHEMA = 'Data/SET_FILTER_SCHEMA';
 const SET_FILTER_TABLES = 'Data/SET_FILTER_TABLES';
 
-<<<<<<< HEAD
+export const SET_ALL_ROLES = 'Data/SET_ALL_ROLES';
+export const setAllRoles = roles => ({
+  type: SET_ALL_ROLES,
+  roles,
+});
+
 const initQueries = (schemaFilter = []) => {
   if (schemaFilter.length > 0) {
     return {
@@ -116,21 +121,6 @@
             ],
           },
         },
-=======
-export const SET_ALL_ROLES = 'Data/SET_ALL_ROLES';
-export const setAllRoles = roles => ({
-  type: SET_ALL_ROLES,
-  roles,
-});
-
-const initQueries = {
-  schemaList: {
-    type: 'select',
-    args: {
-      table: {
-        name: 'schemata',
-        schema: 'information_schema',
->>>>>>> f3a07f74
       },
       loadTrackableFunctions: {
         type: 'select',
@@ -980,7 +970,6 @@
         columnTypeCasts: { ...defaultState.columnTypeCasts },
         columnDataTypeInfoErr: defaultState.columnDataTypeInfoErr,
       };
-<<<<<<< HEAD
     case SET_FILTER_SCHEMA:
       return {
         ...state,
@@ -992,12 +981,11 @@
         tableFilter: {
           ...action.data,
         },
-=======
+      };
     case SET_ALL_ROLES:
       return {
         ...state,
         allRoles: action.roles,
->>>>>>> f3a07f74
       };
     default:
       return state;
