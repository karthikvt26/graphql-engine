--- conflicted
+++ resolved
@@ -734,15 +734,10 @@
     case FETCH_COLUMN_TYPE_INFO:
       return {
         ...state,
-<<<<<<< HEAD
         columnDataTypes: action.data.columnDataTypes,
         columnDefaultFunctions: action.data.columnTypeDefaultValues,
         columnDataTypeInfoErr: null,
         columnTypeCasts: action.data.columnTypeCasts,
-=======
-        columnDataTypes: action.data,
-        columnDataTypeFetchErr: defaultState.columnDataTypeFetchErr,
->>>>>>> 0b3defd3
       };
 
     case FETCH_COLUMN_TYPE_INFO_FAIL:
@@ -757,13 +752,9 @@
       return {
         ...state,
         columnDataTypes: [...defaultState.columnDataTypes],
-<<<<<<< HEAD
         columnDefaultFunctions: { ...defaultState.columnDefaultFunctions },
         columnTypeCasts: { ...defaultState.columnTypeCasts },
         columnDataTypeInfoErr: defaultState.columnDataTypeInfoErr,
-=======
-        columnDataTypeFetchErr: defaultState.columnDataTypeFetchErr,
->>>>>>> 0b3defd3
       };
     default:
       return state;
