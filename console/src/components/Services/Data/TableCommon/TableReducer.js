--- conflicted
+++ resolved
@@ -555,7 +555,6 @@
         ...modifyState,
         fkModify: action.fks,
       };
-<<<<<<< HEAD
 
     case FETCH_COLUMN_TYPE_CASTS:
       return {
@@ -571,13 +570,11 @@
         alterColumnOptionsFetchErr: action.data,
       };
 
-=======
     case SET_UNIQUE_KEYS:
       return {
         ...modifyState,
         uniqueKeyModify: action.keys,
       };
->>>>>>> d6995c35
     case UPDATE_MANUAL_REL_TABLE_LIST:
       return {
         ...modifyState,
