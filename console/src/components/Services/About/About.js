--- conflicted
+++ resolved
@@ -111,15 +111,7 @@
     };
 
     return (
-<<<<<<< HEAD
-      <div
-        className={`container-fluid ${styles.add_mar_top}  ${
-          styles.add_mar_left
-        }`}
-      >
-=======
       <div className={`container-fluid ${styles.full_container}`}>
->>>>>>> 8ac78fda
         <div className={styles.subHeader}>
           <Helmet title={'About | Hasura'} />
           <h2 className={styles.headerText}>About</h2>
