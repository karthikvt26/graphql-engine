--- conflicted
+++ resolved
@@ -256,7 +256,6 @@
       return null;
     };
 
-<<<<<<< HEAD
     const advancedColumnSection = supportColumnChangeFeature ? (
       <div>
         <h4 className={styles.subheading_text}>
@@ -344,7 +343,7 @@
         </div>
       </div>
     );
-=======
+
     const heads = headers.map((header, i) => {
       let removeIcon;
       if (i + 1 === headers.length) {
@@ -410,7 +409,6 @@
         </div>
       );
     });
->>>>>>> add2d405
 
     return (
       <div
