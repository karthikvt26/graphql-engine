--- conflicted
+++ resolved
@@ -1,10 +1,5 @@
 import 'react-toggle/style.css';
 import Toggle from 'react-toggle';
-<<<<<<< HEAD
-import 'react-toggle/style.css';
-=======
-
->>>>>>> 7d393c7b
 import './Toggle.css';
 
 export default Toggle;