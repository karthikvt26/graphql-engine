@import url('https://fonts.googleapis.com/css?family=Gudea:400,700');

body {
  background-color: #f8fafb;
}

h1, .h1, h2, .h2, h3, .h3, h4, .h4, h5, .h5, h6, .h6 {
  margin-top: 0;
  margin-bottom: 0;
  -webkit-margin-before: 0;
  -webkit-margin-after: 0;

  a small {
    color: inherit;
  }
}

.error_text {
  color: #dc3545;
}

.graphSpinner {
  font-size: 40px;
  text-align: center;
}

input::-moz-focus-inner {
 outline: 0;
 -moz-outline: none;
 border:0;
}

select:-moz-focusring {
  color: transparent;
  text-shadow: 0 0 0 #000;
}

select::-moz-focus-inner {
 outline: 0;
 -moz-outline: none;
 border: 0;
}

option::-moz-focus-inner { border: 0; outline: 0 }

table {
  font-size: 14px;
}

table thead tr th,
table tbody tr th {
  background-color: #F2F2F2 !important;
  color: #4D4D4D;
  font-weight: 600 !important;
}

.full_container {
  margin: 20px;
  min-width: fit-content;
}

.fit_content {
  width: fit-content;
}

.pageSidebar {
  height: calc(100vh - 50px);
  overflow: auto;
  // background: #444;
  // color: $navbar-inverse-color;
  color: #333;
  border: 1px solid #E5E5E5;
  border-bottom: 0px;
  // background-color: #F8F8F8;
  background-color: #fff;

  /*
  a,a:visited {
    color: $navbar-inverse-link-color;
  }

  a:hover {
    color: $navbar-inverse-link-hover-color;
  }
  */

  hr {
    margin: 0;
  }

  ul {
    list-style-type: none;
    -webkit-padding-start: 0px;
    -moz-padding-start: 0px;

    li {
      transition: color 0.5s;
      font-size: 16px;
      border-bottom: 1px solid #E6E6E6;
      padding: 0px 0px;
      // border-left: 5px solid transparent;

      a {
        color: #767E93;
        background-color: #f0f0f0;
        width: 100%;
        word-wrap: break-word;
        padding: 15px 0 15px 20px;
        display: block;
      }
    }

    .linkBorder {
      border-bottom: 1px solid #e6e6e6;
    }

    li:last-child {
      border-bottom: 0px;
    }

    .active {
      // border-left: 5px solid #FFC627;
      font-weight: bold;
      color: #333;
      text-decoration: none;

      a {
        text-decoration: none;
        background-color: #FFF3D5;
        display: inline-block;
      }
    }
  }
}

.sidebarCreateTable {
  a {
    background-color: transparent !important;
  }
}

.breadCrumbSeparator {
  margin-bottom: 17px !important;
}

.commentText {
  display: inline-block;
  padding: 5px !important;
  margin-bottom: 0px;
}

.commentEdit {
  display: inline-block;
  padding-left: 10px;
  cursor: pointer;
}

.comment_action {
  text-decoration: underline;
  cursor: pointer;
}

.commentInput {
  width: 30%;
  display: inline-block;
}

.fontAwosomeClose {
  margin-left: 10px;
  width: 15px;
  min-width: 15px;
  cursor: pointer;
}

.display_flex {
  display: flex;
  align-items: center;
}

.displayFlexContainer {
  display: flex;
}

.flex_space_between {
  display: flex;
  justify-content: space-between;
}

.flex_0 {
  flex: 0;
}

.wd5 {
  width: 5%;
  text-align: center;
  vertical-align: middle !important;
}

.wd45 {
  width: 45%;
  padding: 3px;
}

.wd4 {
  width: 4%;
  text-align: center;
  vertical-align: middle !important;
}

.wd48 {
  width: 48%;
  padding: 3px;
}

.wd100 {
  width: 100%;
  float: left;
}

.wd100Percent {
  width: 100% !important;
}

.wd90 {
  width: 90%;
}

.wd35 {
  width: 31%;
}

.wd60 {
  width: 56%;
}

.wd82 {
  width: 82%;
  float: left;
  padding-left: 15px;
}

.wd68 {
  width: 68%;
}

.wd15 {
  width: 15%;
}

.wd16 {
  width: 16%;
}

.wd80 {
  width: 80%;
  display: inline-block;
}

.wd63 {
  width: 62%;
  display: inline-block;
}

.wd20 {
  width: 20%;
  display: inline-block;
}

.wd18 {
  width: 18%;
  float: left;
  padding-left: 15px;
}

.buttonLess {
  border: 0;
  background-color: transparent;
  padding: 0 0;
  display: flex;
  align-items: center;

  span {
    font-weight: bold;
  }

  i {
    font-size: 12px;
    padding-right: 10px;
  }
}

.apiExplorerFlex {
  display: flex;
}

.collectionWrapper {
  padding-top: 25px;
  background-color: #f8f8f8;
  border: 1px solid #e5e5e5;
}

button {
  outline: none;
}

button > i {
  padding-top: 3px;
  padding-bottom: 3px;
}

.no_border {
  border: 0 !important;
  border-radius: 0 !important;
}

input {
  border-radius: 4px;
}

.sidebarCreateTable {
  a {
    color: #767E93;

    i {
      color: #767E93;
    }
  }

  a:hover {
    color: #767E93;

    i {
      color: #767E93;
    }
  }
}

.header_key_input {
  background-color: transparent;
  border: 0;
  box-shadow: none;
  border-radius: 0;
  padding: 0;
}

.header_key_input:focus {
  box-shadow: none;
}

.header_path_input {
  background-color: transparent;
  border: 0;
  box-shadow: none;
  border-radius: 0;
  width: 100% !important;
  padding: 0;
  padding-left: 10px;
}

.header_path_input:focus {
  box-shadow: none;
}

.ApiExplorerTable {
  margin-bottom: 0;

  thead {
    tr {
      th {
        border-bottom: 0;
        padding: 8px;
      }

      .ApiExplorerTableSuccess {
        background-color: #fff;
      }

      .ApiExplorerTableDefault {
        background-color: #F3F3F3;
      }

      td {
        padding: 8px;
        width: 50%;
      }
    }
  }

  tbody {
    tr {
      th {
        border-bottom: 0;
        padding: 8px;
      }

      td {
        padding: 8px;
        width: 50%;
      }

      .ApiExplorerTableSuccess {
        background-color: #fff;
      }

      .ApiExplorerTableDefault {
        background-color: #F3F3F3;
      }
    }
  }
}

.padd_left_remove {
  padding-left: 0 !important;
}

.padd_right_remove {
  padding-right: 0 !important;
}

.padding_top_20 {
  padding-top: 20px;
}
.margin_bottom_20 {
  margin-bottom: 20px;
}

.remove_margin_bottom {
  margin-bottom: 0 !important;
}

.remove_padding_left {
  padding-left: 0 !important;
}
.remove_margin {
  margin: 0 !important;
}

.remove_margin_top {
  margin-top: 0 !important;
}

.display_inline {
  display: inline-block;
}

.form_inline_wrapper {
  border: 1px solid #ccc;
}

.background_transparent {
  background-color: #f8fafb;
  box-shadow: none;
  padding: 0 0;
}

.padd_left {
  padding-left: 15px;
}

.padd_small_left {
  padding-left: 5px;
}

.padd_small_right {
  padding-right: 5px;
}

.border_bottom {
  border-bottom: 1px solid #e7e7e7;
}

.border_right {
  border-right: 1px solid #ccc;
}

.mar_left {
  margin-left: 15px;
}

.mar_small_left {
  margin-left: 5px;
}

.mar_neg_left {
  margin-left: -10px;
}

.mar_small_neg_left {
  margin-left: -5px;
}

.padd_remove {
  padding-left: 0 !important;
  padding-right: 0 !important;
}

.padd_remove_full {
  padding: 0 0 !important;
}

.mar_bottom {
  margin-bottom: 20px;
}

.remove_pad_bottom {
  padding-bottom: 0 !important;
}

.remove_pad_right {
  padding-right: 0 !important;
}

.add_pad_right {
  padding-right: 15px;
}

.width_auto {
  width: auto;
}

.add_pad_left {
  padding-left: 15px;
}

.add_mar_top_small {
  margin-top: 10px;
}

.add_mar_top {
  margin-top: 20px;
}

.add_mar_bottom {
  margin-bottom: 20px;
}

.add_mar_bottom_mid {
  margin-bottom: 10px;
}

.add_mar_bottom_small {
  margin-bottom: 5px;
}

.add_mar_right {
  margin-right: 20px !important;
}

.add_mar_right_mid {
  margin-right: 10px !important;
}

.add_mar_right_small {
  margin-right: 5px !important;
}

.add_mar_left {
  margin-left: 20px;
}

.add_mar_left_small {
  margin-left: 5px;
}

.add_mar_left_mid {
  margin-left: 10px;
}

.add_mar_small {
  margin-right: 10px !important;
}

.code_space {
  padding: 3px 10px;
  border: 1px solid #F9EAEF;
}

code {
  padding: 2px 12px !important;

  input {
    border: 0;
    background: transparent;
    box-shadow: none;

    &:focus {
      outline: none;
    }
    min-width: 200px;
  }

  div {
    display: inline-block;
  }
}

.padd_bottom_small {
  padding-bottom: 5px;
}

.padd_top_small {
  padding-top: 5px;
}

.padd_top_medium {
  padding-top: 10px;
}

.add_pad_top {
  padding-top: 20px;
}

.padd_bottom {
  padding-bottom: 10px !important;
}

.add_pad_bottom {
  padding-bottom: 20px;
}


.add_padd_bottom {
  padding-bottom: 25px;
}

.padd_right {
  padding-right: 15px;
}

.padd_top {
  padding-top: 20px !important;
}


.clear_fix {
  clear: both;
}

.ul_left_small {
  -webkit-padding-start: 15px;
}

.subsection {
  padding-left: 15px;
  padding-right: 15px;
}

.disabled {
  color: #999;
}

.select_option_height {
  min-height: 33px;
  height: 33px !important;
  width: 100% !important;
  display: flex !important;
  align-items: center;
}

.response_btn_success {
  button {
    padding: 2px 4px;
    background-color: #59A21C;
    border: 1px solid #539719;
    color: #fff;
    font-size: 13px;
    font-weight: 600;
  }

  button:focus {
    outline: none;
  }
}

.response_btn_error {
  button {
    padding: 2px 4px;
    background-color: #AC2925;
    border: 1px solid #761c19;
    color: #fff;
    font-size: 13px;
    font-weight: 600;
  }

  button:focus {
    outline: none;
  }
}

.response_btn_default {
  button {
    padding: 2px 4px;
    background-color: #E6E6E6;
    border: 1px solid #D7D7D7;
    color: #000;
    font-size: 13px;
    font-weight: 600;
  }

  button:focus {
    outline: none;
  }
}

.response_btn_success {
  button {
    padding: 2px 4px;
    background-color: #59A21C;
    border: 1px solid #539719;
    color: #fff;
    font-size: 13px;
    font-weight: 600;
  }

  button:focus {
    outline: none;
  }
}

.response_btn_error {
  button {
    padding: 2px 4px;
    background-color: #AC2925;
    border: 1px solid #761c19;
    color: #fff;
    font-size: 13px;
    font-weight: 600;
  }

  button:focus {
    outline: none;
  }
}

.response_btn_default {
  button {
    padding: 2px 4px;
    background-color: #E6E6E6;
    border: 1px solid #D7D7D7;
    color: #000;
    font-size: 13px;
    font-weight: 600;
  }

  button:focus {
    outline: none;
  }
}

.input_group_input {
  border: none;
  background-color: #F0F4F7 !important;
  box-shadow: none;
}

.input_group_width {
  width: 400px;
}

.remove_all_pad {
  padding: 0 !important;
}

.input_group_addon {
  background-color: transparent;
  color: #000;
  border: 0;
  padding: 0 0;
}

.border_radius_left {
  border-bottom-left-radius: 5px;
  border-top-left-radius: 5px;
}

.border_radius_right {
  border-bottom-right-radius: 5px;
  border-top-right-radius: 5px;
}

.align_right {
  float: right;
}

.align_left {
  float: left;
}

.text_center {
  text-align: center;
}

.block_wrapper {
  padding: 20px;
  background-color: #fff;
  width: 80%;
  border: 1px solid #F0F4F7;
  margin-bottom: 20px;
}

.header_path_btn {
  background-color: transparent;
  color: #555;
  margin-right: 10px;
  height: 35px;
}

.yellow_button {
  background-color: #FEC53D;
  border-radius: 3px;
  color: #606060;
  border: 1px solid #FEC53D;
  padding: 5px 10px;
  font-size: 13px;
  font-weight: 600;
  line-height: 1.5;

  &:hover {
    background-color: #F2B130;
  }
}

.yellow_button1 {
  padding: 5px 10px !important;
  font-size: 13px !important;
  font-weight: 600 !important;
  line-height: 1.5;
}

.yellow_button:focus {
  outline: none;
  background-color: #F2B130;
}

.default_button {
  background-color: #fff;
  border-radius: 5px;
  color: #292929;
  border: 1px solid #292929;
  padding: 5px 10px;
  font-size: 13px;
  font-weight: 600;
  line-height: 1.5;
  display: flex;
  align-items: center;

  &:hover {
    background-color: #efefef;
  }
}

.default_button:focus {
  outline: none;
  background-color: #efefef;
}

.danger_button {
  border-radius: 5px;
  // color: #292929;
  color: #000;
  border: 1px solid #c9302c;
  padding: 5px 10px;
  font-size: 13px;
  font-weight: 600;
  line-height: 1.5;
}

.danger_button:focus {
  outline: none;
}

.exploreButton {
  background-color: #FEC53D;
  border-radius: 5px;
  color: #000;
  border: 1px solid #FEC53D;
  padding: 5px 10px;
  font-size: 13px;
  font-weight: 600;
  line-height: 1.5;

  &:hover {
    background-color: #F2B130;
    color: #fff;
  }

  &:focus {
    background-color: #F2B130;
  }
}

.gray_button {
  background: #f2f2f2 !important;
}

.text_gray {
  color: #767E96
}

.text_link {
  color: #337ab7;
}

.text_link:hover, .text_link:focus {
  color: #23527c;
}

.docsButton {
  background-color: #fff;
  border-radius: 5px;
  color: #292929;
  font-size: 13px;
  font-weight: 600;
  border: 1px solid #292929;
  margin-right: 15px;
  padding: 5px 10px;
  line-height: 1.5;

  &:hover {
    background-color: #efefef;
  }

  &:focus {
    background-color: #efefef;
  }
}

.small_login_disclaimer {
  font-size: 12px;
  padding: 15px 0;
  width: 350px;
  text-align: center;
}

.subheading_text {
  font-size: 15px;
  font-weight: bold;
  padding-bottom: 20px;
  margin-top: 0;
  margin-bottom: 0;

  i {
    margin-left: 5px;
  }
}

.inline_block {
  display: inline-block;
  padding-right: 20px;

  .header_path_btn {
    margin-right: 0 !important;
  }
}

.headerText {
  font-size: 24px;
  font-weight: bold;
}

.subHeaderText {
  font-size: 18px;
  font-weight: 600;
  display: flex;

  img {
    display: inline-block;
    width: 8px;
    margin-right: 12px;
  }
}

.descriptionText {
  font-size: 15px;
  line-height: 1.2;
  font-weight: 400;
}

.fontWeightBold {
  font-weight: 600;
}

.heading_text {
  font-size: 18px;
  font-weight: bold;
  padding-bottom: 20px
}

.editable_heading_text {
  font-size: 18px;
  font-weight: bold;
  display: flex;
  align-items: center;
  padding-bottom: 20px;

  h2 {
    font-size: 18px;
    font-weight: bold;
    margin-right: 10px;
  }

  i {
    cursor: pointer;
  }
}

.editable_heading_textbox {
  display: flex;
  align-items: center;
  padding-bottom: 12px;

  input {
    width: 30%;
    font-weight: normal;
  }
}

.editable_heading_action {
  margin-left: 10px;
  display: flex;
  align-items: center;

  i {
    margin-top: 2px;
  }
}

.editable_heading_action_item {
  margin-right: 10px;
  font-size: 14px;
  text-decoration: underline;
  font-weight: normal;
  cursor: pointer;
}

.header_project_name {
  font-family: 'Gudea';
  color: #fff;
  text-transform: uppercase;
  display: inline-block;
  padding-left: 20px;
  font-size: 18px;
  letter-spacing: 1px;
  font-weight: 700;
}

.tableButton {
  display: inline-block;
  float: right;

  button {
    padding: 3px 8px;
    background-color: #27AE60;
    border: 1px solid #27AE60;
    font-size: 13px;
    font-weight: 600;
    color: #fff;
    border-radius: 5px;

  }
}

.subHeader {
  background: transparent;
  font-family: 'Gudea';

  h2 {
    margin: 0;
    line-height: 26px;
  }

  .nav {
    border-bottom: 1px solid #E6E6E6;
    margin-left: -15px !important;
    padding-left: 15px !important;

    ul {
      margin-bottom: -2px;

      li {
        border: 1px solid transparent;
        border-top: 3px solid transparent;
        margin-right: 10px;
        background-color: #e6e6e6;
        border-radius: 4px;
        border-bottom-left-radius: 0;
        border-bottom-right-radius: 0;
        margin-bottom: 1px;
        font-weight: bold;

        a {
          color: #666666;
          padding: 12px 16px;
        }

        a:hover {
          background-color: transparent;
        }

        a:focus {
          background-color: transparent;
        }
      }

      .active {
        border-radius: 4px;
        background-color: #f8fafb;
        /* color: #333; */
        border: 1px solid #E6E6E6;
        border-bottom: 0;
        border-radius: 4px;
        border-bottom-right-radius: 0;
        border-bottom-left-radius: 0;
        border-top: 3px solid #FFC627;

        a {
          color: #333;
          margin-bottom: 1px;
        }
      }
    }
  }
}

.common_nav {
  border-bottom: 1px solid #E6E6E6;
  margin-left: -15px !important;
  padding-left: 15px !important;

  ul {
    margin-bottom: -2px;

    li {
      border: 1px solid transparent;
      border-top: 3px solid transparent;
      margin-right: 10px;
      background-color: #e6e6e6;
      border-radius: 4px;
      border-bottom-left-radius: 0;
      border-bottom-right-radius: 0;
      margin-bottom: 1px;
      font-weight: bold;

      a {
        color: #666666;
        padding: 12px 16px;
      }

      a:hover {
        background-color: transparent;
      }

      a:focus {
        background-color: transparent;
      }
    }

    .active {
      border-radius: 4px;
      background-color: #f8fafb;
      /* color: #333; */
      border: 1px solid #E6E6E6;
      border-bottom: 0;
      border-radius: 4px;
      border-bottom-right-radius: 0;
      border-bottom-left-radius: 0;
      border-top: 3px solid #FFC627;

      a {
        color: #333;
        margin-bottom: 1px;
      }
    }
  }
}

.header {
  background: #fff;
  width: 100%;
  float: left;
  margin-bottom: 20px;
  font-family: 'Gudea';

  h2 {
    margin: 0;
    padding: 15px;
    float: left;
    line-height: 26px;
  }

  .nav {
    padding-top: 10px;
    padding-left: 15px;
    float: left;

    ul {
      li {
        a {
          color: #6a6a6a;
        }

        a:hover {
          background-color: transparent;
        }

        a:focus {
          background-color: transparent;
        }
      }

      .active {
        border-bottom: 4px solid #000;
        font-weight: bold;
      }
    }
  }
}

.nav-pills > li.active > a,
.nav-pills > li.active > a:hover,
.nav-pills > li.active > a:focus {
  border-bottom: 4px solid #000;
}

.copyBtn {
  background-color: #fff;
  border-color: #ccc;
  margin-right: -1px;
  border-top-right-radius: 0px;
  border-bottom-right-radius: 0px;
}

/* Explore slider starts here*/
.circle_wrapper {
  margin: 10px auto;
  text-align: center;

  .active_circle {
    width: 8px;
    height: 8px;
    border-radius: 50%;
    background-color: #262A35;
    margin: 0 5px;
    display: inline-block;
  }

  .deactiv_circle {
    width: 8px;
    height: 8px;
    border-radius: 50%;
    background-color: #D8D8D8;
    margin: 0 5px;
    display: inline-block;
  }
}

.collectionButtonLess {
  border: 0;
  background-color: transparent;
  padding: 0 0;
  display: flex;
  align-items: center;
  width: 100%;

  span {
    font-size: 14px;
    width: 90%;
    text-align: left;
    padding-left: 5px;
  }

  i {
    font-size: 12px;
    width: 10%;
    text-align: right;
  }
}

.collectionButtonWrapper {
  padding: 10px 10px;
}

.addOpacity {
  opacity: 0.4;
}

/* Explore slider ends here*/
.stickyHeader {
  display: block;
  top: 0;
  z-index: 11;

  .stickySeparator {
    padding-top: 60px;
    margin-left: -15px;
    margin-right: -15px;
  }
}

.fixed_header_internal_link {
  display: block;
  position: relative;
  top: -65px;
  visibility: hidden;
}

.graphQLHeight {
  height: 72vh;
  margin-bottom: 50px;
}

.button_mar_right {
  margin-right: 20px;
}

.wd750 {
  width: 750px;
}

.iconCheck {
  color: green;
  font-size: 20px;
}

.iconCross {
  color: #d9534f;
  font-size: 20px;
}

.errorBanner {
  top: 0;
  z-index: 1000;
}

.fontStyleNormal {
  font-style: normal;
}

.cursorPointer {
  cursor: pointer;
}

.wd50percent {
  width: 50%;
}

.alertDanger {
  position: sticky;
  position: -webkit-sticky;
  position: -moz-sticky;
  position: -o-sticky;
  position: -ms-sticky;
  top: 0;
  z-index: 1000;
}
.pkEditorWrapper {
  width: 325px;
  text-align: left;
}

.pkEditorExpandedTextWrapper {
  display: flex;
  align-items: center;
  justify-content: center;
  margin-bottom: 15px;  
}

.pkEditorExpandedText {
  width: 325px;
}

.cursorNotAllowed {
  cursor: not-allowed;
}

<<<<<<< HEAD
.wd300Px {
  width: 300px;
}

.overflowAuto {
  overflow: auto;
}

.tooltip {
  cursor: pointer;
  color: #4D4D4D;
}

=======
.hiddenMoreWidth {
  width: 300px;
}

>>>>>>> 8b1a9f99
/* container height subtracting top header and bottom scroll bar */
$mainContainerHeight: calc(100vh - 50px - 25px);

/* Min container width below which horizontal scroll will appear */
$minContainerWidth: 1200px;
<|MERGE_RESOLUTION|>--- conflicted
+++ resolved
@@ -1373,7 +1373,6 @@
   cursor: not-allowed;
 }
 
-<<<<<<< HEAD
 .wd300Px {
   width: 300px;
 }
@@ -1387,12 +1386,10 @@
   color: #4D4D4D;
 }
 
-=======
 .hiddenMoreWidth {
   width: 300px;
 }
 
->>>>>>> 8b1a9f99
 /* container height subtracting top header and bottom scroll bar */
 $mainContainerHeight: calc(100vh - 50px - 25px);
 
