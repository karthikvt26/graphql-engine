--- conflicted
+++ resolved
@@ -281,17 +281,11 @@
     float: left;
     display: inline-block;
   }
-<<<<<<< HEAD
-  .apiRequestWrapper
-  {
+  .apiRequestWrapper {
     margin-top: 20px;
     .headerWrapper {
       margin-bottom: 20px;
     }
-=======
-
-  .apiRequestWrapper {
->>>>>>> a5b4c5ff
     .file_upload_wrapper {
       width: 100%;
       text-align: left;
