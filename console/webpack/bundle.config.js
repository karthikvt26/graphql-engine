--- conflicted
+++ resolved
@@ -1,4 +1,5 @@
-const path = require('path'); const webpack = require('webpack');
+const path = require('path');
+const webpack = require('webpack');
 const CleanPlugin = require('clean-webpack-plugin');
 const MiniCssExtractPlugin = require('mini-css-extract-plugin');
 // const hasuraConfig = require('../hasuraconfig');
@@ -16,7 +17,7 @@
 const ForkTsCheckerWebpackPlugin = require('fork-ts-checker-webpack-plugin');
 const nodeExternals = require('webpack-node-externals');
 
-const BundleAnalyzerPlugin = require('webpack-bundle-analyzer').BundleAnalyzerPlugin;
+// const BundleAnalyzerPlugin = require('webpack-bundle-analyzer').BundleAnalyzerPlugin;
 
 const getRandomHexString = () => {
   return Math.random()
@@ -208,9 +209,6 @@
     new webpack.DefinePlugin({
       CONSOLE_ASSET_VERSION: JSON.stringify(getRandomHexString()),
     }),
-<<<<<<< HEAD
-    new BundleAnalyzerPlugin()
-=======
     new ForkTsCheckerWebpackPlugin({
       compilerOptions: {
         allowJs: true,
@@ -218,6 +216,5 @@
       },
     }),
     // new BundleAnalyzerPlugin()
->>>>>>> 21fe96f1
   ],
 };