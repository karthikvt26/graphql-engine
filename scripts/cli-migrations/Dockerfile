<<<<<<< HEAD
FROM hasura/graphql-engine:v1.1.0
=======
FROM hasura/graphql-engine:v1.2.0-beta.2
>>>>>>> f3a07f74

# set an env var to let the cli know that
# it is running in server environment
ENV HASURA_GRAPHQL_CLI_ENVIRONMENT=server-on-docker

COPY docker-entrypoint.sh /bin/
COPY cli-hasura-linux-amd64 /bin/hasura-cli
RUN chmod +x /bin/hasura-cli

ENTRYPOINT ["docker-entrypoint.sh"]

CMD ["graphql-engine", "serve"]<|MERGE_RESOLUTION|>--- conflicted
+++ resolved
@@ -1,8 +1,4 @@
-<<<<<<< HEAD
-FROM hasura/graphql-engine:v1.1.0
-=======
 FROM hasura/graphql-engine:v1.2.0-beta.2
->>>>>>> f3a07f74
 
 # set an env var to let the cli know that
 # it is running in server environment
