#!/bin/bash
set -euo pipefail
shopt -s globstar

# A development swiss army knife script. The goals are to:
#
#  - encode some best practices and hard-won knowledge of quirks and corners of
#    our tooling
#  - simplify development; especially for new-comers; instead of writing a huge
#    document describing how to do various dev tasks (or worse yet, not writing
#    one), make it runnable
#
# This makes use of 'cabal.project.dev-sh*' files when building. See
# 'cabal.project.dev-sh.local'.


echo_pretty() {
    echo ">>> $(tput setaf 2)$1$(tput sgr0)"
}
echo_error() {
    echo ">>> $(tput setaf 1)$1$(tput sgr0)"
}
echo_warn() {
    echo ">>> $(tput setaf 3)$1$(tput sgr0)"
}

die_usage() {
cat <<EOL
A swiss-army script for local graphql-engine development

Usage:   $0 <COMMAND>

Available COMMANDs:

  graphql-engine
    Launch graphql-engine, connecting to a database launched with '$0 postgres'.

  postgres
    Launch a postgres container suitable for use with graphql-engine, watch its logs,
    clean up nicely after

  test [--integration [pytest_args...] | --unit]
    Run the unit and integration tests, handling spinning up all dependencies.
    This will force a recompile. A combined code coverage report will be
    generated for all test suites.
        Either integration or unit tests can be run individually with their
    respective flags. With '--integration' any arguments that follow will be
    passed to the pytest invocation

EOL
exit 1
}

# Prettify JSON output, if possible
try_jq() {
  if command -v jq >/dev/null; then
    command jq --unbuffered -R -r '. as $line | try fromjson catch $line'
  else
    cat
  fi
}

# Bump this to:
#  - force a reinstall of dependencies
DEVSH_VERSION=1.2

case "${1-}" in
  graphql-engine)
    case "${2-}" in
      --no-rebuild)
      echo_error 'The --no-rebuild option is no longer supported.'
      die_usage
      ;;
      "")
      ;;
      *)
      die_usage
      ;;
    esac
  ;;
  postgres)
  ;;
  test)
    case "${2-}" in
      --unit)
      RUN_INTEGRATION_TESTS=false
      RUN_UNIT_TESTS=true
      ;;
      --integration)
      PYTEST_ARGS="${@:3}"
      RUN_INTEGRATION_TESTS=true
      RUN_UNIT_TESTS=false
      ;;
      "")
      RUN_INTEGRATION_TESTS=true
      RUN_UNIT_TESTS=true
      ;;
      *)
      die_usage
      ;;
    esac
  ;;
  *)
    die_usage
  ;;
esac

# For now:
MODE="$1"


PROJECT_ROOT="$( cd "$( dirname "${BASH_SOURCE[0]}" )/.." >/dev/null 2>&1 && pwd )"   # ... https://stackoverflow.com/a/246128/176841
cd "$PROJECT_ROOT"

# Use pyenv if available to set an appropriate python version that will work with pytests etc.
if command -v pyenv >/dev/null; then
  # For now I guess use the greatest python3 >= 3.5
  v=$(pyenv versions --bare | (grep  '^ *3' || true) | awk '{if($1>=3.5)print$1}' | tail -n1)
  if [ -z "$v" ]; then
    echo_error 'Please `pyenv install` a version of python >= 3.5 so we can use it'
    exit 2
  fi
  echo_pretty "Pyenv found. Using python version: $v"
  export PYENV_VERSION=$v
  python3 --version
else
  echo_warn "Pyenv not installed. Proceeding with system python version: $(python3 --version)"
fi

####################################
###   Shared environment stuff   ###
####################################

# Hopefully these don't clash with anything. We could try to be smarter:
if [ "$MODE" = "test" ]; then
  # Choose a different port so PG is totally disposable:
  PG_PORT=35432
else
  PG_PORT=25432
fi

# export for psql, etc.
export PGPASSWORD=postgres

DB_URL="postgres://postgres:$PGPASSWORD@127.0.0.1:$PG_PORT/postgres"

PG_CONTAINER_NAME="hasura-dev-postgres-$PG_PORT"

# We can remove psql as a dependency:
DOCKER_PSQL="docker exec -u postgres -it $PG_CONTAINER_NAME psql -p $PG_PORT"

function wait_docker_postgres {
  echo -n "Waiting for postgres to come up"
  until $DOCKER_PSQL postgres -c '\l' &>/dev/null; do
    echo -n '.' && sleep 0.2
  done
  echo " Ok"
}

#################################
###     Graphql-engine        ###
#################################
if [ "$MODE" = "graphql-engine" ]; then
  cd "$PROJECT_ROOT/server"
  rm -f graphql-engine.tix
<<<<<<< HEAD
=======

  # Attempt to run this after a CTRL-C:
  function cleanup {
    echo
    # Generate coverage, which can be useful for debugging or understanding 
    if command -v hpc >/dev/null; then
      # Get the appropriate mix dir (the newest one). This way this hopefully
      # works when cabal.project.dev-sh.local is edited to turn on optimizations.
      hpcdir=$(ls -td dist-newstyle/build/**/hpc/vanilla/mix/graphql-engine-* | head -1)
      echo_pretty "Generating code coverage report..."
      COVERAGE_DIR="dist-newstyle/dev.sh-coverage"
      hpc_invocation=(hpc markup 
        --exclude=Main 
        --hpcdir "$hpcdir" 
        --reset-hpcdirs graphql-engine.tix 
        --fun-entry-count 
        --destdir="$COVERAGE_DIR")
      ${hpc_invocation[@]} >/dev/null

      echo_pretty "To view full coverage report open:"
      echo_pretty "  file://$(pwd)/$COVERAGE_DIR/hpc_index.html"

      tix_archive=dist-newstyle/graphql-engine.tix.$(date "+%Y.%m.%d-%H.%M.%S")
      mv graphql-engine.tix "$tix_archive"
      echo_pretty ""
      echo_pretty "The tix file we used has been archived to: $tix_archive"
      echo_pretty ""
      echo_pretty "You might want to use 'hpc combine' to create a diff of two different tix" 
      echo_pretty "files, and then generate a new report with something like:"
      echo_pretty "  $ ${hpc_invocation[*]}"
    else
      echo_warn "Please install hpc to get a code coverage report"
    fi
  }
  trap cleanup EXIT

>>>>>>> 7e695602

  export HASURA_GRAPHQL_SERVER_PORT=${HASURA_GRAPHQL_SERVER_PORT-8181}

  echo_pretty "We will connect to postgres container '$PG_CONTAINER_NAME'"
  echo_pretty "If you haven't yet, please launch a postgres container in a separate terminal with:"
  echo_pretty "    $ $0 postgres"
  echo_pretty "or press CTRL-C and invoke graphql-engine manually"
  echo_pretty ""

  RUN_INVOCATION=(cabal new-run --project-file=cabal.project.dev-sh --RTS -- exe:graphql-engine +RTS -N -T -RTS
    --database-url="$DB_URL" serve
    --enable-console --console-assets-dir "$PROJECT_ROOT/console/static/dist")

  echo_pretty 'About to do:'
  echo_pretty '    $ cabal new-build --project-file=cabal.project.dev-sh exe:graphql-engine'
  echo_pretty "    $ ${RUN_INVOCATION[*]}"
  echo_pretty ''

  cabal new-build --project-file=cabal.project.dev-sh exe:graphql-engine
  wait_docker_postgres

  # Print helpful info after startup logs so it's visible:
  {
    until curl -s "http://127.0.0.1:$HASURA_GRAPHQL_SERVER_PORT/v1/query" &>/dev/null; do
      sleep 0.2
    done
    sleep 1
    echo_pretty "▲▲▲ graphql-engine startup logs above ▲▲▲"
    echo_pretty ""
    echo_pretty "You can set additional environment vars to tailor 'graphql-engine' next time you"
    echo_pretty "invoke this script, e.g.:"
    echo_pretty "    # Keep polling statements out of logs"
    echo_pretty "    HASURA_GRAPHQL_EVENTS_FETCH_INTERVAL=3000000"
    echo_pretty ""
    echo_pretty "The hasura console is available at:"
    echo_pretty "    http://127.0.0.1:$HASURA_GRAPHQL_SERVER_PORT/console"
    echo_pretty ""
    echo_pretty "  If the console was modified since your last build (re)build assets with:"
    echo_pretty "      $ cd \"$PROJECT_ROOT/console\""
    echo_pretty "      $ npm ci && npm run server-build "
    echo_pretty ""
    echo_pretty "Useful endpoints when compiling with 'graphql-engine:developer' and running with '+RTS -T'"
    echo_pretty "   http://127.0.0.1:$HASURA_GRAPHQL_SERVER_PORT/dev/subscriptions"
    echo_pretty "   http://127.0.0.1:$HASURA_GRAPHQL_SERVER_PORT/dev/plan_cache"
    echo_pretty ""
    echo_pretty "To view realtime GC stats and other info open in your browser:"
    echo_pretty "    file://$PROJECT_ROOT/scripts/ekg/ekg.html#$HASURA_GRAPHQL_SERVER_PORT"
    echo_pretty ""
    echo_pretty "▼▼▼ additional graphql-engine logs will appear below: ▼▼▼"
  } &

  # Logs printed until CTRL-C:
  ${RUN_INVOCATION[@]} | try_jq
  exit 0
  ### END SCRIPT ###
fi

#################################
###     Postgres Container    ###
#################################

# Useful development defaults for postgres (no spaces here, please):
#
# setting 'port' in container is a workaround for the pg_dump endpoint (see tests)
# log_hostname=off to avoid timeout failures when running offline due to:
#   https://forums.aws.amazon.com/thread.jspa?threadID=291285
CONF=$(cat <<-EOF
log_statement=all
log_connections=on
log_disconnections=on
log_hostname=off
log_duration=on
port=$PG_PORT
EOF
)

# log lines above as -c flag arguments we pass to postgres
CONF_FLAGS=$(echo "$CONF" | sed  -e 's/^/-c /'  | tr '\n' ' ')

function launch_postgres_container(){
  echo_pretty "Launching postgres container: $PG_CONTAINER_NAME"
  docker run --name "$PG_CONTAINER_NAME" -p 127.0.0.1:"$PG_PORT":$PG_PORT --expose="$PG_PORT" \
    -e POSTGRES_PASSWORD="$PGPASSWORD"  -d circleci/postgres:11.5-alpine-postgis \
    $CONF_FLAGS

  # graphql-engine calls the pg_dump executable. To avoid a version mismatch (and
  # the dependency entirely) we create a shim that executes the pg_dump in the
  # postgres container. Note output to file won't work.
  DEV_SHIM_PATH="/tmp/hasura-dev-shims-$PG_PORT"
  mkdir -p "$DEV_SHIM_PATH"
  cat >"$DEV_SHIM_PATH/pg_dump" <<EOL
#!/bin/bash
# Generated from: $0
if [[ \$@ == *" -f"* ]]; then
  echo "It looks like we're trying to pg_dump to a file, but that won't work with this shim. See $0" >&2
  exit 1
fi
docker exec -u postgres $PG_CONTAINER_NAME pg_dump "\$@"
EOL
  chmod a+x "$DEV_SHIM_PATH/pg_dump"
  export PATH="$DEV_SHIM_PATH":$PATH


  # Since launching the postgres container worked we can set up cleanup routines. This will catch CTRL-C
  function cleanup {
    echo

    if [ ! -z "${GRAPHQL_ENGINE_PID-}" ]; then
      # Kill the cabal new-run and its children. This may already have been killed:
      pkill -P "$GRAPHQL_ENGINE_PID" &>/dev/null || true
    fi

    case "$MODE" in
      test|postgres)
        # Since scripts here are tailored to the env we've just launched:
        rm -r "$DEV_SHIM_PATH"

        echo_pretty "Removing $PG_CONTAINER_NAME and its volumes in 5 seconds!"
        echo_pretty "  PRESS CTRL-C TO ABORT removal, or ENTER to clean up right away"
        read -t5 || true
        docker stop "$PG_CONTAINER_NAME"
        docker rm -v "$PG_CONTAINER_NAME"
      ;;
      graphql-engine)
      ;;
    esac

    echo_pretty "Done"
  }
  trap cleanup EXIT
}


if [ "$MODE" = "postgres" ]; then
  launch_postgres_container
  wait_docker_postgres
  echo_pretty "Postgres logs will start to show up in realtime here. Press CTRL-C to exit and "
  echo_pretty "shutdown this container."
  echo_pretty ""
  echo_pretty "You can use the following to connect to the running instance:"
  echo_pretty "    $ $DOCKER_PSQL"
  echo_pretty "        or..."
  echo_pretty "    $ PGPASSWORD="$PGPASSWORD" psql -h 127.0.0.1 -p "$PG_PORT" postgres -U postgres"
  echo_pretty ""
  echo_pretty "Here is the database URL:"
  echo_pretty "    $DB_URL"
  echo_pretty ""
  echo_pretty "If you want to launch a 'graphql-engine' that works with this database:"
  echo_pretty "    $ $0 graphql-engine"
  # Runs continuously until CTRL-C, jumping to cleanup() above:
  docker logs -f --tail=0 "$PG_CONTAINER_NAME"

elif [ "$MODE" = "test" ]; then
  ########################################
  ###     Integration / unit tests     ###
  ########################################
  cd "$PROJECT_ROOT/server"

  # Until we can use a real webserver for TestEventFlood, limit concurrency
  export HASURA_GRAPHQL_EVENTS_HTTP_POOL_SIZE=8

  # We'll get an hpc error if these exist; they will be deleted below too:
  rm -f graphql-engine-tests.tix graphql-engine.tix graphql-engine-combined.tix

  export EVENT_WEBHOOK_HEADER="MyEnvValue"
  export WEBHOOK_FROM_ENV="http://127.0.0.1:5592"

  # It's better UX to build first (possibly failing) before trying to launch
  # PG, but make sure that new-run uses the exact same build plan, else we risk
  # rebuilding twice... ugh
  cabal new-build --project-file=cabal.project.dev-sh exe:graphql-engine test:graphql-engine-tests
  launch_postgres_container
  wait_docker_postgres

  # These also depend on a running DB:
  if [ "$RUN_UNIT_TESTS" = true ]; then
    echo_pretty "Running Haskell test suite"
    HASURA_GRAPHQL_DATABASE_URL="$DB_URL" cabal new-run --project-file=cabal.project.dev-sh -- test:graphql-engine-tests
  fi

  if [ "$RUN_INTEGRATION_TESTS" = true ]; then
    GRAPHQL_ENGINE_TEST_LOG=/tmp/hasura-dev-test-engine.log
    echo_pretty "Starting graphql-engine, logging to $GRAPHQL_ENGINE_TEST_LOG"
    export HASURA_GRAPHQL_SERVER_PORT=8088
    cabal new-run --project-file=cabal.project.dev-sh -- exe:graphql-engine --database-url="$DB_URL" serve --stringify-numeric-types \
      --enable-console --console-assets-dir ../console/static/dist \
      &> "$GRAPHQL_ENGINE_TEST_LOG" & GRAPHQL_ENGINE_PID=$!

    echo -n "Waiting for graphql-engine"
    until curl -s "http://127.0.0.1:$HASURA_GRAPHQL_SERVER_PORT/v1/query" &>/dev/null; do
      echo -n '.' && sleep 0.2
      # If the server stopped abort immediately
      if ! kill -0 $GRAPHQL_ENGINE_PID ; then
        echo_error "The server crashed or failed to start!!"
        exit 666
      fi
    done
    echo " Ok"

    ### Check for and install dependencies in venv
    cd "$PROJECT_ROOT/server/tests-py"
    PY_VENV=.hasura-dev-python-venv
    DEVSH_VERSION_FILE=.devsh_version
    # Do we need to force reinstall?
    if [ "$DEVSH_VERSION" = "$(cat $DEVSH_VERSION_FILE 2>/dev/null || true)" ]; then
      true # ok
    else
      echo_warn 'dev.sh version was bumped or fresh install. Forcing reinstallation of dependencies.'
      rm -rf "$PY_VENV"
      echo "$DEVSH_VERSION" > "$DEVSH_VERSION_FILE"
    fi
    set +u  # for venv activate
    if [ ! -d "$PY_VENV" ]; then
      python3 -m venv "$PY_VENV"
      source "$PY_VENV/bin/activate"
      pip3 install wheel
      # If the maintainer of this script or pytests needs to change dependencies:
      #  - alter requirements-top-level.txt as needed
      #  - delete requirements.txt
      #  - run this script, then check in the new frozen requirements.txt
      if [ -f requirements.txt ]; then
        pip3 install -r requirements.txt
      else
        pip3 install -r requirements-top-level.txt
        pip3 freeze > requirements.txt
      fi
    else
      echo_pretty "It looks like python dependencies have been installed already. Skipping."
      echo_pretty "If things fail please run this and try again"
      echo_pretty "  $ rm -r \"$PROJECT_ROOT/server/tests-py/$PY_VENV\""

      source "$PY_VENV/bin/activate"
    fi


    # TODO MAYBE: fix deprecation warnings, make them an error
    if pytest -W ignore::DeprecationWarning --hge-urls http://127.0.0.1:$HASURA_GRAPHQL_SERVER_PORT --pg-urls "$DB_URL" $PYTEST_ARGS; then
      PASSED=true
    else
      PASSED=false
      echo_error "^^^ graphql-engine logs from failed test run can be inspected at: $GRAPHQL_ENGINE_TEST_LOG"
    fi
    deactivate  # python venv
    set -u

    cd "$PROJECT_ROOT/server"
    # Kill the cabal new-run and its children. INT so we get hpc report:
    pkill -INT -P "$GRAPHQL_ENGINE_PID"
    wait "$GRAPHQL_ENGINE_PID" || true
    echo
  fi  # RUN_INTEGRATION_TESTS

  # TODO generate coverage report when we CTRL-C from 'dev.sh graphql-engine'.
  # If hpc available, combine any tix from haskell/unit tests:		
  if command -v hpc >/dev/null; then
    if [ "$RUN_UNIT_TESTS" = true ] && [ "$RUN_INTEGRATION_TESTS" = true ]; then		
      # As below, it seems we variously get errors related to having two Main
      # modules, so exclude:
      hpc combine --exclude=Main graphql-engine-tests.tix graphql-engine.tix --union > graphql-engine-combined.tix
    else
      # One of these should exist
      cp graphql-engine-tests.tix graphql-engine-combined.tix 2>/dev/null || true
      cp graphql-engine.tix       graphql-engine-combined.tix 2>/dev/null || true
    fi
    # Generate a report including the test code itself (see cabal.project.dev-sh.local):
    # NOTE: we have to omit the .mix directory for the executable, since it
    # seems hpc can't cope with two modules of the same name; '--exclude'
    # didn't help.
    echo_pretty "Generating code coverage report..."
    COVERAGE_DIR="dist-newstyle/dev.sh-coverage"
    hpc markup \
      --exclude=Main \
      --hpcdir dist-newstyle/build/*/ghc-*/graphql-engine-*/noopt/hpc/vanilla/mix/graphql-engine-* \
      --hpcdir dist-newstyle/build/*/ghc-*/graphql-engine-*/t/graphql-engine-tests/noopt/hpc/vanilla/mix/graphql-engine-tests \
      --reset-hpcdirs graphql-engine-combined.tix \
      --fun-entry-count \
      --destdir="$COVERAGE_DIR" >/dev/null
    hpc report \
      --exclude=Main \
      --hpcdir dist-newstyle/build/*/ghc-*/graphql-engine-*/noopt/hpc/vanilla/mix/graphql-engine-* \
      --hpcdir dist-newstyle/build/*/ghc-*/graphql-engine-*/t/graphql-engine-tests/noopt/hpc/vanilla/mix/graphql-engine-tests \
      --reset-hpcdirs graphql-engine-combined.tix 
    echo_pretty "To view full coverage report open:"
    echo_pretty "  file://$(pwd)/$COVERAGE_DIR/hpc_index.html"

  else
    echo_warn "Please install hpc to get a combined code coverage report for tests"
  fi
  rm -f graphql-engine-tests.tix graphql-engine.tix graphql-engine-combined.tix

else
  echo "impossible; fix script."
fi<|MERGE_RESOLUTION|>--- conflicted
+++ resolved
@@ -163,8 +163,6 @@
 if [ "$MODE" = "graphql-engine" ]; then
   cd "$PROJECT_ROOT/server"
   rm -f graphql-engine.tix
-<<<<<<< HEAD
-=======
 
   # Attempt to run this after a CTRL-C:
   function cleanup {
@@ -201,7 +199,6 @@
   }
   trap cleanup EXIT
 
->>>>>>> 7e695602
 
   export HASURA_GRAPHQL_SERVER_PORT=${HASURA_GRAPHQL_SERVER_PORT-8181}
 
