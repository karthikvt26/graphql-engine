--- conflicted
+++ resolved
@@ -15,21 +15,11 @@
 if [[ "$LATEST_TAG" =~ $SEMVER_REGEX ]]; then
     major=${BASH_REMATCH[1]}
     minor=${BASH_REMATCH[2]}
-<<<<<<< HEAD
-    release=${BASH_REMATCH[4]}
-    if [[ $release == -alpha* ]]; then channel="alpha"; fi
-    if [[ $release == -beta* ]]; then channel="beta"; fi
-    if [[ $release == -rc* ]]; then channel="rc"; fi
-    if [[ $release == -rj* ]]; then channel="rj"; fi
-
-    VERSION="channel/$channel/v$major.$minor"
-=======
     release=${BASH_REMATCH[5]}
     if [[ "$release" =~ $CHANNEL_REGEX ]]; then
         channel="${BASH_REMATCH[0]}"
     fi
     VERSION="channel/$channel/v$major$minor"
->>>>>>> 901c3307
 fi
 
 if [ -z "$VERSION" ]; then VERSION="versioned/$($ROOT/get-version.sh)"; fi
