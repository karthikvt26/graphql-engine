{
  "$schema": "https://schema.management.azure.com/schemas/2015-01-01/deploymentTemplate.json#",
  "contentVersion": "1.0.0.0",
  "parameters": {
    "name": {
      "defaultValue": null,
      "type": "string",
      "minLength": 5,
      "maxLength": 63,
      "metadata": {
        "description": "Unique name for the deployment, used for Postgres Server, Hasura and DNS label."
      }
    },
    "postgresVersion": {
      "type": "string",
      "defaultValue": "10",
      "allowedValues": [
        "10",
        "9.6",
        "9.5"
      ],
      "metadata": {
        "description": "Version of PostgreSQL Server to be provisioned."
      }
    },
    "postgresPricingTier": {
      "type": "string",
      "allowedValues": [
        "Basic",
        "GeneralPurpose",
        "MemoryOptimized"
      ],
      "defaultValue": "GeneralPurpose",
      "metadata": {
        "description": "Azure database for PostgreSQL pricing tier."
      }
    },
    "postgresCPUCores": {
      "type": "int",
      "allowedValues": [
        2,
        4,
        8,
        16,
        32
      ],
      "defaultValue": 2,
      "metadata": {
        "description": "Azure database for PostgreSQL SKU capacity - number of cores."
      }
    },
    "postgresDiskSizeInMB": {
      "type": "int",
      "minValue": 5120,
      "maxValue": 4194304,
      "defaultValue": 10240,
      "metadata": {
        "description": "Azure database for PostgreSQL SKU storage size."
      }
    },
    "postgresAdminUsername": {
      "type": "string",
      "defaultValue": "hasura",
      "minLength": 4,
      "maxLength": 128,
      "metadata": {
        "description": "Administrator username for Postgres."
      }
    },
    "postgresAdminPassword": {
      "type": "securestring",
      "defaultValue": null,
      "minLength": 8,
      "maxLength": 128,
      "metadata": {
        "description": "Administrator password for Postgres. Must be at least 8 characters in length, must contain characters from three of the following categories – English uppercase letters, English lowercase letters, numbers (0-9), and non-alphanumeric characters (!, $, #, %, etc.)."
      }
    },
    "postgresDatabaseName": {
      "type": "string",
      "defaultValue": "hasura",
      "minLength": 4,
      "maxLength": 128,
      "metadata": {
        "description": "Name of the database to be created."
      }
    }
  },
  "variables": {
    "serverName": "[concat(parameters('name'), '-pg-server')]",
    "adminUser": "[parameters('postgresAdminUsername')]",
    "adminPassword": "[parameters('postgresAdminPassword')]",
    "dbName": "[parameters('postgresDatabaseName')]",
    "dbSKUTier": "[parameters('postgresPricingTier')]",
    "dbSKUCapacity": "[parameters('postgresCPUCores')]",
    "dbSKUSizeInMB": "[parameters('postgresDiskSizeInMB')]",
    "firewallRuleName": "allow-all-azure-firewall-rule",
    "containerGroupName": "[concat(parameters('name'), '-container-group')]",
    "containerName": "hasura-graphql-engine",
<<<<<<< HEAD
    "containerImage": "hasura/graphql-engine:v1.1.1"
=======
    "containerImage": "hasura/graphql-engine:v1.2.0"
>>>>>>> 7e695602
  },
  "resources": [
    {
      "name": "[variables('serverName')]",
      "location": "[resourceGroup().location]",
      "type": "Microsoft.DBforPostgreSQL/servers",
      "apiVersion": "2017-12-01",
      "properties": {
        "createMode": "Default",
        "version": "[parameters('postgresVersion')]",
        "administratorLogin": "[variables('adminUser')]",
        "administratorLoginPassword": "[variables('adminPassword')]",
        "storageProfile": {
          "storageMB": "[variables('dbSKUSizeInMB')]"
        }
      },
      "sku": {
        "name": "[concat(if(equals(variables('dbSKUTier'), 'Basic'), 'B', if(equals(variables('dbSKUTier'), 'GeneralPurpose'), 'GP', if(equals(variables('dbSKUTier'), 'MemoryOptimized'), 'MO', 'X'))), '_Gen5_', variables('dbSKUCapacity') )]",
        "tier": "[variables('dbSKUTier')]",
        "capacity": "[variables('dbSKUCapacity')]",
        "size": "[variables('dbSKUSizeInMB')]",
        "family": "Gen5"
      },
      "resources": [
        {
          "name": "[variables('dbName')]",
          "type": "databases",
          "apiVersion": "2017-12-01",
          "properties": {
            "charset": "UTF8",
            "collation": "English_United States.1252"
          },
          "dependsOn": [
            "[resourceId('Microsoft.DBforPostgreSQL/servers', variables('serverName'))]"
          ]
        },
        {
          "type": "firewallRules",
          "name": "[variables('firewallRuleName')]",
          "apiVersion": "2017-12-01",
          "properties": {
            "startIpAddress": "0.0.0.0",
            "endIpAddress": "0.0.0.0"
          },
          "dependsOn": [
            "[resourceId('Microsoft.DBforPostgreSQL/servers', variables('serverName'))]"
          ]

        }
      ]
    },
    {
      "type": "Microsoft.ContainerInstance/containerGroups",
      "name": "[variables('containerGroupName')]",
      "apiVersion": "2018-10-01",
      "location": "[resourceGroup().location]",
      "properties": {
        "containers": [
          {
            "name": "[variables('containerName')]",
            "properties": {
              "image": "[variables('containerImage')]",
              "ports": [
                {
                  "protocol": "TCP",
                  "port": 80
                }
              ],
              "command": [
                "graphql-engine",
                "--host",
                "[reference(resourceId('Microsoft.DBforPostgreSQL/servers', variables('serverName'))).fullyQualifiedDomainName]",
                "--port",
                "5432",
                "--user",
                "[concat(variables('adminUser'), '@', variables('serverName'))]",
                "--password",
                "[variables('adminPassword')]",
                "--dbname",
                "[variables('dbName')]",
                "serve",
                "--server-port",
                "80",
                "--enable-console"
              ],
              "resources": {
                "requests": {
                  "memoryInGB": 1,
                  "cpu": 1
                }
              }
            }
          }
        ],
        "restartPolicy": "Always",
        "ipAddress": {
          "ports": [
            {
              "protocol": "TCP",
              "port": 80
            }
          ],
          "type": "Public",
          "dnsNameLabel": "[parameters('name')]"
        },
        "osType": "Linux"
      },
      "dependsOn": [
        "[resourceId('Microsoft.DBforPostgreSQL/servers', variables('serverName'))]"
      ]
    }
  ],
  "outputs": {
    "fqdn": {
      "value": "[reference(resourceId('Microsoft.ContainerInstance/containerGroups', variables('containerGroupName'))).ipAddress.fqdn]",
      "type": "string"
    },
    "ipaddress": {
      "value": "[reference(resourceId('Microsoft.ContainerInstance/containerGroups', variables('containerGroupName'))).ipAddress.ip]",
      "type": "string"
    }
  }
}<|MERGE_RESOLUTION|>--- conflicted
+++ resolved
@@ -97,11 +97,7 @@
     "firewallRuleName": "allow-all-azure-firewall-rule",
     "containerGroupName": "[concat(parameters('name'), '-container-group')]",
     "containerName": "hasura-graphql-engine",
-<<<<<<< HEAD
-    "containerImage": "hasura/graphql-engine:v1.1.1"
-=======
     "containerImage": "hasura/graphql-engine:v1.2.0"
->>>>>>> 7e695602
   },
   "resources": [
     {
