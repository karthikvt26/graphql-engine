--- conflicted
+++ resolved
@@ -16,11 +16,7 @@
     spec:
       containers:
         - name: graphql-engine
-<<<<<<< HEAD
-          image: hasura/graphql-engine:v1.1.0
-=======
           image: hasura/graphql-engine:v1.2.0-beta.2
->>>>>>> f3a07f74
           ports:
             - containerPort: 8080
           readinessProbe:
