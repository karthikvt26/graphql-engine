--- conflicted
+++ resolved
@@ -16,11 +16,7 @@
     spec:
       containers:
         - name: graphql-engine
-<<<<<<< HEAD
-          image: hasura/graphql-engine:v1.1.1
-=======
           image: hasura/graphql-engine:v1.2.0
->>>>>>> 7e695602
           ports:
             - containerPort: 8080
           readinessProbe:
