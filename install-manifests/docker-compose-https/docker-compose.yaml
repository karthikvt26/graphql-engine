version: '3.6'
services:
  postgres:
    image: postgres:12
    restart: always
    volumes:
    - db_data:/var/lib/postgresql/data
    environment:
      POSTGRES_PASSWORD: postgrespassword
  graphql-engine:
<<<<<<< HEAD
    image: hasura/graphql-engine:v1.1.0
=======
    image: hasura/graphql-engine:v1.2.0-beta.2
>>>>>>> f3a07f74
    depends_on:
    - "postgres"
    restart: always
    environment:
      # database url to connect
      HASURA_GRAPHQL_DATABASE_URL: postgres://postgres:postgrespassword@postgres:5432/postgres
      # enable the console served by server
      HASURA_GRAPHQL_ENABLE_CONSOLE: "true" # set "false" to disable console
      ## uncomment next line to set an admin secret key
      # HASURA_GRAPHQL_ADMIN_SECRET: myadminsecretkey
    command:
    - graphql-engine 
    - serve
  caddy:
    image: abiosoft/caddy:0.11.0
    depends_on:
    - "graphql-engine"
    restart: always
    ports:
    - "80:80"
    - "443:443"
    volumes:
    - ./Caddyfile:/etc/Caddyfile
    - caddy_certs:/root/.caddy
volumes:
  db_data:
  caddy_certs:<|MERGE_RESOLUTION|>--- conflicted
+++ resolved
@@ -8,11 +8,7 @@
     environment:
       POSTGRES_PASSWORD: postgrespassword
   graphql-engine:
-<<<<<<< HEAD
-    image: hasura/graphql-engine:v1.1.0
-=======
     image: hasura/graphql-engine:v1.2.0-beta.2
->>>>>>> f3a07f74
     depends_on:
     - "postgres"
     restart: always
