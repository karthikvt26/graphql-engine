--- conflicted
+++ resolved
@@ -2,8 +2,4 @@
 docker run -d -p 8080:8080 \
        -e HASURA_GRAPHQL_DATABASE_URL=postgres://username:password@hostname:port/dbname \
        -e HASURA_GRAPHQL_ENABLE_CONSOLE=true \
-<<<<<<< HEAD
-       hasura/graphql-engine:v1.1.0
-=======
-       hasura/graphql-engine:v1.2.0-beta.2
->>>>>>> f3a07f74
+       hasura/graphql-engine:v1.2.0-beta.2