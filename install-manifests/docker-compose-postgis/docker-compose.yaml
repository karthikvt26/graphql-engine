version: '3.6'
services:
  postgres:
    image: mdillon/postgis:11
    restart: always
    volumes:
    - db_data:/var/lib/postgresql/data
    environment:
      POSTGRES_PASSWORD: postgrespassword
  graphql-engine:
<<<<<<< HEAD
    image: hasura/graphql-engine:v1.1.1
=======
    image: hasura/graphql-engine:v1.2.0
>>>>>>> 7e695602
    ports:
    - "8080:8080"
    depends_on:
    - "postgres"
    restart: always
    environment:
      HASURA_GRAPHQL_DATABASE_URL: postgres://postgres:postgrespassword@postgres:5432/postgres
      HASURA_GRAPHQL_ENABLE_CONSOLE: "true" # set to "false" to disable console
      ## uncomment next line to set the admin secret key
      # HASURA_GRAPHQL_ADMIN_SECRET: myadminsecretkey
volumes:
  db_data:<|MERGE_RESOLUTION|>--- conflicted
+++ resolved
@@ -8,11 +8,7 @@
     environment:
       POSTGRES_PASSWORD: postgrespassword
   graphql-engine:
-<<<<<<< HEAD
-    image: hasura/graphql-engine:v1.1.1
-=======
     image: hasura/graphql-engine:v1.2.0
->>>>>>> 7e695602
     ports:
     - "8080:8080"
     depends_on:
