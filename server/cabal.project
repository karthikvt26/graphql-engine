-- Global project configuration.
--
-- This file can be overridden with cabal.project.local (see e.g. cabal.project.dev)
--
-- If you need to switch between several local configurations you can also
-- create a symlink to this file with a different name, e.g.:
--     $ ln -s cabal.project cabal.project.myconfig
--     $ ln -s cabal.project.freeze cabal.project.myconfig.freeze
-- ...and then create a new set of overrides in:
--     cabal.project.myconfig.local
-- ...and then invoke cabal with
--     $ cabal new-build --project-file=cabal.project.myconfig
--
-- See: https://www.haskell.org/cabal/users-guide/nix-local-build.html#configuring-builds-with-cabal-project
packages: .

constraints:
  -- ensure we don’t end up with a freeze file that forces an incompatible
  -- version in CI for Setup.hs scripts.
  setup.Cabal <3.4

package *
  optimization: 2
  -- For tooling, e.g. 'weeder', and IDE-like stuff:
  ghc-options: -fwrite-ide-info

  haddock-html: true
  haddock-hoogle: true
  haddock-hyperlink-source: true
  haddock-quickjump: true

package graphql-engine
  ghc-options: -j
  haddock-options: "--show-all"

source-repository-package
  type: git
  location: https://github.com/hasura/pg-client-hs.git
  tag: 70a849d09bea9461e72c5a5bbde06df65aab61c0

source-repository-package
  type: git
  location: https://github.com/hasura/graphql-parser-hs.git
<<<<<<< HEAD
  tag: ba2379640248ce67cdfe700cbb79acd91c644bdb
=======
  tag: f4a093981ca5626982a17c2bfaad047cc0834a81
>>>>>>> 6d0518bc

source-repository-package
  type: git
  location: https://github.com/hasura/ci-info-hs.git
  tag: f0b9c67ac385abc117821fa1dfd37e75e5817de6<|MERGE_RESOLUTION|>--- conflicted
+++ resolved
@@ -41,11 +41,10 @@
 source-repository-package
   type: git
   location: https://github.com/hasura/graphql-parser-hs.git
-<<<<<<< HEAD
-  tag: ba2379640248ce67cdfe700cbb79acd91c644bdb
-=======
+-- <<<<<<< HEAD
+--   tag: ba2379640248ce67cdfe700cbb79acd91c644bdb
+-- =======
   tag: f4a093981ca5626982a17c2bfaad047cc0834a81
->>>>>>> 6d0518bc
 
 source-repository-package
   type: git
