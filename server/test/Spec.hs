{-# LANGUAGE OverloadedStrings #-}
{-# LANGUAGE TemplateHaskell   #-}

module Spec (mkSpecs) where

import           Hasura.Prelude         hiding (get)
import           Network.Wai            (Application)
import           Test.Hspec
import           Test.Hspec.Wai
import           Test.Hspec.Wai.Matcher

import qualified Data.Aeson             as J
import qualified Data.Aeson.Casing      as J
import qualified Data.Aeson.TH          as J
import qualified Data.CaseInsensitive   as CI
import qualified Data.HashMap.Strict    as HM
import qualified Data.Text              as T
import qualified Data.Text.Encoding     as T
import qualified Data.Yaml              as Y

type Headers = HM.HashMap T.Text T.Text

data TestCase
  = TestCase
  { tcDescription :: !T.Text
  , tcQuery       :: !J.Value
  , tcUrl         :: !T.Text
  , tcHeaders     :: !(Maybe Headers)
  , tcStatus      :: !Int
  , tcResponse    :: !(Maybe J.Value)
  -- , tcDependsOn   :: !(Maybe TestCase)
  } deriving (Show)

$(J.deriveJSON (J.aesonDrop 2 J.snakeCase) ''TestCase)


querySpecFiles :: [FilePath]
querySpecFiles =
  [ "create_tables.yaml"
  , "track_tables.yaml"
  , "create_author_article_relationship.yaml"
  , "create_author_article_permissions.yaml"
  , "create_address_resident_relationship_error.yaml"
  , "create_user_permission_address.yaml"
<<<<<<< HEAD
  , "reload_metadata.yaml"
=======
  , "create_author_permission_role_admin_error.yaml"
  , "create_user_permission_test_table.yaml"
  , "all_json_queries.yaml"
  , "upsert_role_user.yaml"
  , "upsert_role_user_error.yaml"
>>>>>>> d397d932
  ]

gqlSpecFiles :: [FilePath]
gqlSpecFiles =
  [ "introspection.yaml"
  , "introspection_user_role.yaml"
  , "insert_mutation/author.yaml"
  , "simple_select_query_author.yaml"
  , "select_query_author_by_pkey.yaml"
  , "insert_mutation/article.yaml"
  , "insert_mutation/article_on_conflict.yaml"
  , "insert_mutation/article_on_conflict_user_role.yaml"
  , "insert_mutation/article_on_conflict_update_columns.yaml"
  , "insert_mutation/article_on_conflict_ignore.yaml"
  , "insert_mutation/article_on_conflict_ignore_constraint.yaml"
  , "insert_mutation/article_on_conflict_empty_update_columns.yaml"
  , "insert_mutation/article_on_conflict_only_constraint.yaml"
  , "insert_mutation/article_on_conflict_error_01.yaml"
  , "insert_mutation/article_on_conflict_error_02.yaml"
  , "insert_mutation/article_on_conflict_error_03.yaml"
  , "insert_mutation/person.yaml"
  , "insert_mutation/person_array.yaml"
  , "insert_mutation/order.yaml"
  , "insert_mutation/address_check_constraint_error.yaml"
  , "insert_mutation/address_not_null_constraint_error.yaml"
  , "insert_mutation/author_unique_constraint_error.yaml"
  , "insert_mutation/author_on_conflict_ignore_user_role.yaml"
  , "insert_mutation/author_on_conflict_update_user_role.yaml"
  , "nested_select_query_article.yaml"
  , "select_query_article_limit_offset.yaml"
  , "select_query_article_limit_offset_error_01.yaml"
  , "select_query_article_limit_offset_error_02.yaml"
  , "update_mutation/author.yaml"
  , "update_mutation/person_set.yaml"
  , "update_mutation/person_append.yaml"
  , "update_mutation/person_prepend.yaml"
  , "update_mutation/person_delete_key.yaml"
  , "update_mutation/person_delete_elem.yaml"
  , "update_mutation/person_delete_at_path.yaml"
  , "update_mutation/person_inc.yaml"
  , "update_mutation/person_error_01.yaml"
  , "delete_mutation/article.yaml"
  , "delete_mutation/article_returning.yaml"
  , "delete_mutation/author_foreign_key_violation.yaml"
  ]

readTestCase :: FilePath -> IO TestCase
readTestCase fpath = do
  res <- Y.decodeFileEither ("test/testcases/" ++ fpath)
  case res of
    Left e -> do
      putStrLn $ Y.prettyPrintParseException e
      error $ "Could not parse testcase YAML: " ++ fpath
    Right q -> return q

mkSpec :: TestCase -> SpecWith Application
mkSpec tc = do
  let desc = tcDescription tc
      url = tcUrl tc
      q = tcQuery tc
      mHeaders = tcHeaders tc
      statusCode = tcStatus tc
      mRespBody = tcResponse tc
      headers = maybe [] (map toHeader . HM.toList) mHeaders
      body = maybe matchAny bodyEquals $ fmap J.encode mRespBody
      resp = ResponseMatcher statusCode [] body
  it (T.unpack desc) $
    request "POST" (T.encodeUtf8 url) headers (J.encode q) `shouldRespondWith` resp
  where
    matchAny = MatchBody (\_ _ -> Nothing)
    toHeader (k, v) = (CI.mk $ T.encodeUtf8 k, T.encodeUtf8 v)


mkSpecs :: IO (SpecWith Application)
mkSpecs = do
  ddlTc <- mapM readTestCase querySpecFiles
  gqlTc <- mapM readTestCase gqlSpecFiles
  return $ do
    describe "version API" $
      it "responds with version" $
        get "/v1/version" `shouldRespondWith` 200

    describe "console endpoint" $
      it "responds with 200" $
        get "/console" `shouldRespondWith` 200

    describe "CORS test" $
      it "should respond with correct CORS headers" $
        request "OPTIONS" "/v1/version" [("Origin", "example.com")] ""
          `shouldRespondWith` 204
            {matchHeaders = ["Access-Control-Allow-Origin" <:> "example.com"]}

    describe "Query API" $ mapM_ mkSpec ddlTc

    describe "GraphQL API" $ mapM_ mkSpec gqlTc<|MERGE_RESOLUTION|>--- conflicted
+++ resolved
@@ -42,15 +42,12 @@
   , "create_author_article_permissions.yaml"
   , "create_address_resident_relationship_error.yaml"
   , "create_user_permission_address.yaml"
-<<<<<<< HEAD
   , "reload_metadata.yaml"
-=======
   , "create_author_permission_role_admin_error.yaml"
   , "create_user_permission_test_table.yaml"
   , "all_json_queries.yaml"
   , "upsert_role_user.yaml"
   , "upsert_role_user_error.yaml"
->>>>>>> d397d932
   ]
 
 gqlSpecFiles :: [FilePath]
