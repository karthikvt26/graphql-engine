{-|
= Event Triggers

Event triggers are like ordinary SQL triggers, except instead of calling a SQL
procedure, they call a webhook. The event delivery mechanism involves coordination
between both the database and graphql-engine: only the SQL database knows
when the events should fire, but only graphql-engine know how to actually
deliver them.

Therefore, event triggers are implemented in two parts:

1. Every event trigger is backed by a bona fide SQL trigger. When the SQL trigger
   fires, it creates a new record in the hdb_catalog.event_log table.

2. Concurrently, a thread in graphql-engine monitors the hdb_catalog.event_log
   table for new events. When new event(s) are found, it uses the information
   (URL,payload and headers) stored in the event to deliver the event
   to the webhook.

The creation and deletion of SQL trigger itself is managed by the metadata DDL
APIs (see Hasura.RQL.DDL.EventTrigger), so this module focuses on event delivery.

Most of the subtleties involve guaranteeing reliable delivery of events:
we guarantee that every event will be delivered at least once,
even if graphql-engine crashes. This means we have to record the state
of each event in the database, and we have to retry
failed requests at a regular (user-configurable) interval.

-}
{-# LANGUAGE RecordWildCards #-}
{-# LANGUAGE StrictData      #-}
module Hasura.Eventing.EventTrigger
  ( initEventEngineCtx
  , processEventQueue
  , unlockAllEvents
  , defaultMaxEventThreads
  , defaultFetchInterval
  , Event(..)
  , unlockEvents
  , EventEngineCtx(..)
  ) where

-- <<<<<<< HEAD:server/src-lib/Hasura/Events/Lib.hs
-- import           Control.Concurrent.Extended (sleep)
-- import           Control.Concurrent.STM.TVar
-- =======

-- import           Control.Concurrent.Async             (wait, withAsync)
import           Control.Concurrent.Async.Lifted.Safe as LA
import           Control.Concurrent.Extended          (sleep)
import           Control.Concurrent.STM.TVar
-- import           Control.Exception.Lifted             (finally, mask_, try)
import           Control.Monad.Catch                  (MonadMask, bracket_)
import           Control.Monad.STM
import           Control.Monad.Trans.Control          (MonadBaseControl)
import           Data.Aeson
import           Data.Aeson.Casing
import           Data.Aeson.TH
import           Data.Has
import           Data.Int                             (Int64)
import           Data.String
import           Data.Time.Clock
import           Data.Word
import           Hasura.Eventing.HTTP
import           Hasura.Eventing.Common
import           Hasura.HTTP
import           Hasura.Prelude
import           Hasura.RQL.DDL.Headers
import           Hasura.RQL.Types
import           Hasura.Server.Version                (HasVersion)
import           Hasura.SQL.Types
<<<<<<< HEAD
import qualified Hasura.Tracing                       as Tracing

-- <<<<<<< HEAD:server/src-lib/Hasura/Events/Lib.hs
-- -- remove these when array encoding is merged
-- import qualified Database.PG.Query.PTI       as PTI
-- import qualified PostgreSQL.Binary.Encoding  as PE

-- import qualified Data.ByteString             as BS
-- import qualified Data.CaseInsensitive        as CI
-- import qualified Data.HashMap.Strict         as M
-- import qualified Data.Set                    as Set
-- import qualified Data.TByteString            as TBS
-- import qualified Data.Text                   as T
-- import qualified Data.Text.Encoding          as T
-- import qualified Data.Time.Clock             as Time
-- import qualified Database.PG.Query           as Q
-- import qualified Hasura.Logging              as L
-- import qualified Network.HTTP.Client         as HTTP
-- import qualified Network.HTTP.Types          as HTTP

-- type Version = T.Text

-- invocationVersion :: Version
-- invocationVersion = "2"
-- =======
import qualified Data.HashMap.Strict                  as M
import qualified Data.Set                             as Set
import qualified Data.TByteString                     as TBS
import qualified Data.Text                            as T
import qualified Data.Time.Clock                      as Time
import qualified Database.PG.Query                    as Q
import qualified Database.PG.Query.PTI                as PTI
import qualified Hasura.Logging                       as L
import qualified Network.HTTP.Client                  as HTTP
import qualified PostgreSQL.Binary.Encoding           as PE
=======

import qualified Data.HashMap.Strict           as M
import qualified Data.TByteString              as TBS
import qualified Data.Text                     as T
import qualified Data.Time.Clock               as Time
import qualified Database.PG.Query             as Q
import qualified Hasura.Logging                as L
import qualified Network.HTTP.Client           as HTTP
import qualified Database.PG.Query.PTI         as PTI
import qualified PostgreSQL.Binary.Encoding    as PE
>>>>>>> 5152bbf7

data TriggerMetadata
  = TriggerMetadata { tmName :: TriggerName }
  deriving (Show, Eq)

$(deriveJSON (aesonDrop 2 snakeCase){omitNothingFields=True} ''TriggerMetadata)

newtype EventInternalErr
  = EventInternalErr QErr
  deriving (Show, Eq)

instance L.ToEngineLog EventInternalErr L.Hasura where
  toEngineLog (EventInternalErr qerr) = (L.LevelError, L.eventTriggerLogType, toJSON qerr)

-- | Change data for a particular row
--
-- https://docs.hasura.io/1.0/graphql/manual/event-triggers/payload.html
data Event
  = Event
  { eId        :: EventId
  , eTable     :: QualifiedTable
  , eTrigger   :: TriggerMetadata
  , eEvent     :: Value
  , eTries     :: Int
  , eCreatedAt :: Time.UTCTime
  } deriving (Show, Eq)

$(deriveFromJSON (aesonDrop 1 snakeCase){omitNothingFields=True} ''Event)

data EventEngineCtx
  = EventEngineCtx
  { _eeCtxEventThreadsCapacity :: TVar Int
  , _eeCtxFetchInterval        :: DiffTime
  }

data DeliveryInfo
  = DeliveryInfo
  { diCurrentRetry :: Int
  , diMaxRetries   :: Int
  } deriving (Show, Eq)

$(deriveJSON (aesonDrop 2 snakeCase){omitNothingFields=True} ''DeliveryInfo)

newtype QualifiedTableStrict = QualifiedTableStrict
  { getQualifiedTable :: QualifiedTable
  } deriving (Show, Eq)

instance ToJSON QualifiedTableStrict where
  toJSON (QualifiedTableStrict (QualifiedObject sn tn)) =
     object [ "schema" .= sn
            , "name"  .= tn
           ]

data EventPayload
  = EventPayload
  { epId           :: EventId
  , epTable        :: QualifiedTableStrict
  , epTrigger      :: TriggerMetadata
  , epEvent        :: Value
  , epDeliveryInfo :: DeliveryInfo
  , epCreatedAt    :: Time.UTCTime
  } deriving (Show, Eq)

$(deriveToJSON (aesonDrop 2 snakeCase){omitNothingFields=True} ''EventPayload)

defaultMaxEventThreads :: Int
defaultMaxEventThreads = 100

defaultFetchInterval :: DiffTime
defaultFetchInterval = seconds 1

initEventEngineCtx :: Int -> DiffTime -> STM EventEngineCtx
initEventEngineCtx maxT _eeCtxFetchInterval = do
  _eeCtxEventThreadsCapacity <- newTVar maxT
  return $ EventEngineCtx{..}

-- | Service events from our in-DB queue.
--
-- There are a few competing concerns and constraints here; we want to...
--   - fetch events in batches for lower DB pressure
--   - don't fetch more than N at a time (since that can mean: space leak, less
--     effective scale out, possible double sends for events we've checked out
--     on exit (TODO clean shutdown procedure))
--   - try not to cause webhook workers to stall waiting on DB fetch
--   - limit webhook HTTP concurrency per HASURA_GRAPHQL_EVENTS_HTTP_POOL_SIZE
processEventQueue
<<<<<<< HEAD
  :: forall m void
   . ( HasVersion
     , MonadIO m
     , Tracing.HasReporter m
     , MonadBaseControl IO m
     , LA.Forall (LA.Pure m)
     , MonadMask m
     )
  => L.Logger L.Hasura
  -> LogEnvHeaders
  -> HTTP.Manager
  -> Q.PGPool
  -> IO SchemaCache
  -> EventEngineCtx
  -> m void
processEventQueue logger logenv httpMgr pool getSchemaCache eeCtx@EventEngineCtx{..} = do
-- =======
--   :: (HasVersion) => L.Logger L.Hasura -> LogEnvHeaders -> HTTP.Manager-> Q.PGPool
--   -> IO SchemaCache -> EventEngineCtx
--   -> IO void
-- processEventQueue logger logenv httpMgr pool getSchemaCache eeCtx@EventEngineCtx{..} = do
-- >>>>>>> master:server/src-lib/Hasura/Eventing/EventTrigger.hs
=======
  :: (HasVersion) => L.Logger L.Hasura -> LogEnvHeaders -> HTTP.Manager-> Q.PGPool
  -> IO SchemaCache -> EventEngineCtx -> LockedEventsCtx
  -> IO void
processEventQueue logger logenv httpMgr pool getSchemaCache eeCtx@EventEngineCtx{..} LockedEventsCtx {leEvents}= do
>>>>>>> 5152bbf7
  events0 <- popEventsBatch
  go events0 0 False
  where
    fetchBatchSize = 100
    popEventsBatch = do
      let run = liftIO . runExceptT . Q.runTx pool (Q.RepeatableRead, Just Q.ReadWrite)
      run (fetchEvents fetchBatchSize) >>= \case
          Left err -> do
            liftIO $ L.unLogger logger $ EventInternalErr err
            return []
          Right events -> do
            saveLockedEvents (map eId events) leEvents
            return events

<<<<<<< HEAD
    -- After the events are fetched from the DB, we store the locked events
    -- in a hash set(order doesn't matter and look ups are faster) in the
    -- event engine context
    saveLockedEvents :: [Event] -> m ()
    saveLockedEvents evts =
      liftIO $ atomically $ do
        lockedEvents <- readTVar _eeCtxLockedEvents
        let evtsIds = map eId evts
        let newLockedEvents = Set.union lockedEvents (Set.fromList evtsIds)
        writeTVar _eeCtxLockedEvents $! newLockedEvents

-- <<<<<<< HEAD:server/src-lib/Hasura/Events/Lib.hs
--     isPgCtx' = withTxIsolation Q.RepeatableRead isPgCtx

-- =======
    removeEventFromLockedEvents :: EventId -> m ()
    removeEventFromLockedEvents eventId = do
      liftIO $ atomically $ do
        lockedEvents <- readTVar _eeCtxLockedEvents
        writeTVar _eeCtxLockedEvents $! Set.delete eventId lockedEvents

=======
>>>>>>> 5152bbf7
    -- work on this batch of events while prefetching the next. Recurse after we've forked workers
    -- for each in the batch, minding the requested pool size.
    go :: [Event] -> Int -> Bool -> m void
    go events !fullFetchCount !alreadyWarned = do
      -- process events ASAP until we've caught up; only then can we sleep
      when (null events) . liftIO $ sleep _eeCtxFetchInterval

      -- Prefetch next events payload while concurrently working through our current batch.
      -- NOTE: we probably don't need to prefetch so early, but probably not
      -- worth the effort for something more fine-tuned
      eventsNext <- LA.withAsync popEventsBatch $ \eventsNextA -> do
        -- process approximately in order, minding HASURA_GRAPHQL_EVENTS_HTTP_POOL_SIZE:
-- <<<<<<< HEAD:server/src-lib/Hasura/Events/Lib.hs
--         forM_ events $ \event ->
--           mask_ $ do
--             liftIO . atomically $ do  -- block until < HASURA_GRAPHQL_EVENTS_HTTP_POOL_SIZE threads:
--               capacity <- readTVar _eeCtxEventThreadsCapacity
--               check $ capacity > 0
--               writeTVar _eeCtxEventThreadsCapacity $! (capacity - 1)
--             -- since there is some capacity in our worker threads, we can launch another:
--             let restoreCapacity evt =
--                     liftIO $ atomically $
--                            do
--                              modifyTVar' _eeCtxEventThreadsCapacity (+ 1)
--                              -- After the event has been processed, remove it from the
--                              -- locked events cache
--                              modifyTVar' _eeCtxLockedEvents (Set.delete (eId evt))
--             t <- async $ Tracing.runTraceT "process event" do
--                    processEvent event `finally` (restoreCapacity event)
--             link t

--         -- return when next batch ready; some 'processEvent' threads may be running.
-- =======
        forM_ events $ \event -> do
<<<<<<< HEAD
          processEvent event 
            & Tracing.runTraceT "process event"
            & withEventEngineCtx eeCtx
            & flip runReaderT (logger, httpMgr)
          -- removing an event from the _eeCtxLockedEvents after the event has
          -- been processed
          removeEventFromLockedEvents (eId event)
        LA.wait eventsNextA
=======
             runReaderT (withEventEngineCtx eeCtx $ (processEvent event)) (logger, httpMgr)
             -- removing an event from the _eeCtxLockedEvents after the event has
             -- been processed
             removeEventFromLockedEvents (eId event) leEvents
        wait eventsNextA
>>>>>>> 5152bbf7

      let lenEvents = length events
      if | lenEvents == fetchBatchSize -> do
             -- If we've seen N fetches in a row from the DB come back full (i.e. only limited
             -- by our LIMIT clause), then we say we're clearly falling behind:
             let clearlyBehind = fullFetchCount >= 3
             unless alreadyWarned $
               when clearlyBehind $
                 L.unLogger logger $ L.UnstructuredLog L.LevelWarn $ fromString $
                   "Events processor may not be keeping up with events generated in postgres, " <>
                   "or we're working on a backlog of events. Consider increasing " <>
                   "HASURA_GRAPHQL_EVENTS_HTTP_POOL_SIZE"
             go eventsNext (fullFetchCount+1) (alreadyWarned || clearlyBehind)

         | otherwise -> do
             when (lenEvents /= fetchBatchSize && alreadyWarned) $
               -- emit as warning in case users are only logging warning severity and saw above
               L.unLogger logger $ L.UnstructuredLog L.LevelWarn $ fromString $
                 "It looks like the events processor is keeping up again."
             go eventsNext 0 False

    processEvent
      :: forall io r
       . ( HasVersion
         , MonadIO io
         , MonadReader r io
         , Has HTTP.Manager r
         , Has (L.Logger L.Hasura) r
         , Tracing.MonadTrace io
         )
      => Event -> io ()
    processEvent e = do
      cache <- liftIO getSchemaCache
      let meti = getEventTriggerInfoFromEvent cache e
      case meti of
        Nothing -> do
          --  This rare error can happen in the following known cases:
          --  i) schema cache is not up-to-date (due to some bug, say during schema syncing across multiple instances)
          --  ii) the event trigger is dropped when this event was just fetched
          logQErr $ err500 Unexpected "table or event-trigger not found in schema cache"
          liftIO . runExceptT $ Q.runTx pool (Q.RepeatableRead, Just Q.ReadWrite) $ do
            currentTime <- liftIO getCurrentTime
            -- For such an event, we unlock the event and retry after a minute
            setRetry e (addUTCTime 60 currentTime)
          >>= flip onLeft logQErr
        Just eti -> do
          let webhook = T.unpack $ wciCachedValue $ etiWebhookInfo eti
              retryConf = etiRetryConf eti
              timeoutSeconds = fromMaybe defaultTimeoutSeconds (rcTimeoutSec retryConf)
              responseTimeout = HTTP.responseTimeoutMicro (timeoutSeconds * 1000000)
              headerInfos = etiHeaders eti
              etHeaders = map encodeHeader headerInfos
              headers = addDefaultHeaders etHeaders
              ep = createEventPayload retryConf e
-- <<<<<<< HEAD:server/src-lib/Hasura/Events/Lib.hs
--           res <- runExceptT $ tryWebhook logger httpMgr headers responseTimeout ep webhook
-- =======
              extraLogCtx = ExtraLogContext Nothing (epId ep) -- avoiding getting current time here to avoid another IO call with each event call
          res <- runExceptT $ tryWebhook headers responseTimeout (toJSON ep) webhook
          logHTTPForET res extraLogCtx
          let decodedHeaders = map (decodeHeader logenv headerInfos) headers
          either
            (processError pool e retryConf decodedHeaders ep)
            (processSuccess pool e decodedHeaders ep) res
            >>= flip onLeft logQErr
          -- either
          --   (processError logger isPgCtx e retryConf decodedHeaders ep)
          --   (processSuccess isPgCtx e decodedHeaders ep) res

withEventEngineCtx ::
    ( MonadIO m
    , MonadMask m
    )
    => EventEngineCtx -> m () -> m ()
withEventEngineCtx eeCtx = bracket_ (decrementThreadCount eeCtx) (incrementThreadCount eeCtx)

incrementThreadCount :: MonadIO m => EventEngineCtx -> m ()
incrementThreadCount (EventEngineCtx c _) = liftIO $ atomically $ modifyTVar' c (+1)

decrementThreadCount :: MonadIO m => EventEngineCtx -> m ()
decrementThreadCount (EventEngineCtx c _)  = liftIO $ atomically $ do
  countThreads <- readTVar c
  if countThreads > 0
     then modifyTVar' c (\v -> v - 1)
     else retry

createEventPayload :: RetryConf -> Event ->  EventPayload
createEventPayload retryConf e = EventPayload
    { epId           = eId e
    , epTable        = QualifiedTableStrict { getQualifiedTable = eTable e}
    , epTrigger      = eTrigger e
    , epEvent        = eEvent e
    , epDeliveryInfo =  DeliveryInfo
      { diCurrentRetry = eTries e
      , diMaxRetries   = rcNumRetries retryConf
      }
    , epCreatedAt    = eCreatedAt e
    }

processSuccess
  :: ( MonadIO m )
-- <<<<<<< HEAD:server/src-lib/Hasura/Events/Lib.hs
--   => IsPGExecCtx -> Event -> [HeaderConf] -> EventPayload -> HTTPResp
-- =======
  => Q.PGPool -> Event -> [HeaderConf] -> EventPayload -> HTTPResp a
  -> m (Either QErr ())
processSuccess pool e decodedHeaders ep resp = do
  let respBody = hrsBody resp
      respHeaders = hrsHeaders resp
      respStatus = hrsStatus resp
-- <<<<<<< HEAD:server/src-lib/Hasura/Events/Lib.hs
--       invocation = mkInvo ep respStatus decodedHeaders respBody respHeaders
--   liftIO $ runExceptT $ runLazyTx Q.ReadWrite isPgCtx' $ liftTx do
-- =======
      invocation = mkInvocation ep respStatus decodedHeaders respBody respHeaders
  liftIO $ runExceptT $ Q.runTx pool (Q.RepeatableRead, Just Q.ReadWrite) $ do
    insertInvocation invocation
    setSuccess e

processError
-- <<<<<<< HEAD:server/src-lib/Hasura/Events/Lib.hs
--   :: MonadIO m
--   => L.Logger L.Hasura
--   -> IsPGExecCtx
--   -> Event
--   -> RetryConf
--   -> [HeaderConf]
--   -> EventPayload
--   -> HTTPErr
--   -> m (Either QErr ())
-- processError logger isPgCtx e retryConf decodedHeaders ep err = do
--   logHTTPErr logger err
-- =======
  :: ( MonadIO m )
  => Q.PGPool -> Event -> RetryConf -> [HeaderConf] -> EventPayload -> HTTPErr a
  -> m (Either QErr ())
processError pool e retryConf decodedHeaders ep err = do
  let invocation = case err of
        HClient excp -> do
          let errMsg = TBS.fromLBS $ encode $ show excp
          mkInvocation ep 1000 decodedHeaders errMsg []
        HParse _ detail -> do
          let errMsg = TBS.fromLBS $ encode detail
          mkInvocation ep 1001 decodedHeaders errMsg []
        HStatus errResp -> do
          let respPayload = hrsBody errResp
              respHeaders = hrsHeaders errResp
              respStatus = hrsStatus errResp
          mkInvocation ep respStatus decodedHeaders respPayload respHeaders
        HOther detail -> do
          let errMsg = (TBS.fromLBS $ encode detail)
-- <<<<<<< HEAD:server/src-lib/Hasura/Events/Lib.hs
--           mkInvo ep 500 decodedHeaders errMsg []
--   liftIO $ runExceptT $ runLazyTx Q.ReadWrite isPgCtx' $ liftTx do
-- =======
          mkInvocation ep 500 decodedHeaders errMsg []
  liftIO $ runExceptT $ Q.runTx pool (Q.RepeatableRead, Just Q.ReadWrite) $ do
    insertInvocation invocation
    retryOrSetError e retryConf err

retryOrSetError :: Event -> RetryConf -> HTTPErr a -> Q.TxE QErr ()
retryOrSetError e retryConf err = do
  let mretryHeader = getRetryAfterHeaderFromError err
      tries = eTries e
      mretryHeaderSeconds = mretryHeader >>= parseRetryHeader
      triesExhausted = tries >= rcNumRetries retryConf
      noRetryHeader = isNothing mretryHeaderSeconds
  -- current_try = tries + 1 , allowed_total_tries = rcNumRetries retryConf + 1
  if triesExhausted && noRetryHeader
    then do
      setError e
    else do
      currentTime <- liftIO getCurrentTime
      let delay = fromMaybe (rcIntervalSec retryConf) mretryHeaderSeconds
          diff = fromIntegral delay
          retryTime = addUTCTime diff currentTime
      setRetry e retryTime
  where
    getRetryAfterHeaderFromError (HStatus resp) = getRetryAfterHeaderFromResp resp
    getRetryAfterHeaderFromError _              = Nothing

    parseRetryHeader = mfilter (> 0) . readMaybe . T.unpack

mkInvocation
  :: EventPayload -> Int -> [HeaderConf] -> TBS.TByteString -> [HeaderConf]
  -> (Invocation 'EventType)
mkInvocation ep status reqHeaders respBody respHeaders
  = let resp = if isClientError status
          then mkClientErr respBody
          else mkResp status respBody respHeaders
    in
      Invocation
      (epId ep)
      status
      (mkWebhookReq (toJSON ep) reqHeaders invocationVersionET)
      resp

-- <<<<<<< HEAD:server/src-lib/Hasura/Events/Lib.hs
-- mkResp :: Int -> TBS.TByteString -> [HeaderConf] -> Response
-- mkResp status payload headers =
--   let wr = WebhookResponse payload (mkMaybe headers) status
--   in ResponseType1 wr

-- mkClientErr :: TBS.TByteString -> Response
-- mkClientErr message =
--   let cerr = ClientError message
--   in ResponseType2 cerr

-- mkWebhookReq :: Value -> [HeaderConf] -> WebhookRequest
-- mkWebhookReq payload headers = WebhookRequest payload (mkMaybe headers) invocationVersion

-- isClientError :: Int -> Bool
-- isClientError status = status >= 1000

-- mkMaybe :: [a] -> Maybe [a]
-- mkMaybe [] = Nothing
-- mkMaybe x  = Just x

-- logQErr :: MonadIO m => L.Logger L.Hasura -> QErr -> m ()
-- logQErr logger err = L.unLogger logger $ EventInternalErr err

-- logHTTPErr :: MonadIO m => L.Logger L.Hasura -> HTTPErr -> m ()
-- logHTTPErr logger err = L.unLogger logger $ err

-- -- These run concurrently on their respective EventPayloads
-- tryWebhook
--   :: ( MonadIO m
--      , MonadError HTTPErr m
--      , Tracing.MonadTrace m
--      )
--   => L.Logger L.Hasura
--   -> HTTP.Manager
--   -> [HTTP.Header]
--   -> HTTP.ResponseTimeout
--   -> EventPayload
--   -> String
--   -> m HTTPResp
-- tryWebhook logger mgr headers responseTimeout ep webhook = do
--   let context = ExtraContext (epCreatedAt ep) (epId ep)
--   initReqE <- liftIO $ try $ HTTP.parseRequest webhook
--   case initReqE of
--     Left excp -> throwError $ HClient excp
--     Right initReq -> Tracing.traceHttpRequest (T.pack webhook) do
--       let req = initReq
--                 { HTTP.method = "POST"
--                 , HTTP.requestHeaders = headers
--                 , HTTP.requestBody = HTTP.RequestBodyLBS (encode ep)
--                 , HTTP.responseTimeout = responseTimeout
--                 }
--       pure $ Tracing.SuspendedRequest req \req' -> do
--         eitherResp <- runReaderT (runHTTP req' (Just context)) (logger, mgr)
--         onLeft eitherResp throwError

-- =======
logQErr :: ( MonadReader r m, Has (L.Logger L.Hasura) r, MonadIO m) => QErr -> m ()
logQErr err = do
  logger :: L.Logger L.Hasura <- asks getter
  L.unLogger logger $ EventInternalErr err

getEventTriggerInfoFromEvent :: SchemaCache -> Event -> Maybe EventTriggerInfo
getEventTriggerInfoFromEvent sc e = let table = eTable e
                                        tableInfo = M.lookup table $ scTables sc
                                    in M.lookup ( tmName $ eTrigger e) =<< (_tiEventTriggerInfoMap <$> tableInfo)

---- DATABASE QUERIES ---------------------
--
--   The API for our in-database work queue:
-------------------------------------------

-- | Lock and return events not yet being processed or completed, up to some
-- limit. Process events approximately in created_at order, but we make no
-- ordering guarentees; events can and will race. Nevertheless we want to
-- ensure newer change events don't starve older ones.
fetchEvents :: Int -> Q.TxE QErr [Event]
fetchEvents limitI =
  map uncurryEvent <$> Q.listQE defaultTxErrorHandler [Q.sql|
      UPDATE hdb_catalog.event_log
      SET locked = 't'
      WHERE id IN ( SELECT l.id
                    FROM hdb_catalog.event_log l
                    WHERE l.delivered = 'f' and l.error = 'f' and l.locked = 'f'
                          and (l.next_retry_at is NULL or l.next_retry_at <= now())
                          and l.archived = 'f'
                    ORDER BY created_at
                    LIMIT $1
                    FOR UPDATE SKIP LOCKED )
      RETURNING id, schema_name, table_name, trigger_name, payload::json, tries, created_at
      |] (Identity limit) True
  where uncurryEvent (id', sn, tn, trn, Q.AltJ payload, tries, created) =
          Event
          { eId        = id'
          , eTable     = QualifiedObject sn tn
          , eTrigger   = TriggerMetadata trn
          , eEvent     = payload
          , eTries     = tries
          , eCreatedAt = created
          }
        limit = fromIntegral limitI :: Word64

insertInvocation :: Invocation 'EventType -> Q.TxE QErr ()
insertInvocation invo = do
  Q.unitQE defaultTxErrorHandler [Q.sql|
          INSERT INTO hdb_catalog.event_invocation_logs (event_id, status, request, response)
          VALUES ($1, $2, $3, $4)
          |] ( iEventId invo
             , toInt64 $ iStatus invo :: Int64
             , Q.AltJ $ toJSON $ iRequest invo
             , Q.AltJ $ toJSON $ iResponse invo) True
  Q.unitQE defaultTxErrorHandler [Q.sql|
          UPDATE hdb_catalog.event_log
          SET tries = tries + 1
          WHERE id = $1
          |] (Identity $ iEventId invo) True

setSuccess :: Event -> Q.TxE QErr ()
setSuccess e = Q.unitQE defaultTxErrorHandler [Q.sql|
                        UPDATE hdb_catalog.event_log
                        SET delivered = 't', next_retry_at = NULL, locked = 'f'
                        WHERE id = $1
                        |] (Identity $ eId e) True

setError :: Event -> Q.TxE QErr ()
setError e = Q.unitQE defaultTxErrorHandler [Q.sql|
                        UPDATE hdb_catalog.event_log
                        SET error = 't', next_retry_at = NULL, locked = 'f'
                        WHERE id = $1
                        |] (Identity $ eId e) True

setRetry :: Event -> UTCTime -> Q.TxE QErr ()
setRetry e time =
  Q.unitQE defaultTxErrorHandler [Q.sql|
          UPDATE hdb_catalog.event_log
          SET next_retry_at = $1, locked = 'f'
          WHERE id = $2
          |] (time, eId e) True

unlockAllEvents :: Q.TxE QErr ()
unlockAllEvents =
  Q.unitQE defaultTxErrorHandler [Q.sql|
          UPDATE hdb_catalog.event_log
          SET locked = 'f'
          WHERE locked = 't'
          |] () True

toInt64 :: (Integral a) => a -> Int64
toInt64 = fromIntegral

-- EventIdArray is only used for PG array encoding
newtype EventIdArray = EventIdArray { unEventIdArray :: [EventId]} deriving (Show, Eq)

instance Q.ToPrepArg EventIdArray where
  toPrepVal (EventIdArray l) = Q.toPrepValHelper PTI.unknown encoder $ l
    where
      -- 25 is the OID value of TEXT, https://jdbc.postgresql.org/development/privateapi/constant-values.html
      encoder = PE.array 25 . PE.dimensionArray foldl' (PE.encodingArray . PE.text_strict)

-- | unlockEvents takes an array of 'EventId' and unlocks them. This function is called
--   when a graceful shutdown is initiated.
unlockEvents :: [EventId] -> Q.TxE QErr Int
unlockEvents eventIds =
   (runIdentity . Q.getRow) <$> Q.withQE defaultTxErrorHandler
   [Q.sql|
     WITH "cte" AS
     (UPDATE hdb_catalog.event_log
     SET locked = 'f'
     WHERE id = ANY($1::text[])
     -- only unlock those events that have been locked, it's possible
     -- that an event has been processed but not yet been removed from
     -- the saved locked events, which will lead to a double send
     AND locked = 't'
     RETURNING *)
     SELECT count(*) FROM "cte"
   |] (Identity $ EventIdArray eventIds) True<|MERGE_RESOLUTION|>--- conflicted
+++ resolved
@@ -40,16 +40,8 @@
   , EventEngineCtx(..)
   ) where
 
--- <<<<<<< HEAD:server/src-lib/Hasura/Events/Lib.hs
--- import           Control.Concurrent.Extended (sleep)
--- import           Control.Concurrent.STM.TVar
--- =======
-
--- import           Control.Concurrent.Async             (wait, withAsync)
-import           Control.Concurrent.Async.Lifted.Safe as LA
 import           Control.Concurrent.Extended          (sleep)
 import           Control.Concurrent.STM.TVar
--- import           Control.Exception.Lifted             (finally, mask_, try)
 import           Control.Monad.Catch                  (MonadMask, bracket_)
 import           Control.Monad.STM
 import           Control.Monad.Trans.Control          (MonadBaseControl)
@@ -61,42 +53,18 @@
 import           Data.String
 import           Data.Time.Clock
 import           Data.Word
+import           Hasura.Eventing.Common
 import           Hasura.Eventing.HTTP
-import           Hasura.Eventing.Common
 import           Hasura.HTTP
 import           Hasura.Prelude
 import           Hasura.RQL.DDL.Headers
 import           Hasura.RQL.Types
 import           Hasura.Server.Version                (HasVersion)
 import           Hasura.SQL.Types
-<<<<<<< HEAD
 import qualified Hasura.Tracing                       as Tracing
 
--- <<<<<<< HEAD:server/src-lib/Hasura/Events/Lib.hs
--- -- remove these when array encoding is merged
--- import qualified Database.PG.Query.PTI       as PTI
--- import qualified PostgreSQL.Binary.Encoding  as PE
-
--- import qualified Data.ByteString             as BS
--- import qualified Data.CaseInsensitive        as CI
--- import qualified Data.HashMap.Strict         as M
--- import qualified Data.Set                    as Set
--- import qualified Data.TByteString            as TBS
--- import qualified Data.Text                   as T
--- import qualified Data.Text.Encoding          as T
--- import qualified Data.Time.Clock             as Time
--- import qualified Database.PG.Query           as Q
--- import qualified Hasura.Logging              as L
--- import qualified Network.HTTP.Client         as HTTP
--- import qualified Network.HTTP.Types          as HTTP
-
--- type Version = T.Text
-
--- invocationVersion :: Version
--- invocationVersion = "2"
--- =======
+import qualified Control.Concurrent.Async.Lifted.Safe as LA
 import qualified Data.HashMap.Strict                  as M
-import qualified Data.Set                             as Set
 import qualified Data.TByteString                     as TBS
 import qualified Data.Text                            as T
 import qualified Data.Time.Clock                      as Time
@@ -105,18 +73,6 @@
 import qualified Hasura.Logging                       as L
 import qualified Network.HTTP.Client                  as HTTP
 import qualified PostgreSQL.Binary.Encoding           as PE
-=======
-
-import qualified Data.HashMap.Strict           as M
-import qualified Data.TByteString              as TBS
-import qualified Data.Text                     as T
-import qualified Data.Time.Clock               as Time
-import qualified Database.PG.Query             as Q
-import qualified Hasura.Logging                as L
-import qualified Network.HTTP.Client           as HTTP
-import qualified Database.PG.Query.PTI         as PTI
-import qualified PostgreSQL.Binary.Encoding    as PE
->>>>>>> 5152bbf7
 
 data TriggerMetadata
   = TriggerMetadata { tmName :: TriggerName }
@@ -203,7 +159,6 @@
 --   - try not to cause webhook workers to stall waiting on DB fetch
 --   - limit webhook HTTP concurrency per HASURA_GRAPHQL_EVENTS_HTTP_POOL_SIZE
 processEventQueue
-<<<<<<< HEAD
   :: forall m void
    . ( HasVersion
      , MonadIO m
@@ -218,20 +173,16 @@
   -> Q.PGPool
   -> IO SchemaCache
   -> EventEngineCtx
+  -> LockedEventsCtx
   -> m void
-processEventQueue logger logenv httpMgr pool getSchemaCache eeCtx@EventEngineCtx{..} = do
+-- processEventQueue logger logenv httpMgr pool getSchemaCache eeCtx@EventEngineCtx{..} = do
 -- =======
 --   :: (HasVersion) => L.Logger L.Hasura -> LogEnvHeaders -> HTTP.Manager-> Q.PGPool
 --   -> IO SchemaCache -> EventEngineCtx
 --   -> IO void
 -- processEventQueue logger logenv httpMgr pool getSchemaCache eeCtx@EventEngineCtx{..} = do
 -- >>>>>>> master:server/src-lib/Hasura/Eventing/EventTrigger.hs
-=======
-  :: (HasVersion) => L.Logger L.Hasura -> LogEnvHeaders -> HTTP.Manager-> Q.PGPool
-  -> IO SchemaCache -> EventEngineCtx -> LockedEventsCtx
-  -> IO void
-processEventQueue logger logenv httpMgr pool getSchemaCache eeCtx@EventEngineCtx{..} LockedEventsCtx {leEvents}= do
->>>>>>> 5152bbf7
+processEventQueue logger logenv httpMgr pool getSchemaCache eeCtx@EventEngineCtx{..} LockedEventsCtx{leEvents} = do
   events0 <- popEventsBatch
   go events0 0 False
   where
@@ -246,30 +197,6 @@
             saveLockedEvents (map eId events) leEvents
             return events
 
-<<<<<<< HEAD
-    -- After the events are fetched from the DB, we store the locked events
-    -- in a hash set(order doesn't matter and look ups are faster) in the
-    -- event engine context
-    saveLockedEvents :: [Event] -> m ()
-    saveLockedEvents evts =
-      liftIO $ atomically $ do
-        lockedEvents <- readTVar _eeCtxLockedEvents
-        let evtsIds = map eId evts
-        let newLockedEvents = Set.union lockedEvents (Set.fromList evtsIds)
-        writeTVar _eeCtxLockedEvents $! newLockedEvents
-
--- <<<<<<< HEAD:server/src-lib/Hasura/Events/Lib.hs
---     isPgCtx' = withTxIsolation Q.RepeatableRead isPgCtx
-
--- =======
-    removeEventFromLockedEvents :: EventId -> m ()
-    removeEventFromLockedEvents eventId = do
-      liftIO $ atomically $ do
-        lockedEvents <- readTVar _eeCtxLockedEvents
-        writeTVar _eeCtxLockedEvents $! Set.delete eventId lockedEvents
-
-=======
->>>>>>> 5152bbf7
     -- work on this batch of events while prefetching the next. Recurse after we've forked workers
     -- for each in the batch, minding the requested pool size.
     go :: [Event] -> Int -> Bool -> m void
@@ -282,44 +209,22 @@
       -- worth the effort for something more fine-tuned
       eventsNext <- LA.withAsync popEventsBatch $ \eventsNextA -> do
         -- process approximately in order, minding HASURA_GRAPHQL_EVENTS_HTTP_POOL_SIZE:
--- <<<<<<< HEAD:server/src-lib/Hasura/Events/Lib.hs
---         forM_ events $ \event ->
---           mask_ $ do
---             liftIO . atomically $ do  -- block until < HASURA_GRAPHQL_EVENTS_HTTP_POOL_SIZE threads:
---               capacity <- readTVar _eeCtxEventThreadsCapacity
---               check $ capacity > 0
---               writeTVar _eeCtxEventThreadsCapacity $! (capacity - 1)
---             -- since there is some capacity in our worker threads, we can launch another:
---             let restoreCapacity evt =
---                     liftIO $ atomically $
---                            do
---                              modifyTVar' _eeCtxEventThreadsCapacity (+ 1)
---                              -- After the event has been processed, remove it from the
---                              -- locked events cache
---                              modifyTVar' _eeCtxLockedEvents (Set.delete (eId evt))
---             t <- async $ Tracing.runTraceT "process event" do
---                    processEvent event `finally` (restoreCapacity event)
---             link t
-
---         -- return when next batch ready; some 'processEvent' threads may be running.
--- =======
         forM_ events $ \event -> do
-<<<<<<< HEAD
-          processEvent event 
+          processEvent event
             & Tracing.runTraceT "process event"
             & withEventEngineCtx eeCtx
             & flip runReaderT (logger, httpMgr)
           -- removing an event from the _eeCtxLockedEvents after the event has
           -- been processed
-          removeEventFromLockedEvents (eId event)
+          removeEventFromLockedEvents (eId event) leEvents
         LA.wait eventsNextA
-=======
-             runReaderT (withEventEngineCtx eeCtx $ (processEvent event)) (logger, httpMgr)
-             -- removing an event from the _eeCtxLockedEvents after the event has
-             -- been processed
-             removeEventFromLockedEvents (eId event) leEvents
-        wait eventsNextA
->>>>>>> 5152bbf7
+-- =======
+--              runReaderT (withEventEngineCtx eeCtx $ (processEvent event)) (logger, httpMgr)
+--              -- removing an event from the _eeCtxLockedEvents after the event has
+--              -- been processed
+--              removeEventFromLockedEvents (eId event) leEvents
+--         wait eventsNextA
+-- >>>>>>> master
 
       let lenEvents = length events
       if | lenEvents == fetchBatchSize -> do
@@ -374,9 +279,6 @@
               etHeaders = map encodeHeader headerInfos
               headers = addDefaultHeaders etHeaders
               ep = createEventPayload retryConf e
--- <<<<<<< HEAD:server/src-lib/Hasura/Events/Lib.hs
---           res <- runExceptT $ tryWebhook logger httpMgr headers responseTimeout ep webhook
--- =======
               extraLogCtx = ExtraLogContext Nothing (epId ep) -- avoiding getting current time here to avoid another IO call with each event call
           res <- runExceptT $ tryWebhook headers responseTimeout (toJSON ep) webhook
           logHTTPForET res extraLogCtx
@@ -421,38 +323,18 @@
 
 processSuccess
   :: ( MonadIO m )
--- <<<<<<< HEAD:server/src-lib/Hasura/Events/Lib.hs
---   => IsPGExecCtx -> Event -> [HeaderConf] -> EventPayload -> HTTPResp
--- =======
   => Q.PGPool -> Event -> [HeaderConf] -> EventPayload -> HTTPResp a
   -> m (Either QErr ())
 processSuccess pool e decodedHeaders ep resp = do
   let respBody = hrsBody resp
       respHeaders = hrsHeaders resp
       respStatus = hrsStatus resp
--- <<<<<<< HEAD:server/src-lib/Hasura/Events/Lib.hs
---       invocation = mkInvo ep respStatus decodedHeaders respBody respHeaders
---   liftIO $ runExceptT $ runLazyTx Q.ReadWrite isPgCtx' $ liftTx do
--- =======
       invocation = mkInvocation ep respStatus decodedHeaders respBody respHeaders
   liftIO $ runExceptT $ Q.runTx pool (Q.RepeatableRead, Just Q.ReadWrite) $ do
     insertInvocation invocation
     setSuccess e
 
 processError
--- <<<<<<< HEAD:server/src-lib/Hasura/Events/Lib.hs
---   :: MonadIO m
---   => L.Logger L.Hasura
---   -> IsPGExecCtx
---   -> Event
---   -> RetryConf
---   -> [HeaderConf]
---   -> EventPayload
---   -> HTTPErr
---   -> m (Either QErr ())
--- processError logger isPgCtx e retryConf decodedHeaders ep err = do
---   logHTTPErr logger err
--- =======
   :: ( MonadIO m )
   => Q.PGPool -> Event -> RetryConf -> [HeaderConf] -> EventPayload -> HTTPErr a
   -> m (Either QErr ())
@@ -471,10 +353,6 @@
           mkInvocation ep respStatus decodedHeaders respPayload respHeaders
         HOther detail -> do
           let errMsg = (TBS.fromLBS $ encode detail)
--- <<<<<<< HEAD:server/src-lib/Hasura/Events/Lib.hs
---           mkInvo ep 500 decodedHeaders errMsg []
---   liftIO $ runExceptT $ runLazyTx Q.ReadWrite isPgCtx' $ liftTx do
--- =======
           mkInvocation ep 500 decodedHeaders errMsg []
   liftIO $ runExceptT $ Q.runTx pool (Q.RepeatableRead, Just Q.ReadWrite) $ do
     insertInvocation invocation
@@ -517,63 +395,6 @@
       (mkWebhookReq (toJSON ep) reqHeaders invocationVersionET)
       resp
 
--- <<<<<<< HEAD:server/src-lib/Hasura/Events/Lib.hs
--- mkResp :: Int -> TBS.TByteString -> [HeaderConf] -> Response
--- mkResp status payload headers =
---   let wr = WebhookResponse payload (mkMaybe headers) status
---   in ResponseType1 wr
-
--- mkClientErr :: TBS.TByteString -> Response
--- mkClientErr message =
---   let cerr = ClientError message
---   in ResponseType2 cerr
-
--- mkWebhookReq :: Value -> [HeaderConf] -> WebhookRequest
--- mkWebhookReq payload headers = WebhookRequest payload (mkMaybe headers) invocationVersion
-
--- isClientError :: Int -> Bool
--- isClientError status = status >= 1000
-
--- mkMaybe :: [a] -> Maybe [a]
--- mkMaybe [] = Nothing
--- mkMaybe x  = Just x
-
--- logQErr :: MonadIO m => L.Logger L.Hasura -> QErr -> m ()
--- logQErr logger err = L.unLogger logger $ EventInternalErr err
-
--- logHTTPErr :: MonadIO m => L.Logger L.Hasura -> HTTPErr -> m ()
--- logHTTPErr logger err = L.unLogger logger $ err
-
--- -- These run concurrently on their respective EventPayloads
--- tryWebhook
---   :: ( MonadIO m
---      , MonadError HTTPErr m
---      , Tracing.MonadTrace m
---      )
---   => L.Logger L.Hasura
---   -> HTTP.Manager
---   -> [HTTP.Header]
---   -> HTTP.ResponseTimeout
---   -> EventPayload
---   -> String
---   -> m HTTPResp
--- tryWebhook logger mgr headers responseTimeout ep webhook = do
---   let context = ExtraContext (epCreatedAt ep) (epId ep)
---   initReqE <- liftIO $ try $ HTTP.parseRequest webhook
---   case initReqE of
---     Left excp -> throwError $ HClient excp
---     Right initReq -> Tracing.traceHttpRequest (T.pack webhook) do
---       let req = initReq
---                 { HTTP.method = "POST"
---                 , HTTP.requestHeaders = headers
---                 , HTTP.requestBody = HTTP.RequestBodyLBS (encode ep)
---                 , HTTP.responseTimeout = responseTimeout
---                 }
---       pure $ Tracing.SuspendedRequest req \req' -> do
---         eitherResp <- runReaderT (runHTTP req' (Just context)) (logger, mgr)
---         onLeft eitherResp throwError
-
--- =======
 logQErr :: ( MonadReader r m, Has (L.Logger L.Hasura) r, MonadIO m) => QErr -> m ()
 logQErr err = do
   logger :: L.Logger L.Hasura <- asks getter
