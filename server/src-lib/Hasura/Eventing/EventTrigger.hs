--- conflicted
+++ resolved
@@ -203,15 +203,6 @@
       eventsNext <- LA.withAsync popEventsBatch $ \eventsNextA -> do
         -- process approximately in order, minding HASURA_GRAPHQL_EVENTS_HTTP_POOL_SIZE:
         forM_ events $ \event -> do
-<<<<<<< HEAD
-          processEvent event
-            & Tracing.runTraceT "process event"
-            & withEventEngineCtx eeCtx
-            & flip runReaderT (logger, httpMgr)
-          -- removing an event from the _eeCtxLockedEvents after the event has
-          -- been processed
-          removeEventFromLockedEvents (eId event) leEvents
-=======
           t <- processEvent event
             & Tracing.runTraceT "process event"
             & withEventEngineCtx eeCtx
@@ -221,7 +212,6 @@
           -- been processed
           removeEventFromLockedEvents (eId event) leEvents
           LA.link t
->>>>>>> d6dab9dc
         LA.wait eventsNextA
 
       let lenEvents = length events
