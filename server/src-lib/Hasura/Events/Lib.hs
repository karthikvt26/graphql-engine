--- conflicted
+++ resolved
@@ -11,10 +11,6 @@
   , EventEngineCtx(..)
   ) where
 
-<<<<<<< HEAD
--- import           Control.Concurrent.Async.Lifted.Safe (async, link, wait, withAsync)
-=======
->>>>>>> 2934f871
 import           Control.Concurrent.Async.Lifted.Safe as LA
 import           Control.Concurrent.Extended (sleep)
 import           Control.Concurrent.STM.TVar
