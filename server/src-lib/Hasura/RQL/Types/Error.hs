{-# LANGUAGE Arrows #-}

module Hasura.RQL.Types.Error
       ( Code(..)
       , QErr(..)
       , encodeQErr
       , encodeGQLErr
       , encodeJSONPath
       , noInternalQErrEnc
       , err400
       , err404
       , err401
       , err500
       , internalError

       , QErrM
       , throw400
       , throw404
       , throw500
       , throw500WithDetail
       , throw401

         -- Aeson helpers
       , runAesonParser
       , decodeValue

         -- Modify error messages
       , modifyErr
       , modifyErrAndSet500
       , modifyQErr
       , modifyErrA

         -- Attach context
       , withPathK
       , withPathKA
       , withPathI
       , withPathIA
       , indexedFoldM
       , indexedFoldlA'
       , indexedForM
       , indexedMapM
       , indexedTraverseA
       , indexedForM_
       , indexedMapM_
       , indexedTraverseA_
       ) where

import           Hasura.Prelude

import           Control.Arrow.Extended
import           Data.Aeson
import           Data.Aeson.Internal
import           Data.Aeson.Types

import qualified Data.Text              as T
import qualified Database.PG.Query      as Q
import qualified Network.HTTP.Types     as N

data Code
  = PermissionDenied
  | NotNullViolation
  | NotExists
  | AlreadyExists
  | PostgresError
  | NotSupported
  | DependencyError
  | InvalidHeaders
  | InvalidJSON
  | AccessDenied
  | ParseFailed
  | ConstraintError
  | PermissionError
  | NotFound
  | Unexpected
  | UnexpectedPayload
  | NoUpdate
  | AlreadyTracked
  | AlreadyUntracked
  | InvalidParams
  | AlreadyInit
  | ConstraintViolation
  | DataException
  | BadRequest
  -- Graphql error
  | NoTables
  | ValidationFailed
  | Busy
  -- JWT Auth errors
  | JWTRoleClaimMissing
  | JWTInvalidClaims
  | JWTInvalid
  | JWTInvalidKey
  -- Remote schemas
  | RemoteSchemaError
  | RemoteSchemaConflicts
  -- Websocket/Subscription errors
  | StartFailed
  | InvalidCustomTypes
  -- Actions Webhook code
  | ActionWebhookCode !Text
<<<<<<< HEAD
  -- | Custom error code for other applications using graphql-engine as a library
=======
  -- Custom code for extending this sum-type easily
>>>>>>> 6d0518bc
  | CustomCode !Text
  deriving (Eq)

instance Show Code where
  show = \case
    NotNullViolation      -> "not-null-violation"
    DataException         -> "data-exception"
    BadRequest            -> "bad-request"
    ConstraintViolation   -> "constraint-violation"
    PermissionDenied      -> "permission-denied"
    NotExists             -> "not-exists"
    AlreadyExists         -> "already-exists"
    AlreadyTracked        -> "already-tracked"
    AlreadyUntracked      -> "already-untracked"
    PostgresError         -> "postgres-error"
    NotSupported          -> "not-supported"
    DependencyError       -> "dependency-error"
    InvalidHeaders        -> "invalid-headers"
    InvalidJSON           -> "invalid-json"
    AccessDenied          -> "access-denied"
    ParseFailed           -> "parse-failed"
    ConstraintError       -> "constraint-error"
    PermissionError       -> "permission-error"
    NotFound              -> "not-found"
    Unexpected            -> "unexpected"
    UnexpectedPayload     -> "unexpected-payload"
    NoUpdate              -> "no-update"
    InvalidParams         -> "invalid-params"
    AlreadyInit           -> "already-initialised"
    NoTables              -> "no-tables"
    ValidationFailed      -> "validation-failed"
    Busy                  -> "busy"
    JWTRoleClaimMissing   -> "jwt-missing-role-claims"
    JWTInvalidClaims      -> "jwt-invalid-claims"
    JWTInvalid            -> "invalid-jwt"
    JWTInvalidKey         -> "invalid-jwt-key"
    RemoteSchemaError     -> "remote-schema-error"
    RemoteSchemaConflicts -> "remote-schema-conflicts"
    StartFailed           -> "start-failed"
    InvalidCustomTypes    -> "invalid-custom-types"
    ActionWebhookCode t   -> T.unpack t
    CustomCode t          -> T.unpack t

data QErr
  = QErr
  { qePath     :: !JSONPath
  , qeStatus   :: !N.Status
  , qeError    :: !T.Text
  , qeCode     :: !Code
  , qeInternal :: !(Maybe Value)
  } deriving (Show, Eq)

instance ToJSON QErr where
  toJSON (QErr jPath _ msg code Nothing) =
    object
    [ "path"  .= encodeJSONPath jPath
    , "error" .= msg
    , "code"  .= show code
    ]
  toJSON (QErr jPath _ msg code (Just ie)) =
    object
    [ "path"  .= encodeJSONPath jPath
    , "error" .= msg
    , "code"  .= show code
    , "internal" .= ie
    ]

noInternalQErrEnc :: QErr -> Value
noInternalQErrEnc (QErr jPath _ msg code _) =
  object
  [ "path"  .= encodeJSONPath jPath
  , "error" .= msg
  , "code"  .= show code
  ]

encodeGQLErr :: Bool -> QErr -> Value
encodeGQLErr includeInternal (QErr jPath _ msg code mIE) =
  object
  [ "message" .= msg
  , "extensions" .= extnsObj
  ]
  where
    extnsObj = object $ bool codeAndPath
               (codeAndPath ++ internal) includeInternal
    codeAndPath = [ "code" .= show code
                  , "path" .= encodeJSONPath jPath
                  ]
    internal = maybe [] (\ie -> ["internal" .= ie]) mIE

-- whether internal should be included or not
encodeQErr :: Bool -> QErr -> Value
encodeQErr True = toJSON
encodeQErr _    = noInternalQErrEnc

encodeJSONPath :: JSONPath -> String
encodeJSONPath = format "$"
  where
    format pfx []                = pfx
    format pfx (Index idx:parts) = format (pfx ++ "[" ++ show idx ++ "]") parts
    format pfx (Key key:parts)   = format (pfx ++ formatKey key) parts

    formatKey key
      | specialChars sKey = "['" ++ sKey ++ "']"
      | otherwise         = "." ++ sKey
      where
        sKey = T.unpack key
        specialChars []     = True
        -- first char must not be number
        specialChars (c:xs) = notElem c (alphabet ++ "_") ||
          any (flip notElem (alphaNumerics ++ "_-")) xs

instance Q.FromPGConnErr QErr where
  fromPGConnErr c =
    let e = err500 PostgresError "connection error"
    in e {qeInternal = Just $ toJSON c}

instance Q.FromPGTxErr QErr where
  fromPGTxErr txe =
    let e = err500 PostgresError "postgres tx error"
    in e {qeInternal = Just $ toJSON txe}

err400 :: Code -> T.Text -> QErr
err400 c t = QErr [] N.status400 t c Nothing

err404 :: Code -> T.Text -> QErr
err404 c t = QErr [] N.status404 t c Nothing

err401 :: Code -> T.Text -> QErr
err401 c t = QErr [] N.status401 t c Nothing

err500 :: Code -> T.Text -> QErr
err500 c t = QErr [] N.status500 t c Nothing

type QErrM m = (MonadError QErr m)

throw400 :: (QErrM m) => Code -> T.Text -> m a
throw400 c t = throwError $ err400 c t

throw404 :: (QErrM m) => T.Text -> m a
throw404 t = throwError $ err404 NotFound t

throw401 :: (QErrM m) => T.Text -> m a
throw401 t = throwError $ err401 AccessDenied t

throw500 :: (QErrM m) => T.Text -> m a
throw500 t = throwError $ internalError t

internalError :: Text -> QErr
internalError = err500 Unexpected

throw500WithDetail :: (QErrM m) => T.Text -> Value -> m a
throw500WithDetail t detail =
  throwError $ (err500 Unexpected t) {qeInternal = Just detail}

modifyQErr :: (QErrM m)
           => (QErr -> QErr) -> m a -> m a
modifyQErr f a = catchError a (throwError . f)

modifyErr :: (QErrM m)
          => (T.Text -> T.Text)
          -> m a -> m a
modifyErr f = modifyQErr (liftTxtMod f)

modifyErrA :: (ArrowError QErr arr) => arr (e, s) a -> arr (e, (Text -> Text, s)) a
modifyErrA f = proc (e, (g, s)) -> (| mapErrorA (f -< (e, s)) |) (liftTxtMod g)

liftTxtMod :: (T.Text -> T.Text) -> QErr -> QErr
liftTxtMod f (QErr path st s c i) = QErr path st (f s) c i

modifyErrAndSet500 :: (QErrM m)
                   => (T.Text -> T.Text)
                   -> m a -> m a
modifyErrAndSet500 f = modifyQErr (liftTxtMod500 f)

liftTxtMod500 :: (T.Text -> T.Text) -> QErr -> QErr
liftTxtMod500 f (QErr path _ s c i) = QErr path N.status500 (f s) c i

withPathE :: (ArrowError QErr arr) => arr (e, s) a -> arr (e, (JSONPathElement, s)) a
withPathE f = proc (e, (pe, s)) -> (| mapErrorA ((e, s) >- f) |) (injectPrefix pe)
  where
    injectPrefix pe (QErr path st msg code i) = QErr (pe:path) st msg code i

withPathKA :: (ArrowError QErr arr) => arr (e, s) a -> arr (e, (Text, s)) a
withPathKA f = second (first $ arr Key) >>> withPathE f

withPathK :: (QErrM m) => Text -> m a -> m a
withPathK a = runKleisli proc m -> (| withPathKA (m >- bindA) |) a

withPathIA :: (ArrowError QErr arr) => arr (e, s) a -> arr (e, (Int, s)) a
withPathIA f = second (first $ arr Index) >>> withPathE f

withPathI :: (QErrM m) => Int -> m a -> m a
withPathI a = runKleisli proc m -> (| withPathIA (m >- bindA) |) a

indexedFoldlA'
  :: (ArrowChoice arr, ArrowError QErr arr, Foldable t)
  => arr (e, (b, (a, s))) b -> arr (e, (b, (t a, s))) b
indexedFoldlA' f = proc (e, (acc0, (xs, s))) ->
  (| foldlA' (\acc (i, v) -> (| withPathIA ((e, (acc, (v, s))) >- f) |) i)
  |) acc0 (zip [0..] (toList xs))

indexedFoldM :: (QErrM m, Foldable t) => (b -> a -> m b) -> b -> t a -> m b
indexedFoldM f acc0 = runKleisli proc xs ->
  (| indexedFoldlA' (\acc v -> f acc v >- bindA) |) acc0 xs

indexedTraverseA_
  :: (ArrowChoice arr, ArrowError QErr arr, Foldable t)
  => arr (e, (a, s)) b -> arr (e, (t a, s)) ()
indexedTraverseA_ f = proc (e, (xs, s)) ->
  (| indexedFoldlA' (\() x -> do { (e, (x, s)) >- f; () >- returnA }) |) () xs

indexedMapM_ :: (QErrM m, Foldable t) => (a -> m b) -> t a -> m ()
indexedMapM_ f = runKleisli proc xs -> (| indexedTraverseA_ (\x -> f x >- bindA) |) xs

indexedForM_ :: (QErrM m, Foldable t) => t a -> (a -> m b) -> m ()
indexedForM_ = flip indexedMapM_

indexedTraverseA
  :: (ArrowChoice arr, ArrowError QErr arr)
  => arr (e, (a, s)) b -> arr (e, ([a], s)) [b]
indexedTraverseA f = proc (e, (xs, s)) ->
  (| traverseA (\(i, x) -> (| withPathIA ((e, (x, s)) >- f) |) i)
  |) (zip [0..] (toList xs))

indexedMapM :: (QErrM m) => (a -> m b) -> [a] -> m [b]
indexedMapM f = traverse (\(i, x) -> withPathI i (f x)) . zip [0..]

indexedForM :: (QErrM m) => [a] -> (a -> m b) -> m [b]
indexedForM = flip indexedMapM

liftIResult :: (QErrM m) => IResult a -> m a
liftIResult (IError path msg) =
  throwError $ QErr path N.status400 (T.pack $ formatMsg msg) ParseFailed Nothing
liftIResult (ISuccess a) =
  return a

formatMsg :: String -> String
formatMsg str = case T.splitOn "the key " txt of
  [_, txt2] -> case T.splitOn " was not present" txt2 of
                 [key, _] -> "the key '" ++ T.unpack key ++ "' was not present"
                 _        -> str
  _         -> str
  where
    txt = T.pack str

runAesonParser :: (QErrM m) => (Value -> Parser a) -> Value -> m a
runAesonParser p =
  liftIResult . iparse p

decodeValue :: (FromJSON a, QErrM m) => Value -> m a
decodeValue = liftIResult . ifromJSON<|MERGE_RESOLUTION|>--- conflicted
+++ resolved
@@ -98,11 +98,7 @@
   | InvalidCustomTypes
   -- Actions Webhook code
   | ActionWebhookCode !Text
-<<<<<<< HEAD
-  -- | Custom error code for other applications using graphql-engine as a library
-=======
   -- Custom code for extending this sum-type easily
->>>>>>> 6d0518bc
   | CustomCode !Text
   deriving (Eq)
 
