{-# LANGUAGE Arrows #-}

-- | Types and functions used in the process of building the schema cache from metadata information
-- stored in the @hdb_catalog@ schema in Postgres.
module Hasura.RQL.Types.SchemaCache.Build
  ( CollectedInfo(..)
  , partitionCollectedInfo

  , recordInconsistency
  , recordInconsistencies
  , recordDependencies
  , withRecordInconsistency

  , CacheRWM(..)
  , BuildReason(..)
  , CacheInvalidations(..)
  , buildSchemaCache
  , buildSchemaCacheFor
  , buildSchemaCacheStrict
  , withNewInconsistentObjsCheck
  ) where

import           Hasura.Prelude

import qualified Data.HashMap.Strict.Extended  as M
import qualified Data.Sequence                 as Seq
import qualified Data.Text                     as T

import           Control.Arrow.Extended
import           Control.Lens
import           Data.Aeson                    (toJSON)
import           Data.Aeson.Casing
import           Data.Aeson.TH
import           Data.List                     (nub)

import           Hasura.RQL.Types.Error
import           Hasura.RQL.Types.Metadata
import           Hasura.RQL.Types.RemoteSchema (RemoteSchemaName)
import           Hasura.RQL.Types.SchemaCache
import           Hasura.Tracing                (TraceT)

-- ----------------------------------------------------------------------------
-- types used during schema cache construction

data CollectedInfo
  = CIInconsistency !InconsistentMetadata
  | CIDependency
    !MetadataObject -- ^ for error reporting on missing dependencies
    !SchemaObjId
    !SchemaDependency
  deriving (Show, Eq)
$(makePrisms ''CollectedInfo)

class AsInconsistentMetadata s where
  _InconsistentMetadata :: Prism' s InconsistentMetadata
instance AsInconsistentMetadata InconsistentMetadata where
  _InconsistentMetadata = id
instance AsInconsistentMetadata CollectedInfo where
  _InconsistentMetadata = _CIInconsistency

partitionCollectedInfo
  :: Seq CollectedInfo
  -> ([InconsistentMetadata], [(MetadataObject, SchemaObjId, SchemaDependency)])
partitionCollectedInfo =
  flip foldr ([], []) \info (inconsistencies, dependencies) -> case info of
    CIInconsistency inconsistency -> (inconsistency:inconsistencies, dependencies)
    CIDependency metadataObject objectId schemaDependency ->
      let dependency = (metadataObject, objectId, schemaDependency)
      in (inconsistencies, dependency:dependencies)

recordInconsistency
  :: (ArrowWriter (Seq w) arr, AsInconsistentMetadata w) => (MetadataObject, Text) `arr` ()
recordInconsistency = first (arr (:[])) >>> recordInconsistencies

recordInconsistencies
  :: (ArrowWriter (Seq w) arr, AsInconsistentMetadata w) => ([MetadataObject], Text) `arr` ()
recordInconsistencies = proc (metadataObjects, reason) ->
  tellA -< Seq.fromList $ map (review _InconsistentMetadata . InconsistentObject reason) metadataObjects

recordDependencies
  :: (ArrowWriter (Seq CollectedInfo) arr)
  => (MetadataObject, SchemaObjId, [SchemaDependency]) `arr` ()
recordDependencies = proc (metadataObject, schemaObjectId, dependencies) ->
  tellA -< Seq.fromList $ map (CIDependency metadataObject schemaObjectId) dependencies

withRecordInconsistency
  :: (ArrowChoice arr, ArrowWriter (Seq w) arr, AsInconsistentMetadata w)
  => ErrorA QErr arr (e, s) a
  -> arr (e, (MetadataObject, s)) (Maybe a)
withRecordInconsistency f = proc (e, (metadataObject, s)) -> do
  result <- runErrorA f -< (e, s)
  case result of
    Left err -> do
      recordInconsistency -< (metadataObject, qeError err)
      returnA -< Nothing
    Right v -> returnA -< Just v
{-# INLINABLE withRecordInconsistency #-}

-- ----------------------------------------------------------------------------
-- operations for triggering a schema cache rebuild

class (CacheRM m) => CacheRWM m where
  buildSchemaCacheWithOptions :: BuildReason -> CacheInvalidations -> m ()

data BuildReason
  -- | The build was triggered by an update this instance made to the catalog (in the
  -- currently-active transaction), so information in Postgres that needs to be kept in sync with
  -- the catalog (i.e. anything in the @hdb_views@ schema) should be updated.
  = CatalogUpdate
  -- | The build was triggered by a notification that some other currently-running Hasura instance
  -- updated the catalog. Since that instance already updated @hdb_views@, this build should be
  -- read-only.
  | CatalogSync
  deriving (Show, Eq)

data CacheInvalidations = CacheInvalidations
  { ciMetadata      :: !Bool
  -- ^ Force reloading of all database information, including information not technically stored in
  -- metadata (currently just enum values). Set by the @reload_metadata@ API.
  , ciRemoteSchemas :: !(HashSet RemoteSchemaName)
  -- ^ Force refetching of the given remote schemas, even if their definition has not changed. Set
  -- by the @reload_remote_schema@ API.
  }
$(deriveJSON (aesonDrop 2 snakeCase) ''CacheInvalidations)

instance Semigroup CacheInvalidations where
  CacheInvalidations a1 b1 <> CacheInvalidations a2 b2 = CacheInvalidations (a1 || a2) (b1 <> b2)
instance Monoid CacheInvalidations where
  mempty = CacheInvalidations False mempty

instance (CacheRWM m) => CacheRWM (ReaderT r m) where
  buildSchemaCacheWithOptions a b = lift $ buildSchemaCacheWithOptions a b
instance (CacheRWM m) => CacheRWM (TraceT m) where
  buildSchemaCacheWithOptions a b = lift $ buildSchemaCacheWithOptions a b
<<<<<<< HEAD
-- instance (CacheRWM m) => CacheRWM (NoReporter m) where
  -- buildSchemaCacheWithOptions a b = lift $ buildSchemaCacheWithOptions a b
=======
>>>>>>> d6dab9dc

buildSchemaCache :: (CacheRWM m) => m ()
buildSchemaCache = buildSchemaCacheWithOptions CatalogUpdate mempty

-- | Rebuilds the schema cache. If an object with the given object id became newly inconsistent,
-- raises an error about it specifically. Otherwise, raises a generic metadata inconsistency error.
buildSchemaCacheFor :: (QErrM m, CacheRWM m) => MetadataObjId -> m ()
buildSchemaCacheFor objectId = do
  oldSchemaCache <- askSchemaCache
  buildSchemaCache
  newSchemaCache <- askSchemaCache

  let diffInconsistentObjects = M.difference `on` (groupInconsistentMetadataById . scInconsistentObjs)
      newInconsistentObjects = newSchemaCache `diffInconsistentObjects` oldSchemaCache

  for_ (M.lookup objectId newInconsistentObjects) $ \matchingObjects -> do
    let reasons = T.intercalate ", " $ map imReason $ toList matchingObjects
    throwError (err400 ConstraintViolation reasons) { qeInternal = Just $ toJSON matchingObjects }

  unless (null newInconsistentObjects) $
    throwError (err400 Unexpected "cannot continue due to new inconsistent metadata")
      { qeInternal = Just $ toJSON (nub . concatMap toList $ M.elems newInconsistentObjects) }

-- | Like 'buildSchemaCache', but fails if there is any inconsistent metadata.
buildSchemaCacheStrict :: (QErrM m, CacheRWM m) => m ()
buildSchemaCacheStrict = do
  buildSchemaCache
  sc <- askSchemaCache
  let inconsObjs = scInconsistentObjs sc
  unless (null inconsObjs) $ do
    let err = err400 Unexpected "cannot continue due to inconsistent metadata"
    throwError err{ qeInternal = Just $ toJSON inconsObjs }

-- | Executes the given action, and if any new 'InconsistentMetadata's are added to the schema
-- cache as a result of its execution, raises an error.
withNewInconsistentObjsCheck :: (QErrM m, CacheRM m) => m a -> m a
withNewInconsistentObjsCheck action = do
  originalObjects <- scInconsistentObjs <$> askSchemaCache
  result <- action
  currentObjects <- scInconsistentObjs <$> askSchemaCache

  let diffInconsistentObjects = M.difference `on` groupInconsistentMetadataById
      newInconsistentObjects =
        nub $ concatMap toList $ M.elems (currentObjects `diffInconsistentObjects` originalObjects)
  unless (null newInconsistentObjects) $
    throwError (err500 Unexpected "cannot continue due to newly found inconsistent metadata")
      { qeInternal = Just $ toJSON newInconsistentObjects }

  pure result<|MERGE_RESOLUTION|>--- conflicted
+++ resolved
@@ -132,11 +132,6 @@
   buildSchemaCacheWithOptions a b = lift $ buildSchemaCacheWithOptions a b
 instance (CacheRWM m) => CacheRWM (TraceT m) where
   buildSchemaCacheWithOptions a b = lift $ buildSchemaCacheWithOptions a b
-<<<<<<< HEAD
--- instance (CacheRWM m) => CacheRWM (NoReporter m) where
-  -- buildSchemaCacheWithOptions a b = lift $ buildSchemaCacheWithOptions a b
-=======
->>>>>>> d6dab9dc
 
 buildSchemaCache :: (CacheRWM m) => m ()
 buildSchemaCache = buildSchemaCacheWithOptions CatalogUpdate mempty
