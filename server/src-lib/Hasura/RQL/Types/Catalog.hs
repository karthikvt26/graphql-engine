--- conflicted
+++ resolved
@@ -151,16 +151,11 @@
   , _cmRemoteSchemas        :: ![AddRemoteSchemaQuery]
   , _cmFunctions            :: ![CatalogFunction]
   , _cmAllowlistCollections :: ![CollectionDef]
-<<<<<<< HEAD
-  , _cmRemoteRelationships  :: ![RemoteRelationship]
-  } deriving (Show, Eq)
-$(deriveJSON (aesonDrop 3 snakeCase) ''CatalogMetadata)
-=======
   , _cmComputedFields       :: ![CatalogComputedField]
   , _cmCustomTypes          :: !CustomTypes
   , _cmActions              :: ![CatalogAction]
+  , _cmRemoteRelationships  :: ![RemoteRelationship]
   } deriving (Show, Eq, Generic)
 instance NFData CatalogMetadata
 instance Cacheable CatalogMetadata
-$(deriveFromJSON (aesonDrop 3 snakeCase) ''CatalogMetadata)
->>>>>>> b84db36e
+$(deriveFromJSON (aesonDrop 3 snakeCase) ''CatalogMetadata)