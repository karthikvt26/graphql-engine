{-# LANGUAGE GADTs      #-}
{-# LANGUAGE RankNTypes #-}

module Hasura.RQL.Types.SchemaCache
       ( TableCache
       , SchemaCache(..)
       , SchemaCacheVer
       , initSchemaCacheVer
       , incSchemaCacheVer
       , emptySchemaCache
       , TableInfo(..)
       , TableConstraint(..)
       , ConstraintType(..)
       , ViewInfo(..)
       , isMutable
       , mutableView
       , onlyIntCols
       , onlyNumCols
       , onlyJSONBCols
       , onlyComparableCols
       , isUniqueOrPrimary
       , isForeignKey
       , addTableToCache
       , modTableInCache
       , delTableFromCache

       , RemoteSchemaCtx(..)
       , RemoteSchemaMap
       , addRemoteSchemaToCache
       , delRemoteSchemaFromCache

       , WithDeps

       , CacheRM(..)
       , CacheRWM(..)

       , FieldInfoMap
       , FieldInfo(..)
       , _FIColumn
       , _FIRelationship
       , partitionFieldInfos
       , partitionFieldInfosWith
       , getCols
       , getRels

       , PGColInfo(..)
       , isPGColInfo
       , getColInfos
       , RelInfo(..)
       -- , addFldToCache
       , addColToCache
       , addRelToCache
       , addRemoteRelToCache

       , delColFromCache
       , updColInCache
       , delRelFromCache
       , delRemoteRelFromCache

       , RolePermInfo(..)
       , permIns
       , permSel
       , permUpd
       , permDel
       , PermAccessor(..)
       , permAccToLens
       , permAccToType
       , withPermType
       , RolePermInfoMap

       , InsPermInfo(..)
       , SelPermInfo(..)
       , UpdPermInfo(..)
       , DelPermInfo(..)
       , addPermToCache
       , delPermFromCache
       , PreSetColsPartial

       , addEventTriggerToCache
       , delEventTriggerFromCache
       , EventTriggerInfo(..)
       , EventTriggerInfoMap

       , TableObjId(..)
       , SchemaObjId(..)
       , reportSchemaObj
       , reportSchemaObjs
       , SchemaDependency(..)
       , mkParentDep
       , mkColDep
       , getDependentObjs
       , getDependentObjsWith

       , FunctionType(..)
       , FunctionArg(..)
       , FunctionArgName(..)
       , FunctionName(..)
       , FunctionInfo(..)
       , FunctionCache
       , getFuncsOfTable
       , addFunctionToCache
       , askFunctionInfo
       , delFunctionFromCache

       , replaceAllowlist
       , addRelationshipTypes

       , mergeRemoteTypesWithGCtx
       ) where

import           Control.Lens
import           Data.Aeson
import           Data.Aeson.Casing
import           Data.Aeson.TH
import qualified Hasura.GraphQL.Context            as GC
import           Hasura.GraphQL.Validate.Types
import           Hasura.Prelude
import           Hasura.RQL.DDL.Remote.Types
import           Hasura.RQL.Types.BoolExp
import           Hasura.RQL.Types.Common
import           Hasura.RQL.Types.Error
import           Hasura.RQL.Types.EventTrigger
import           Hasura.RQL.Types.Metadata
import           Hasura.RQL.Types.Permission
import           Hasura.RQL.Types.QueryCollection
import           Hasura.RQL.Types.RemoteSchema
import           Hasura.RQL.Types.SchemaCacheTypes
import           Hasura.SQL.Types

import qualified Data.HashMap.Strict               as M
import qualified Data.HashSet                      as HS
import qualified Data.Sequence                     as Seq
import qualified Data.Text                         as T

reportSchemaObjs :: [SchemaObjId] -> T.Text
reportSchemaObjs = T.intercalate ", " . map reportSchemaObj

mkParentDep :: QualifiedTable -> SchemaDependency
mkParentDep tn = SchemaDependency (SOTable tn) "table"

mkColDep :: T.Text -> QualifiedTable -> PGCol -> SchemaDependency
mkColDep reason tn col =
  flip SchemaDependency reason . SOTableObj tn $ TOCol col

onlyIntCols :: [PGColInfo] -> [PGColInfo]
onlyIntCols = filter (isIntegerType . pgiType)

onlyNumCols :: [PGColInfo] -> [PGColInfo]
onlyNumCols = filter (isNumType . pgiType)

onlyJSONBCols :: [PGColInfo] -> [PGColInfo]
onlyJSONBCols = filter (isJSONBType . pgiType)

onlyComparableCols :: [PGColInfo] -> [PGColInfo]
onlyComparableCols = filter (isComparableType . pgiType)

getColInfos :: [PGCol] -> [PGColInfo] -> [PGColInfo]
getColInfos cols allColInfos =
  flip filter allColInfos $ \ci -> pgiName ci `elem` cols

type WithDeps a = (a, [SchemaDependency])

data FieldInfo
  = FIColumn !PGColInfo
  | FIRelationship !RelInfo
  | FIRemote !RemoteField
  deriving (Show, Eq)

$(makePrisms ''FieldInfo)

$(deriveToJSON
  defaultOptions { constructorTagModifier = snakeCase . drop 2
                 , sumEncoding = TaggedObject "type" "detail"
                 }
  ''FieldInfo)

partitionFieldInfos :: [FieldInfo] -> ([PGColInfo], [RelInfo])
partitionFieldInfos = partitionFieldInfosWith (id, id)

partitionFieldInfosWith :: (PGColInfo -> a, RelInfo -> b)
                        -> [FieldInfo] -> ([a], [b])
partitionFieldInfosWith (pgColInfoFun, relInfoFun) fields =
  ( mapMaybe (fmap pgColInfoFun . preview _FIColumn) fields
  , mapMaybe (fmap relInfoFun . preview _FIRelationship) fields)

type FieldInfoMap = M.HashMap FieldName FieldInfo

getCols :: FieldInfoMap -> [PGColInfo]
getCols fim = mapMaybe (preview _FIColumn) $ M.elems fim

getRels :: FieldInfoMap -> [RelInfo]
getRels fim = mapMaybe (preview _FIRelationship) $ M.elems fim

isPGColInfo :: FieldInfo -> Bool
isPGColInfo (FIColumn _) = True
isPGColInfo _            = False

data InsPermInfo
  = InsPermInfo
  { ipiCols            :: !(HS.HashSet PGCol)
  , ipiView            :: !QualifiedTable
  , ipiCheck           :: !AnnBoolExpPartialSQL
  , ipiSet             :: !PreSetColsPartial
  , ipiRequiredHeaders :: ![T.Text]
  } deriving (Show, Eq)

$(deriveToJSON (aesonDrop 3 snakeCase) ''InsPermInfo)

data SelPermInfo
  = SelPermInfo
  { spiCols            :: !(HS.HashSet PGCol)
  , spiTable           :: !QualifiedTable
  , spiFilter          :: !AnnBoolExpPartialSQL
  , spiLimit           :: !(Maybe Int)
  , spiAllowAgg        :: !Bool
  , spiRequiredHeaders :: ![T.Text]
  } deriving (Show, Eq)

$(deriveToJSON (aesonDrop 3 snakeCase) ''SelPermInfo)

data UpdPermInfo
  = UpdPermInfo
  { upiCols            :: !(HS.HashSet PGCol)
  , upiTable           :: !QualifiedTable
  , upiFilter          :: !AnnBoolExpPartialSQL
  , upiSet             :: !PreSetColsPartial
  , upiRequiredHeaders :: ![T.Text]
  } deriving (Show, Eq)

$(deriveToJSON (aesonDrop 3 snakeCase) ''UpdPermInfo)

data DelPermInfo
  = DelPermInfo
  { dpiTable           :: !QualifiedTable
  , dpiFilter          :: !AnnBoolExpPartialSQL
  , dpiRequiredHeaders :: ![T.Text]
  } deriving (Show, Eq)

$(deriveToJSON (aesonDrop 3 snakeCase) ''DelPermInfo)

mkRolePermInfo :: RolePermInfo
mkRolePermInfo = RolePermInfo Nothing Nothing Nothing Nothing

data RolePermInfo
  = RolePermInfo
  { _permIns :: !(Maybe InsPermInfo)
  , _permSel :: !(Maybe SelPermInfo)
  , _permUpd :: !(Maybe UpdPermInfo)
  , _permDel :: !(Maybe DelPermInfo)
  } deriving (Show, Eq)

$(deriveToJSON (aesonDrop 5 snakeCase) ''RolePermInfo)
makeLenses ''RolePermInfo

type RolePermInfoMap = M.HashMap RoleName RolePermInfo

data EventTriggerInfo
 = EventTriggerInfo
   { etiName        :: !TriggerName
   , etiOpsDef      :: !TriggerOpsDef
   , etiRetryConf   :: !RetryConf
   , etiWebhookInfo :: !WebhookConfInfo
   , etiHeaders     :: ![EventHeaderInfo]
   } deriving (Show, Eq)

$(deriveToJSON (aesonDrop 3 snakeCase) ''EventTriggerInfo)

type EventTriggerInfoMap = M.HashMap TriggerName EventTriggerInfo

data ConstraintType
  = CTCHECK
  | CTFOREIGNKEY
  | CTPRIMARYKEY
  | CTUNIQUE
  deriving Eq

constraintTyToTxt :: ConstraintType -> T.Text
constraintTyToTxt ty = case ty of
  CTCHECK      -> "CHECK"
  CTFOREIGNKEY -> "FOREIGN KEY"
  CTPRIMARYKEY -> "PRIMARY KEY"
  CTUNIQUE     -> "UNIQUE"

instance Show ConstraintType where
  show = T.unpack . constraintTyToTxt

instance FromJSON ConstraintType where
  parseJSON = withText "ConstraintType" $ \case
    "CHECK"       -> return CTCHECK
    "FOREIGN KEY" -> return CTFOREIGNKEY
    "PRIMARY KEY" -> return CTPRIMARYKEY
    "UNIQUE"      -> return CTUNIQUE
    c             -> fail $ "unexpected ConstraintType: " <> T.unpack c

instance ToJSON ConstraintType where
  toJSON = String . constraintTyToTxt

isUniqueOrPrimary :: ConstraintType -> Bool
isUniqueOrPrimary = \case
  CTPRIMARYKEY -> True
  CTUNIQUE     -> True
  _            -> False

isForeignKey :: ConstraintType -> Bool
isForeignKey = \case
  CTFOREIGNKEY -> True
  _            -> False

data TableConstraint
  = TableConstraint
  { tcType :: !ConstraintType
  , tcName :: !ConstraintName
  } deriving (Show, Eq)

$(deriveJSON (aesonDrop 2 snakeCase) ''TableConstraint)

data ViewInfo
  = ViewInfo
  { viIsUpdatable  :: !Bool
  , viIsDeletable  :: !Bool
  , viIsInsertable :: !Bool
  } deriving (Show, Eq)

$(deriveJSON (aesonDrop 2 snakeCase) ''ViewInfo)

isMutable :: (ViewInfo -> Bool) -> Maybe ViewInfo -> Bool
isMutable _ Nothing   = True
isMutable f (Just vi) = f vi

mutableView :: (MonadError QErr m) => QualifiedTable
            -> (ViewInfo -> Bool) -> Maybe ViewInfo
            -> T.Text -> m ()
mutableView qt f mVI operation =
  unless (isMutable f mVI) $ throw400 NotSupported $
  "view " <> qt <<> " is not " <> operation

data TableInfo
  = TableInfo
  { tiName                  :: !QualifiedTable
  , tiSystemDefined         :: !Bool
  , tiFieldInfoMap          :: !FieldInfoMap
  , tiRolePermInfoMap       :: !RolePermInfoMap
  , tiUniqOrPrimConstraints :: ![ConstraintName]
  , tiPrimaryKeyCols        :: ![PGCol]
  , tiViewInfo              :: !(Maybe ViewInfo)
  , tiEventTriggerInfoMap   :: !EventTriggerInfoMap
  } deriving (Show, Eq)

$(deriveToJSON (aesonDrop 2 snakeCase) ''TableInfo)

instance FromJSON TableInfo where
  parseJSON = withObject "TableInfo" $ \o -> do
    name <- o .: "name"
    columns <- o .: "columns"
    pkeyCols <- o .: "primary_key_columns"
    constraints <- o .: "constraints"
    viewInfoM <- o .:? "view_info"
    isSystemDefined <- o .:? "is_system_defined" .!= False
    let colMap = M.fromList $ flip map columns $
                 \c -> (fromPGCol $ pgiName c, FIColumn c)
    return $ TableInfo name isSystemDefined colMap mempty
                       constraints pkeyCols viewInfoM mempty

data FunctionType
  = FTVOLATILE
  | FTIMMUTABLE
  | FTSTABLE
  deriving (Eq)

$(deriveJSON defaultOptions{constructorTagModifier = drop 2} ''FunctionType)

funcTypToTxt :: FunctionType -> T.Text
funcTypToTxt FTVOLATILE  = "VOLATILE"
funcTypToTxt FTIMMUTABLE = "IMMUTABLE"
funcTypToTxt FTSTABLE    = "STABLE"

instance Show FunctionType where
  show = T.unpack . funcTypToTxt

newtype FunctionArgName =
  FunctionArgName { getFuncArgNameTxt :: T.Text}
  deriving (Show, Eq, ToJSON)

data FunctionArg
  = FunctionArg
  { faName :: !(Maybe FunctionArgName)
  , faType :: !PGColType
  } deriving(Show, Eq)

$(deriveToJSON (aesonDrop 2 snakeCase) ''FunctionArg)

data FunctionInfo
  = FunctionInfo
  { fiName          :: !QualifiedFunction
  , fiSystemDefined :: !Bool
  , fiType          :: !FunctionType
  , fiInputArgs     :: !(Seq.Seq FunctionArg)
  , fiReturnType    :: !QualifiedTable
  , fiDeps          :: ![SchemaDependency]
  } deriving (Show, Eq)

$(deriveToJSON (aesonDrop 2 snakeCase) ''FunctionInfo)

type TableCache = M.HashMap QualifiedTable TableInfo -- info of all tables
type FunctionCache = M.HashMap QualifiedFunction FunctionInfo -- info of all functions

data RemoteSchemaCtx
  = RemoteSchemaCtx
  { rscName :: !RemoteSchemaName
  , rscGCtx :: !GC.RemoteGCtx
  , rscInfo :: !RemoteSchemaInfo
  } deriving (Show, Eq)

instance ToJSON RemoteSchemaCtx where
  toJSON = toJSON . rscInfo

type RemoteSchemaMap = M.HashMap RemoteSchemaName RemoteSchemaCtx

type DepMap = M.HashMap SchemaObjId (HS.HashSet SchemaDependency)

addToDepMap :: SchemaObjId -> [SchemaDependency] -> DepMap -> DepMap
addToDepMap schObj deps =
  M.insert schObj (HS.fromList deps)

  -- M.unionWith HS.union objDepMap
  -- where
  --   objDepMap = M.fromList
  --     [ (dep, HS.singleton $ SchemaDependency schObj reason)
  --     | (SchemaDependency dep reason) <- deps
  --     ]

removeFromDepMap :: SchemaObjId -> DepMap -> DepMap
removeFromDepMap =
  M.delete

newtype SchemaCacheVer
  = SchemaCacheVer { unSchemaCacheVer :: Word64 }
  deriving (Show, Eq, Hashable, ToJSON, FromJSON)

initSchemaCacheVer :: SchemaCacheVer
initSchemaCacheVer = SchemaCacheVer 0

incSchemaCacheVer :: SchemaCacheVer -> SchemaCacheVer
incSchemaCacheVer (SchemaCacheVer prev) =
  SchemaCacheVer $ prev + 1

data SchemaCache
  = SchemaCache
  { scTables            :: !TableCache
  , scFunctions         :: !FunctionCache
  , scRemoteSchemas     :: !RemoteSchemaMap
  , scAllowlist         :: !(HS.HashSet GQLQuery)
  , scGCtxMap           :: !GC.GCtxMap
  , scDefaultRemoteGCtx :: !GC.GCtx
  , scDepMap            :: !DepMap
  , scInconsistentObjs  :: ![InconsistentMetadataObj]
  , scRemoteRelInputTypes :: !(M.HashMap (QualifiedTable, RemoteRelationshipName) TypeMap)
  } deriving (Show, Eq)

$(deriveToJSON (aesonDrop 2 snakeCase) ''SchemaCache)

getFuncsOfTable :: QualifiedTable -> FunctionCache -> [FunctionInfo]
getFuncsOfTable qt fc = flip filter allFuncs $ \f -> qt == fiReturnType f
  where
    allFuncs = M.elems fc

modDepMapInCache :: (CacheRWM m) => (DepMap -> DepMap) -> m ()
modDepMapInCache f = do
  sc <- askSchemaCache
  writeSchemaCache $ sc { scDepMap = f (scDepMap sc)}

class (Monad m) => CacheRM m where

  -- Get the schema cache
  askSchemaCache :: m SchemaCache

instance (Monad m) => CacheRM (StateT SchemaCache m) where
  askSchemaCache = get

class (CacheRM m) => CacheRWM m where

  -- Get the schema cache
  writeSchemaCache :: SchemaCache -> m ()

instance (Monad m) => CacheRWM (StateT SchemaCache m) where
  writeSchemaCache = put

emptySchemaCache :: SchemaCache
emptySchemaCache =
<<<<<<< HEAD
  SchemaCache M.empty M.empty M.empty M.empty
              HS.empty M.empty GC.emptyGCtx mempty [] M.empty
=======
  SchemaCache M.empty M.empty M.empty
              HS.empty M.empty GC.emptyGCtx mempty []
>>>>>>> 4facb3c7

modTableCache :: (CacheRWM m) => TableCache -> m ()
modTableCache tc = do
  sc <- askSchemaCache
  writeSchemaCache $ sc { scTables = tc }

addTableToCache :: (QErrM m, CacheRWM m)
                => TableInfo -> m ()
addTableToCache ti = do
  sc <- askSchemaCache
  assertTableNotExists tn sc
  modTableCache $ M.insert tn ti $ scTables sc
  where
    tn = tiName ti

delTableFromCache :: (QErrM m, CacheRWM m)
                  => QualifiedTable -> m ()
delTableFromCache tn = do
  sc <- askSchemaCache
  void $ getTableInfoFromCache tn sc
  modTableCache $ M.delete tn $ scTables sc
  modDepMapInCache (M.filterWithKey notThisTableObj)
  where
    notThisTableObj (SOTableObj depTn _) _ = depTn /= tn
    notThisTableObj _                    _ = True

getTableInfoFromCache :: (QErrM m)
                      => QualifiedTable
                      -> SchemaCache
                      -> m TableInfo
getTableInfoFromCache tn sc =
  case M.lookup tn (scTables sc) of
    Nothing -> throw500 $ "table not found in cache : " <>> tn
    Just ti -> return ti

assertTableNotExists :: (QErrM m)
                     => QualifiedTable
                     -> SchemaCache
                     -> m ()
assertTableNotExists tn sc =
  case M.lookup tn (scTables sc) of
    Nothing -> return ()
    Just _  -> throw500 $ "table exists in cache : " <>> tn

modTableInCache :: (QErrM m, CacheRWM m)
                => (TableInfo -> m TableInfo)
                -> QualifiedTable
                -> m ()
modTableInCache f tn = do
  sc <- askSchemaCache
  ti <- getTableInfoFromCache tn sc
  newTi <- f ti
  modTableCache $ M.insert tn newTi $ scTables sc

addColToCache
  :: (QErrM m, CacheRWM m)
  => PGCol -> PGColInfo
  -> QualifiedTable -> m ()
addColToCache cn ci =
  addFldToCache (fromPGCol cn) (FIColumn ci)

addRelToCache
  :: (QErrM m, CacheRWM m)
  => RelName -> RelInfo -> [SchemaDependency]
  -> QualifiedTable -> m ()
addRelToCache rn ri deps tn = do
  addFldToCache (fromRel rn) (FIRelationship ri)  tn
  modDepMapInCache (addToDepMap schObjId deps)
  where
    schObjId = SOTableObj tn $ TORel $ riName ri

addRemoteRelToCache ::
     (QErrM m, CacheRWM m)
  => RemoteField
  -> TypeMap
  -> [SchemaDependency]
  -> m ()
addRemoteRelToCache remoteField additionalTypes deps = do
  addFldToCache (FieldName (unRemoteRelationshipName rn)) (FIRemote remoteField) qt
  addRelationshipTypes (qt, rn) additionalTypes
  modDepMapInCache (addToDepMap schObjId deps)
  where
    qt = rtrTable (rmfRemoteRelationship remoteField)
    rn = rtrName (rmfRemoteRelationship remoteField)
    schObjId = SOTableObj qt $ TORemoteRel rn

delRemoteRelFromCache ::
    (QErrM m, CacheRWM m)
  => QualifiedTable -> RemoteRelationshipName -> m ()
delRemoteRelFromCache table rn = do
  delFldFromCache (FieldName (unRemoteRelationshipName rn)) table
  removeRelationshipTypes table rn
  modDepMapInCache (removeFromDepMap schObjId)
  where
    schObjId = SOTableObj table $ TORemoteRel rn

addRelationshipTypes :: (CacheRWM m) => (QualifiedTable, RemoteRelationshipName) -> TypeMap -> m ()
addRelationshipTypes (qt, rn) additionalTypesMap = do
  schemaCache <- askSchemaCache
  writeSchemaCache
    schemaCache
      { scRemoteRelInputTypes =
           M.insert (qt, rn) additionalTypesMap (scRemoteRelInputTypes schemaCache)
      }

removeRelationshipTypes ::
  (CacheRWM m) =>
  QualifiedTable-> RemoteRelationshipName -> m ()
removeRelationshipTypes table rn = do
  schemaCache <- askSchemaCache
  writeSchemaCache
    schemaCache
      { scRemoteRelInputTypes =
          M.delete (table, rn) (scRemoteRelInputTypes schemaCache)
      }

addFldToCache
  :: (QErrM m, CacheRWM m)
  => FieldName -> FieldInfo
  -> QualifiedTable -> m ()
addFldToCache fn fi =
  modTableInCache modFieldInfoMap
  where
    modFieldInfoMap ti = do
      let fim = tiFieldInfoMap ti
      case M.lookup fn fim of
        Just _  -> throw500 "field already exists "
        Nothing -> return $
          ti { tiFieldInfoMap = M.insert fn fi fim }

delFldFromCache :: (QErrM m, CacheRWM m)
                => FieldName -> QualifiedTable -> m ()
delFldFromCache fn =
  modTableInCache modFieldInfoMap
  where
    modFieldInfoMap ti = do
      let fim = tiFieldInfoMap ti
      case M.lookup fn fim of
        Just _  -> return $
          ti { tiFieldInfoMap = M.delete fn fim }
        Nothing -> throw500 "field does not exist"

delColFromCache :: (QErrM m, CacheRWM m)
                => PGCol -> QualifiedTable -> m ()
delColFromCache cn =
  delFldFromCache (fromPGCol cn)

delRelFromCache :: (QErrM m, CacheRWM m)
                => RelName -> QualifiedTable -> m ()
delRelFromCache rn tn = do
  delFldFromCache (fromRel rn) tn
  modDepMapInCache (removeFromDepMap schObjId)
  where
    schObjId = SOTableObj tn $ TORel rn

updColInCache
  :: (QErrM m, CacheRWM m)
  => PGCol -> PGColInfo
  -> QualifiedTable -> m ()
updColInCache cn ci tn = do
  delColFromCache cn tn
  addColToCache cn ci tn

data PermAccessor a where
  PAInsert :: PermAccessor InsPermInfo
  PASelect :: PermAccessor SelPermInfo
  PAUpdate :: PermAccessor UpdPermInfo
  PADelete :: PermAccessor DelPermInfo

permAccToLens :: PermAccessor a -> Lens' RolePermInfo (Maybe a)
permAccToLens PAInsert = permIns
permAccToLens PASelect = permSel
permAccToLens PAUpdate = permUpd
permAccToLens PADelete = permDel

permAccToType :: PermAccessor a -> PermType
permAccToType PAInsert = PTInsert
permAccToType PASelect = PTSelect
permAccToType PAUpdate = PTUpdate
permAccToType PADelete = PTDelete

withPermType :: PermType -> (forall a. PermAccessor a -> b) -> b
withPermType PTInsert f = f PAInsert
withPermType PTSelect f = f PASelect
withPermType PTUpdate f = f PAUpdate
withPermType PTDelete f = f PADelete

addEventTriggerToCache
  :: (QErrM m, CacheRWM m)
  => QualifiedTable
  -> EventTriggerInfo
  -> [SchemaDependency]
  -> m ()
addEventTriggerToCache qt eti deps = do
  modTableInCache modEventTriggerInfo qt
  modDepMapInCache (addToDepMap schObjId deps)
  where
    trn = etiName eti
    modEventTriggerInfo ti = do
      let etim = tiEventTriggerInfoMap ti
      return $ ti { tiEventTriggerInfoMap = M.insert trn eti etim}
    schObjId = SOTableObj qt $ TOTrigger trn

delEventTriggerFromCache
  :: (QErrM m, CacheRWM m)
  => QualifiedTable
  -> TriggerName
  -> m ()
delEventTriggerFromCache qt trn = do
  modTableInCache modEventTriggerInfo qt
  modDepMapInCache (removeFromDepMap schObjId)
  where
    modEventTriggerInfo ti = do
      let etim = tiEventTriggerInfoMap ti
      return $ ti { tiEventTriggerInfoMap = M.delete trn etim }
    schObjId = SOTableObj qt $ TOTrigger trn

addFunctionToCache
  :: (QErrM m, CacheRWM m)
  => FunctionInfo -> m ()
addFunctionToCache fi = do
  sc <- askSchemaCache
  let functionCache = scFunctions sc
  case M.lookup fn functionCache of
    Just _ -> throw500 $ "function already exists in cache " <>> fn
    Nothing -> do
      let newFunctionCache = M.insert fn fi functionCache
      writeSchemaCache $ sc {scFunctions = newFunctionCache}
  modDepMapInCache (addToDepMap objId deps)
  where
    fn = fiName fi
    objId = SOFunction $ fiName fi
    deps = fiDeps fi

askFunctionInfo
  :: (CacheRM m, QErrM m)
  => QualifiedFunction ->  m FunctionInfo
askFunctionInfo qf = do
  sc <- askSchemaCache
  maybe throwNoFn return $ M.lookup qf $ scFunctions sc
  where
    throwNoFn = throw400 NotExists $
      "function not found in cache " <>> qf

delFunctionFromCache
  :: (QErrM m, CacheRWM m)
  => QualifiedFunction -> m ()
delFunctionFromCache qf = do
  sc <- askSchemaCache
  let functionCache = scFunctions sc
  case M.lookup qf functionCache of
    Nothing -> throw500 $ "function does not exist in cache " <>> qf
    Just _ -> do
      let newFunctionCache = M.delete qf functionCache
      writeSchemaCache $ sc {scFunctions = newFunctionCache}
  modDepMapInCache (removeFromDepMap objId)
  where
    objId = SOFunction qf

addPermToCache
  :: (QErrM m, CacheRWM m)
  => QualifiedTable
  -> RoleName
  -> PermAccessor a
  -> a
  -> [SchemaDependency]
  -> m ()
addPermToCache tn rn pa i deps = do
  modTableInCache modRolePermInfo tn
  modDepMapInCache (addToDepMap schObjId deps)
  where
    paL = permAccToLens pa
    modRolePermInfo ti = do
      let rpim = tiRolePermInfoMap ti
          rpi  = fromMaybe mkRolePermInfo $ M.lookup rn rpim
          newRPI = rpi & paL ?~ i
      assertPermNotExists pa rpi
      return $ ti { tiRolePermInfoMap = M.insert rn newRPI rpim }
    schObjId = SOTableObj tn $ TOPerm rn $ permAccToType pa

assertPermNotExists
  :: (QErrM m)
  => PermAccessor a
  -> RolePermInfo -> m ()
assertPermNotExists f rpi =
  when (isJust $ rpi ^. permAccToLens f) $ throw500 "permission exists"

assertPermExists
  :: (QErrM m)
  => PermAccessor a
  -> RolePermInfo -> m ()
assertPermExists f rpi =
  unless (isJust $ rpi ^. permAccToLens f) $ throw500 "permission does not exist"

delPermFromCache
  :: (QErrM m, CacheRWM m)
  => PermAccessor a
  -> RoleName
  -> QualifiedTable
  -> m ()
delPermFromCache pa rn tn = do
  modTableInCache modRolePermInfo tn
  modDepMapInCache (removeFromDepMap schObjId)
  where
    paL = permAccToLens pa
    modRolePermInfo ti = do
      let rpim = tiRolePermInfoMap ti
          rpi  = fromMaybe mkRolePermInfo $ M.lookup rn rpim
      assertPermExists pa rpi
      let newRPI = rpi & paL .~ Nothing
      return $ ti { tiRolePermInfoMap = M.insert rn newRPI rpim }
    schObjId = SOTableObj tn $ TOPerm rn $ permAccToType pa

addRemoteSchemaToCache
  :: (QErrM m, CacheRWM m) => RemoteSchemaCtx -> m ()
addRemoteSchemaToCache rmCtx = do
  sc <- askSchemaCache
  let rmSchemas = scRemoteSchemas sc
      name = rscName rmCtx
  -- ideally, remote schema shouldn't present in cache
  -- if present unexpected 500 is thrown
  onJust (M.lookup name rmSchemas) $ const $
    throw500 $ "remote schema with name " <> name
    <<> " already found in cache"
  writeSchemaCache sc
    {scRemoteSchemas = M.insert name rmCtx rmSchemas}

delRemoteSchemaFromCache
  :: (QErrM m, CacheRWM m) => RemoteSchemaName -> m ()
delRemoteSchemaFromCache name = do
  sc <- askSchemaCache
  let rmSchemas = scRemoteSchemas sc
  -- ideally, remote schema should be present in cache
  -- if not present unexpected 500 is thrown
  void $ onNothing (M.lookup name rmSchemas) $
    throw500 $ "remote schema with name " <> name
    <<> " not found in cache"
  writeSchemaCache sc {scRemoteSchemas = M.delete name rmSchemas}

replaceAllowlist
  :: (CacheRWM m)
  => QueryList -> m ()
replaceAllowlist qList = do
  sc <- askSchemaCache
  let allowlist = HS.fromList $
        map (queryWithoutTypeNames . getGQLQuery . _lqQuery) qList
  writeSchemaCache sc{scAllowlist = allowlist}

getDependentObjs :: SchemaCache -> SchemaObjId -> [SchemaObjId]
getDependentObjs = getDependentObjsWith (const True)

getDependentObjsWith
  :: (T.Text -> Bool) -> SchemaCache -> SchemaObjId -> [SchemaObjId]
getDependentObjsWith f sc objId =
  -- [ sdObjId sd | sd <- filter (f . sdReason) allDeps]
  map fst $ filter (isDependency . snd) $ M.toList $ scDepMap sc
  where
    isDependency deps = not $ HS.null $ flip HS.filter deps $
      \(SchemaDependency depId reason) -> objId `induces` depId && f reason
    -- induces a b : is b dependent on a
    induces (SOTable tn1) (SOTable tn2)      = tn1 == tn2
    induces (SOTable tn1) (SOTableObj tn2 _) = tn1 == tn2
    induces objId1 objId2                    = objId1 == objId2
    -- allDeps = toList $ fromMaybe HS.empty $ M.lookup objId $ scDepMap sc

mergeRemoteTypesWithGCtx :: (M.HashMap (QualifiedTable, RemoteRelationshipName) TypeMap) -> GC.GCtx -> GC.GCtx
mergeRemoteTypesWithGCtx remoteTypeMaps gctx =
  gctx {GC._gTypes = (mconcat $ M.elems remoteTypeMaps) <> GC._gTypes gctx }<|MERGE_RESOLUTION|>--- conflicted
+++ resolved
@@ -487,13 +487,17 @@
 
 emptySchemaCache :: SchemaCache
 emptySchemaCache =
-<<<<<<< HEAD
-  SchemaCache M.empty M.empty M.empty M.empty
-              HS.empty M.empty GC.emptyGCtx mempty [] M.empty
-=======
-  SchemaCache M.empty M.empty M.empty
-              HS.empty M.empty GC.emptyGCtx mempty []
->>>>>>> 4facb3c7
+  SchemaCache
+  { scTables = M.empty
+  , scFunctions = M.empty
+  , scRemoteSchemas = M.empty
+  , scAllowlist = HS.empty
+  , scGCtxMap = M.empty
+  , scDefaultRemoteGCtx = GC.emptyGCtx
+  , scDepMap = M.empty
+  , scInconsistentObjs = []
+  , scRemoteRelInputTypes = M.empty
+  }
 
 modTableCache :: (CacheRWM m) => TableCache -> m ()
 modTableCache tc = do
