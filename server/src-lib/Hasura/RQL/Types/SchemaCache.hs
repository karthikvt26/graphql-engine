-- As of GHC 8.6, a use of DefaultSignatures in this module triggers a false positive for this
-- warning, so don’t treat it as an error even if -Werror is enabled.
{-# OPTIONS_GHC -Wwarn=redundant-constraints #-}

{-# LANGUAGE UndecidableInstances #-}

module Hasura.RQL.Types.SchemaCache
  ( SchemaCache(..)
  , SchemaCacheVer
  , initSchemaCacheVer
  , incSchemaCacheVer
  , TableConfig(..)
  , emptyTableConfig
  , getAllRemoteSchemas

  , TableCoreCache
  , TableCache
  , ActionCache

  , OutputFieldTypeInfo(..)
  , AnnotatedObjectType(..)
  , AnnotatedObjects
  , TypeRelationship(..)
  , trName, trType, trRemoteTable, trFieldMapping
  , NonObjectTypeMap(..)
  , TableCoreInfoG(..)
  , TableRawInfo
  , TableCoreInfo
  , tciName
  , tciDescription
  , tciSystemDefined
  , tciFieldInfoMap
  , tciPrimaryKey
  , tciUniqueConstraints
  , tciForeignKeys
  , tciViewInfo
  , tciEnumValues
  , tciCustomConfig
  , tciUniqueOrPrimaryKeyConstraints

  , TableInfo(..)
  , tiCoreInfo
  , tiRolePermInfoMap
  , tiEventTriggerInfoMap

  , ViewInfo(..)
  , isMutable
  , mutableView

  , RemoteSchemaCtx(..)
  , RemoteSchemaMap

  , DepMap
  , WithDeps

  , TableCoreInfoRM(..)
  , TableCoreCacheRT(..)
  , CacheRM(..)
  , CacheRT(..)

  , FieldInfoMap
  , FieldInfo(..)
  , _FIColumn
  , _FIRelationship
  , _FIComputedField
  , fieldInfoName
  , fieldInfoGraphQLNames
  , getCols
  , getRels
  , getComputedFieldInfos

  , isPGColInfo
  , RelInfo(..)

  , RolePermInfo(..)
  , mkRolePermInfo
  , permIns
  , permSel
  , permUpd
  , permDel
  , PermAccessor(..)
  , permAccToLens
  , permAccToType
  , withPermType
  , RolePermInfoMap

  , InsPermInfo(..)
  , SelPermInfo(..)
  , getSelectPermissionInfoM
  , UpdPermInfo(..)
  , DelPermInfo(..)
  , PreSetColsPartial

  , EventTriggerInfo(..)
  , EventTriggerInfoMap

  , TableObjId(..)
  , SchemaObjId(..)
  , reportSchemaObj
  , reportSchemaObjs
  , DependencyReason(..)
  , SchemaDependency(..)
  , mkParentDep
  , mkColDep
  , mkComputedFieldDep
  , getDependentObjs
  , getDependentObjsWith

  , FunctionType(..)
  , FunctionArg(..)
  , FunctionArgName(..)
  , FunctionName(..)
  , FunctionInfo(..)
  , FunctionCache
  , getFuncsOfTable
  , askFunctionInfo
  , CronTriggerInfo(..)
  , mergeRemoteTypesWithGCtx
  ) where

import           Hasura.Db
import           Hasura.Incremental                (Dependency, MonadDepend (..), selectKeyD)
import           Hasura.Prelude
import           Hasura.RQL.Types.Action
import           Hasura.RQL.Types.BoolExp
import           Hasura.RQL.Types.Common
import           Hasura.RQL.Types.ComputedField
import           Hasura.RQL.Types.CustomTypes
import           Hasura.RQL.Types.Error
import           Hasura.RQL.Types.EventTrigger
import           Hasura.RQL.Types.Function
import           Hasura.RQL.Types.Metadata
import           Hasura.RQL.Types.QueryCollection
import           Hasura.RQL.Types.RemoteSchema
import           Hasura.RQL.Types.ScheduledTrigger
import           Hasura.RQL.Types.SchemaCacheTypes
import           Hasura.RQL.Types.Table
import           Hasura.SQL.Types
import           Hasura.Tracing                    (TraceT)

import           Data.Aeson
import           Data.Aeson.Casing
import           Data.Aeson.TH
import           System.Cron.Types

import qualified Data.HashMap.Strict               as M
import qualified Data.HashSet                      as HS
import qualified Data.Text                         as T
import qualified Hasura.GraphQL.Context            as GC
import qualified Hasura.GraphQL.Validate.Types     as VT

reportSchemaObjs :: [SchemaObjId] -> T.Text
reportSchemaObjs = T.intercalate ", " . sort . map reportSchemaObj

mkParentDep :: QualifiedTable -> SchemaDependency
mkParentDep tn = SchemaDependency (SOTable tn) DRTable

mkColDep :: DependencyReason -> QualifiedTable -> PGCol -> SchemaDependency
mkColDep reason tn col =
  flip SchemaDependency reason . SOTableObj tn $ TOCol col

mkComputedFieldDep
  :: DependencyReason -> QualifiedTable -> ComputedFieldName -> SchemaDependency
mkComputedFieldDep reason tn computedField =
  flip SchemaDependency reason . SOTableObj tn $ TOComputedField computedField

type WithDeps a = (a, [SchemaDependency])

data RemoteSchemaCtx
  = RemoteSchemaCtx
  { rscName :: !RemoteSchemaName -- TODO: Name should already be in RemoteSchemaInfo
  , rscGCtx :: !GC.GCtx
  , rscInfo :: !RemoteSchemaInfo
  } deriving (Show, Eq)

instance ToJSON RemoteSchemaCtx where
  toJSON = toJSON . rscInfo

type RemoteSchemaMap = M.HashMap RemoteSchemaName RemoteSchemaCtx

type DepMap = M.HashMap SchemaObjId (HS.HashSet SchemaDependency)

data CronTriggerInfo
 = CronTriggerInfo
   { ctiName        :: !TriggerName
   , ctiSchedule    :: !CronSchedule
   , ctiPayload     :: !(Maybe Value)
   , ctiRetryConf   :: !STRetryConf
   , ctiWebhookInfo :: !ResolvedWebhook
   , ctiHeaders     :: ![EventHeaderInfo]
   , ctiComment     :: !(Maybe Text)
   } deriving (Show, Eq)

$(deriveToJSON (aesonDrop 3 snakeCase) ''CronTriggerInfo)

newtype SchemaCacheVer
  = SchemaCacheVer { unSchemaCacheVer :: Word64 }
  deriving (Show, Eq, Ord, Hashable, ToJSON, FromJSON)

initSchemaCacheVer :: SchemaCacheVer
initSchemaCacheVer = SchemaCacheVer 0

incSchemaCacheVer :: SchemaCacheVer -> SchemaCacheVer
incSchemaCacheVer (SchemaCacheVer prev) =
  SchemaCacheVer $ prev + 1

type FunctionCache = M.HashMap QualifiedFunction FunctionInfo -- info of all functions
type ActionCache = M.HashMap ActionName ActionInfo -- info of all actions

data SchemaCache
  = SchemaCache
  { scTables            :: !TableCache
  , scActions           :: !ActionCache
  , scFunctions         :: !FunctionCache
  , scRemoteSchemas     :: !RemoteSchemaMap
  , scAllowlist         :: !(HS.HashSet GQLQuery)
  , scCustomTypes       :: !(NonObjectTypeMap, AnnotatedObjects)
  , scGCtxMap           :: !GC.GCtxMap
  , scDefaultRemoteGCtx :: !GC.GCtx
  , scRelayGCtxMap      :: !GC.RelayGCtxMap
  , scDepMap            :: !DepMap
  , scInconsistentObjs  :: ![InconsistentMetadata]
  , scCronTriggers      :: !(M.HashMap TriggerName CronTriggerInfo)
  } deriving (Show, Eq)
$(deriveToJSON (aesonDrop 2 snakeCase) ''SchemaCache)

getFuncsOfTable :: QualifiedTable -> FunctionCache -> [FunctionInfo]
getFuncsOfTable qt fc = flip filter allFuncs $ \f -> qt == fiReturnType f
  where
    allFuncs = M.elems fc

getAllRemoteSchemas :: SchemaCache -> [RemoteSchemaName]
getAllRemoteSchemas sc =
  let consistentRemoteSchemas = M.keys $ scRemoteSchemas sc
      inconsistentRemoteSchemas =
        getInconsistentRemoteSchemas $ scInconsistentObjs sc
  in consistentRemoteSchemas <> inconsistentRemoteSchemas

-- | A more limited version of 'CacheRM' that is used when building the schema cache, since the
-- entire schema cache has not been built yet.
class (Monad m) => TableCoreInfoRM m where
  lookupTableCoreInfo :: QualifiedTable -> m (Maybe TableCoreInfo)
  default lookupTableCoreInfo :: (CacheRM m) => QualifiedTable -> m (Maybe TableCoreInfo)
  lookupTableCoreInfo tableName = fmap _tiCoreInfo . M.lookup tableName . scTables <$> askSchemaCache

instance (TableCoreInfoRM m) => TableCoreInfoRM (ReaderT r m) where
  lookupTableCoreInfo = lift . lookupTableCoreInfo
instance (TableCoreInfoRM m) => TableCoreInfoRM (StateT s m) where
  lookupTableCoreInfo = lift . lookupTableCoreInfo
instance (Monoid w, TableCoreInfoRM m) => TableCoreInfoRM (WriterT w m) where
  lookupTableCoreInfo = lift . lookupTableCoreInfo
instance (TableCoreInfoRM m) => TableCoreInfoRM (TraceT m) where
  lookupTableCoreInfo = lift . lookupTableCoreInfo
<<<<<<< HEAD
-- instance (TableCoreInfoRM m) => TableCoreInfoRM (NoReporter m) where
--   lookupTableCoreInfo = lift . lookupTableCoreInfo
=======
>>>>>>> d6dab9dc

newtype TableCoreCacheRT m a
  = TableCoreCacheRT { runTableCoreCacheRT :: Dependency TableCoreCache -> m a }
  deriving (Functor, Applicative, Monad, MonadIO, MonadError e, MonadState s, MonadWriter w, MonadTx)
    via (ReaderT (Dependency TableCoreCache) m)
  deriving (MonadTrans) via (ReaderT (Dependency TableCoreCache))

instance (MonadReader r m) => MonadReader r (TableCoreCacheRT m) where
  ask = lift ask
  local f m = TableCoreCacheRT (local f . runTableCoreCacheRT m)
instance (MonadDepend m) => TableCoreInfoRM (TableCoreCacheRT m) where
  lookupTableCoreInfo tableName = TableCoreCacheRT (dependOnM . selectKeyD tableName)

class (TableCoreInfoRM m) => CacheRM m where
  askSchemaCache :: m SchemaCache

instance (CacheRM m) => CacheRM (ReaderT r m) where
  askSchemaCache = lift askSchemaCache
instance (CacheRM m) => CacheRM (StateT s m) where
  askSchemaCache = lift askSchemaCache
instance (Monoid w, CacheRM m) => CacheRM (WriterT w m) where
  askSchemaCache = lift askSchemaCache
instance (CacheRM m) => CacheRM (TraceT m) where
  askSchemaCache = lift askSchemaCache
<<<<<<< HEAD
-- instance (CacheRM m) => CacheRM (NoReporter m) where
--   askSchemaCache = lift askSchemaCache
=======
>>>>>>> d6dab9dc

newtype CacheRT m a = CacheRT { runCacheRT :: SchemaCache -> m a }
  deriving (Functor, Applicative, Monad, MonadError e, MonadWriter w) via (ReaderT SchemaCache m)
  deriving (MonadTrans) via (ReaderT SchemaCache)
instance (Monad m) => TableCoreInfoRM (CacheRT m)
instance (Monad m) => CacheRM (CacheRT m) where
  askSchemaCache = CacheRT pure

askFunctionInfo
  :: (CacheRM m, QErrM m)
  => QualifiedFunction ->  m FunctionInfo
askFunctionInfo qf = do
  sc <- askSchemaCache
  maybe throwNoFn return $ M.lookup qf $ scFunctions sc
  where
    throwNoFn = throw400 NotExists $
      "function not found in cache " <>> qf

getDependentObjs :: SchemaCache -> SchemaObjId -> [SchemaObjId]
getDependentObjs = getDependentObjsWith (const True)

getDependentObjsWith
  :: (DependencyReason -> Bool) -> SchemaCache -> SchemaObjId -> [SchemaObjId]
getDependentObjsWith f sc objId =
  -- [ sdObjId sd | sd <- filter (f . sdReason) allDeps]
  map fst $ filter (isDependency . snd) $ M.toList $ scDepMap sc
  where
    isDependency deps = not $ HS.null $ flip HS.filter deps $
      \(SchemaDependency depId reason) -> objId `induces` depId && f reason
    -- induces a b : is b dependent on a
    induces (SOTable tn1) (SOTable tn2)      = tn1 == tn2
    induces (SOTable tn1) (SOTableObj tn2 _) = tn1 == tn2
    induces objId1 objId2                    = objId1 == objId2
    -- allDeps = toList $ fromMaybe HS.empty $ M.lookup objId $ scDepMap sc

mergeRemoteTypesWithGCtx :: VT.TypeMap -> GC.GCtx -> GC.GCtx
mergeRemoteTypesWithGCtx remoteTypeMap gctx =
  gctx {GC._gTypes = remoteTypeMap <> GC._gTypes gctx }<|MERGE_RESOLUTION|>--- conflicted
+++ resolved
@@ -251,11 +251,6 @@
   lookupTableCoreInfo = lift . lookupTableCoreInfo
 instance (TableCoreInfoRM m) => TableCoreInfoRM (TraceT m) where
   lookupTableCoreInfo = lift . lookupTableCoreInfo
-<<<<<<< HEAD
--- instance (TableCoreInfoRM m) => TableCoreInfoRM (NoReporter m) where
---   lookupTableCoreInfo = lift . lookupTableCoreInfo
-=======
->>>>>>> d6dab9dc
 
 newtype TableCoreCacheRT m a
   = TableCoreCacheRT { runTableCoreCacheRT :: Dependency TableCoreCache -> m a }
@@ -280,11 +275,6 @@
   askSchemaCache = lift askSchemaCache
 instance (CacheRM m) => CacheRM (TraceT m) where
   askSchemaCache = lift askSchemaCache
-<<<<<<< HEAD
--- instance (CacheRM m) => CacheRM (NoReporter m) where
---   askSchemaCache = lift askSchemaCache
-=======
->>>>>>> d6dab9dc
 
 newtype CacheRT m a = CacheRT { runCacheRT :: SchemaCache -> m a }
   deriving (Functor, Applicative, Monad, MonadError e, MonadWriter w) via (ReaderT SchemaCache m)
