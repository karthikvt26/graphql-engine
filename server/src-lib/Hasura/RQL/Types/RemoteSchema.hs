module Hasura.RQL.Types.RemoteSchema where

import           Hasura.Prelude
import           Language.Haskell.TH.Syntax (Lift)
import           System.Environment         (lookupEnv)

import qualified Data.Aeson.Casing          as J
import qualified Data.Aeson.TH              as J
import qualified Data.Text                  as T
import qualified Network.URI.Extended       as N

import           Hasura.RQL.DDL.Headers     (HeaderConf (..))
import           Hasura.RQL.Types.Error
<<<<<<< HEAD
import           Hasura.RQL.DDL.Remote.Types (RemoteSchemaName)

type UrlFromEnv = Text

=======
import           Hasura.SQL.Types           (DQuote)

type UrlFromEnv = Text

newtype RemoteSchemaName
  = RemoteSchemaName
  { unRemoteSchemaName :: Text}
  deriving ( Show, Eq, Lift, Hashable, J.ToJSON, J.ToJSONKey
           , J.FromJSON, Q.ToPrepArg, Q.FromCol, DQuote
           )

>>>>>>> 510d854e
data RemoteSchemaInfo
  = RemoteSchemaInfo
  { rsUrl              :: !N.URI
  , rsHeaders          :: ![HeaderConf]
  , rsFwdClientHeaders :: !Bool
  } deriving (Show, Eq, Lift, Generic)

instance Hashable RemoteSchemaInfo

$(J.deriveJSON (J.aesonDrop 2 J.snakeCase) ''RemoteSchemaInfo)

data RemoteSchemaDef
  = RemoteSchemaDef
  { _rsdUrl                  :: !(Maybe N.URI)
  , _rsdUrlFromEnv           :: !(Maybe UrlFromEnv)
  , _rsdHeaders              :: !(Maybe [HeaderConf])
  , _rsdForwardClientHeaders :: !Bool
  } deriving (Show, Eq, Lift)

$(J.deriveJSON (J.aesonDrop 4 J.snakeCase) ''RemoteSchemaDef)

data AddRemoteSchemaQuery
  = AddRemoteSchemaQuery
  { _arsqName       :: !RemoteSchemaName -- TODO: name validation: cannot be empty?
  , _arsqDefinition :: !RemoteSchemaDef
  , _arsqComment    :: !(Maybe Text)
  } deriving (Show, Eq, Lift)

$(J.deriveJSON (J.aesonDrop 5 J.snakeCase) ''AddRemoteSchemaQuery)

newtype RemoteSchemaNameQuery
  = RemoteSchemaNameQuery
  { _rsnqName    :: RemoteSchemaName
  } deriving (Show, Eq, Lift)

$(J.deriveJSON (J.aesonDrop 5 J.snakeCase) ''RemoteSchemaNameQuery)

getUrlFromEnv :: (MonadIO m, MonadError QErr m) => Text -> m N.URI
getUrlFromEnv urlFromEnv = do
  mEnv <- liftIO . lookupEnv $ T.unpack urlFromEnv
  env  <- maybe (throw400 InvalidParams $ envNotFoundMsg urlFromEnv) return
          mEnv
  maybe (throw400 InvalidParams $ invalidUri env) return $ N.parseURI env
  where
    invalidUri uri = "not a valid URI: " <> T.pack uri
    envNotFoundMsg e =
      "environment variable '" <> e <> "' not set"

validateRemoteSchemaDef
  :: (MonadError QErr m, MonadIO m)
  => RemoteSchemaDef
  -> m RemoteSchemaInfo
validateRemoteSchemaDef (RemoteSchemaDef mUrl mUrlEnv hdrC fwdHdrs) =
  case (mUrl, mUrlEnv) of
    (Just url, Nothing)    ->
      return $ RemoteSchemaInfo url hdrs fwdHdrs
    (Nothing, Just urlEnv) -> do
      url <- getUrlFromEnv urlEnv
      return $ RemoteSchemaInfo url hdrs fwdHdrs
    (Nothing, Nothing)     ->
        throw400 InvalidParams "both `url` and `url_from_env` can't be empty"
    (Just _, Just _)       ->
        throw400 InvalidParams "both `url` and `url_from_env` can't be present"
  where hdrs = fromMaybe [] hdrC<|MERGE_RESOLUTION|>--- conflicted
+++ resolved
@@ -1,34 +1,20 @@
 module Hasura.RQL.Types.RemoteSchema where
 
 import           Hasura.Prelude
-import           Language.Haskell.TH.Syntax (Lift)
-import           System.Environment         (lookupEnv)
+import           Language.Haskell.TH.Syntax  (Lift)
+import           System.Environment          (lookupEnv)
 
-import qualified Data.Aeson.Casing          as J
-import qualified Data.Aeson.TH              as J
-import qualified Data.Text                  as T
-import qualified Network.URI.Extended       as N
+import qualified Data.Aeson.Casing           as J
+import qualified Data.Aeson.TH               as J
+import qualified Data.Text                   as T
+import qualified Network.URI.Extended        as N
 
-import           Hasura.RQL.DDL.Headers     (HeaderConf (..))
+import           Hasura.RQL.DDL.Headers      (HeaderConf (..))
+import           Hasura.RQL.DDL.Remote.Types (RemoteSchemaName)
 import           Hasura.RQL.Types.Error
-<<<<<<< HEAD
-import           Hasura.RQL.DDL.Remote.Types (RemoteSchemaName)
 
 type UrlFromEnv = Text
 
-=======
-import           Hasura.SQL.Types           (DQuote)
-
-type UrlFromEnv = Text
-
-newtype RemoteSchemaName
-  = RemoteSchemaName
-  { unRemoteSchemaName :: Text}
-  deriving ( Show, Eq, Lift, Hashable, J.ToJSON, J.ToJSONKey
-           , J.FromJSON, Q.ToPrepArg, Q.FromCol, DQuote
-           )
-
->>>>>>> 510d854e
 data RemoteSchemaInfo
   = RemoteSchemaInfo
   { rsUrl              :: !N.URI
