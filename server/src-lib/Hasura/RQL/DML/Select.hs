module Hasura.RQL.DML.Select
  ( selectP2
  , selectQuerySQL
  , selectAggQuerySQL
  , mkFuncSelectSimple
  , mkFuncSelectAgg
  , convSelectQuery
  , asSingleRowJsonResp
  , module Hasura.RQL.DML.Select.Internal
  , runSelect
  )
where

import           Data.Aeson.Types
import           Instances.TH.Lift              ()

import qualified Data.HashMap.Strict            as HM
import qualified Data.HashSet                   as HS
import qualified Data.List.NonEmpty             as NE
import qualified Data.Sequence                  as DS

import           Hasura.EncJSON
import           Hasura.Prelude
import           Hasura.RQL.DML.Internal
import           Hasura.RQL.DML.Select.Internal
import           Hasura.RQL.Types
import           Hasura.SQL.Types

import qualified Database.PG.Query              as Q
import qualified Hasura.SQL.DML                 as S

convSelCol :: (UserInfoM m, QErrM m, CacheRM m)
           => FieldInfoMap PGColumnInfo
           -> SelPermInfo
           -> SelCol
           -> m [ExtCol]
convSelCol _ _ (SCExtSimple cn) =
  return [ECSimple cn]
convSelCol fieldInfoMap _ (SCExtRel rn malias selQ) = do
  -- Point to the name key
  let pgWhenRelErr = "only relationships can be expanded"
  relInfo <- withPathK "name" $
    askRelType fieldInfoMap rn pgWhenRelErr
  let (RelInfo _ _ _ relTab _) = relInfo
  (rfim, rspi) <- fetchRelDet rn relTab
  resolvedSelQ <- resolveStar rfim rspi selQ
  return [ECRel rn malias resolvedSelQ]
convSelCol fieldInfoMap spi (SCStar wildcard) =
  convWildcard fieldInfoMap spi wildcard

convWildcard
  :: (UserInfoM m, QErrM m, CacheRM m)
  => FieldInfoMap PGColumnInfo
  -> SelPermInfo
  -> Wildcard
  -> m [ExtCol]
convWildcard fieldInfoMap (SelPermInfo cols _ _ _ _ _) wildcard =
  case wildcard of
  Star         -> return simpleCols
  (StarDot wc) -> (simpleCols ++) <$> (catMaybes <$> relExtCols wc)
  where
    (pgCols, relColInfos) = partitionFieldInfosWith (pgiName, id) $
                            HM.elems fieldInfoMap

    simpleCols = map ECSimple $ filter (`HS.member` cols) pgCols

    mkRelCol wc relInfo = do
      let relName = riName relInfo
          relTab  = riRTable relInfo
      relTabInfo <- fetchRelTabInfo relTab
      mRelSelPerm <- askPermInfo' PASelect relTabInfo

      forM mRelSelPerm $ \rspi -> do
        rExtCols <- convWildcard (_tiFieldInfoMap relTabInfo) rspi wc
        return $ ECRel relName Nothing $
          SelectG rExtCols Nothing Nothing Nothing Nothing

    relExtCols wc = mapM (mkRelCol wc) relColInfos

resolveStar :: (UserInfoM m, QErrM m, CacheRM m)
            => FieldInfoMap PGColumnInfo
            -> SelPermInfo
            -> SelectQ
            -> m SelectQExt
resolveStar fim spi (SelectG selCols mWh mOb mLt mOf) = do
  procOverrides <- fmap (concat . catMaybes) $ withPathK "columns" $
    indexedForM selCols $ \selCol -> case selCol of
    (SCStar _) -> return Nothing
    _          -> Just <$> convSelCol fim spi selCol
  everything <- case wildcards of
    [] -> return []
    _  -> convWildcard fim spi $ maximum wildcards
  let extCols = unionBy equals procOverrides everything
  return $ SelectG extCols mWh mOb mLt mOf
  where
    wildcards = lefts $ map mkEither selCols

    mkEither (SCStar wc) = Left wc
    mkEither selCol      = Right selCol

    equals (ECSimple x) (ECSimple y)   = x == y
    equals (ECRel x _ _) (ECRel y _ _) = x == y
    equals _ _                         = False

convOrderByElem
  :: (UserInfoM m, QErrM m, CacheRM m)
  => SessVarBldr m
  -> (FieldInfoMap PGColumnInfo, SelPermInfo)
  -> OrderByCol
  -> m AnnObCol
convOrderByElem sessVarBldr (flds, spi) = \case
  OCPG fldName -> do
    fldInfo <- askFieldInfo flds fldName
    case fldInfo of
      FIColumn colInfo -> do
        checkSelOnCol spi (pgiName colInfo)
        let ty = pgiType colInfo
        if isScalarColumnWhere isGeoType ty
          then throw400 UnexpectedPayload $ mconcat
           [ fldName <<> " has type 'geometry'"
           , " and cannot be used in order_by"
           ]
          else return $ AOCPG colInfo
      FIRelationship _ -> throw400 UnexpectedPayload $ mconcat
        [ fldName <<> " is a"
        , " relationship and should be expanded"
        ]
      FIRemote {} ->
        throw400 UnexpectedPayload (mconcat [ fldName <<> " is a remote field" ])
  OCRel fldName rest -> do
    fldInfo <- askFieldInfo flds fldName
    case fldInfo of
      FIColumn _ -> throw400 UnexpectedPayload $ mconcat
        [ fldName <<> " is a Postgres column"
        , " and cannot be chained further"
        ]
      FIRelationship relInfo -> do
        when (riType relInfo == ArrRel) $
          throw400 UnexpectedPayload $ mconcat
          [ fldName <<> " is an array relationship"
          ," and can't be used in 'order_by'"
          ]
        (relFim, relSpi) <- fetchRelDet (riName relInfo) (riRTable relInfo)
        resolvedSelFltr <- convAnnBoolExpPartialSQL sessVarBldr $ spiFilter relSpi
        AOCObj relInfo resolvedSelFltr <$>
          convOrderByElem sessVarBldr (relFim, relSpi) rest
      FIRemote {} ->
        throw400 UnexpectedPayload (mconcat [ fldName <<> " is a remote field" ])

convSelectQ
  :: (UserInfoM m, QErrM m, CacheRM m, HasSQLGenCtx m)
  => FieldInfoMap PGColumnInfo  -- Table information of current table
  -> SelPermInfo   -- Additional select permission info
  -> SelectQExt     -- Given Select Query
  -> SessVarBldr m
  -> (PGColumnType -> Value -> m S.SQLExp)
  -> m AnnSimpleSel
convSelectQ fieldInfoMap selPermInfo selQ sessVarBldr prepValBldr = do

  annFlds <- withPathK "columns" $
    indexedForM (sqColumns selQ) $ \case
    (ECSimple pgCol) -> do
      colInfo <- convExtSimple fieldInfoMap selPermInfo pgCol
      return (fromPGCol pgCol, FCol colInfo Nothing)
    (ECRel relName mAlias relSelQ) -> do
      annRel <- convExtRel fieldInfoMap relName mAlias
                relSelQ sessVarBldr prepValBldr
      return ( fromRel $ fromMaybe relName mAlias
             , either FObj FArr annRel
             )

  -- let spiT = spiTable selPermInfo

  -- Convert where clause
  wClause <- forM (sqWhere selQ) $ \be ->
    withPathK "where" $
    convBoolExp fieldInfoMap selPermInfo be sessVarBldr prepValBldr

  annOrdByML <- forM (sqOrderBy selQ) $ \(OrderByExp obItems) ->
    withPathK "order_by" $ indexedForM obItems $ mapM $
    convOrderByElem sessVarBldr (fieldInfoMap, selPermInfo)

  let annOrdByM = NE.nonEmpty =<< annOrdByML

  -- validate limit and offset values
  withPathK "limit" $ mapM_ onlyPositiveInt mQueryLimit
  withPathK "offset" $ mapM_ onlyPositiveInt mQueryOffset

  resolvedSelFltr <- convAnnBoolExpPartialSQL sessVarBldr $
                     spiFilter selPermInfo

  let tabFrom = TableFrom (spiTable selPermInfo) Nothing
      tabPerm = TablePerm resolvedSelFltr mPermLimit
      tabArgs = TableArgs wClause annOrdByM mQueryLimit
                (S.intToSQLExp <$> mQueryOffset) Nothing

  strfyNum <- stringifyNum <$> askSQLGenCtx
  return $ AnnSelG annFlds tabFrom tabPerm tabArgs strfyNum

  where
    mQueryOffset = sqOffset selQ
    mQueryLimit = sqLimit selQ
    mPermLimit = spiLimit selPermInfo

convExtSimple
  :: (UserInfoM m, QErrM m)
  => FieldInfoMap PGColumnInfo
  -> SelPermInfo
  -> PGCol
  -> m PGColumnInfo
convExtSimple fieldInfoMap selPermInfo pgCol = do
  checkSelOnCol selPermInfo pgCol
  askPGColInfo fieldInfoMap pgCol relWhenPGErr
  where
    relWhenPGErr = "relationships have to be expanded"

convExtRel
  :: (UserInfoM m, QErrM m, CacheRM m, HasSQLGenCtx m)
  => FieldInfoMap PGColumnInfo
  -> RelName
  -> Maybe RelName
  -> SelectQExt
  -> SessVarBldr m
  -> (PGColumnType -> Value -> m S.SQLExp)
  -> m (Either ObjSel ArrSel)
convExtRel fieldInfoMap relName mAlias selQ sessVarBldr prepValBldr = do
  -- Point to the name key
  relInfo <- withPathK "name" $
    askRelType fieldInfoMap relName pgWhenRelErr
  let (RelInfo _ relTy colMapping relTab _) = relInfo
  (relCIM, relSPI) <- fetchRelDet relName relTab
  annSel <- convSelectQ relCIM relSPI selQ sessVarBldr prepValBldr
  case relTy of
    ObjRel -> do
      when misused $ throw400 UnexpectedPayload objRelMisuseMsg
      return $ Left $ AnnRelG (fromMaybe relName mAlias) colMapping annSel
    ArrRel ->
      return $ Right $ ASSimple $ AnnRelG (fromMaybe relName mAlias)
               colMapping annSel
  where
    pgWhenRelErr = "only relationships can be expanded"
    misused      =
      or [ isJust (sqWhere selQ)
         , isJust (sqLimit selQ)
         , isJust (sqOffset selQ)
         , isJust (sqOrderBy selQ)
         ]
    objRelMisuseMsg =
      mconcat [ "when selecting an 'obj_relationship' "
              , "'where', 'order_by', 'limit' and 'offset' "
              , " can't be used"
              ]

<<<<<<< HEAD
partAnnFlds
  :: [AnnFld]
  -> ([(PGCol, PGColType)], [Either ObjSel ArrSel])
partAnnFlds flds =
  partitionEithers $ catMaybes $ flip map flds $ \case
  FCol c _ -> Just $ Left (pgiName c, pgiType c)
  FObj o -> Just $ Right $ Left o
  FArr a -> Just $ Right $ Right a
  FExp _ -> Nothing
  FRemote -> Nothing

getSelectDeps
  :: AnnSimpleSel
  -> [SchemaDependency]
getSelectDeps (AnnSelG flds tabFrm _ tableArgs _) =
  mkParentDep tn
  : fromMaybe [] whereDeps
  <> colDeps
  <> relDeps
  <> nestedDeps
  where
    TableFrom tn _ = tabFrm
    annWc = _taWhere tableArgs
    (sCols, rCols) = partAnnFlds $ map snd flds
    (objSels, arrSels) = partitionEithers rCols
    colDeps      = map (mkColDep "untyped" tn . fst) sCols
    relDeps      = map mkRelDep $ map aarName objSels
                   <> mapMaybe getRelName arrSels
    nestedDeps   = concatMap getSelectDeps $ map aarAnnSel objSels
                   <> mapMaybe getAnnSel arrSels
    whereDeps    = getBoolExpDeps tn <$> annWc
    mkRelDep rn  =
      SchemaDependency (SOTableObj tn (TORel rn)) "untyped"

    -- ignore aggregate selections to calculate schema deps
    getRelName (ASSimple aar) = Just $ aarName aar
    getRelName (ASAgg _)      = Nothing

    getAnnSel (ASSimple aar) = Just $ aarAnnSel aar
    getAnnSel (ASAgg _)      = Nothing

=======
>>>>>>> e275142c
convSelectQuery
  :: (UserInfoM m, QErrM m, CacheRM m, HasSQLGenCtx m)
  => SessVarBldr m
  -> (PGColumnType -> Value -> m S.SQLExp)
  -> SelectQuery
  -> m AnnSimpleSel
convSelectQuery sessVarBldr prepArgBuilder (DMLQuery qt selQ) = do
  tabInfo     <- withPathK "table" $ askTabInfo qt
  selPermInfo <- askSelPermInfo tabInfo
  extSelQ <- resolveStar (_tiFieldInfoMap tabInfo) selPermInfo selQ
  validateHeaders $ spiRequiredHeaders selPermInfo
  convSelectQ (_tiFieldInfoMap tabInfo) selPermInfo
    extSelQ sessVarBldr prepArgBuilder

mkFuncSelectSimple
  :: AnnFnSelSimple
  -> Q.Query
mkFuncSelectSimple annFnSel =
  Q.fromBuilder $ toSQL $
  mkFuncSelectWith (mkSQLSelect False) annFnSel

mkFuncSelectAgg
  :: AnnFnSelAgg
  -> Q.Query
mkFuncSelectAgg annFnSel =
  Q.fromBuilder $ toSQL $
  mkFuncSelectWith mkAggSelect annFnSel

selectP2 :: Bool -> (AnnSimpleSel, DS.Seq Q.PrepArg) -> Q.TxE QErr EncJSON
selectP2 asSingleObject (sel, p) =
  encJFromBS . runIdentity . Q.getRow
  <$> Q.rawQE dmlTxErrorHandler (Q.fromBuilder selectSQL) (toList p) True
  where
    selectSQL = toSQL $ mkSQLSelect asSingleObject sel

selectQuerySQL :: Bool -> AnnSimpleSel -> Q.Query
selectQuerySQL asSingleObject sel =
  Q.fromBuilder $ toSQL $ mkSQLSelect asSingleObject sel

selectAggQuerySQL :: AnnAggSel -> Q.Query
selectAggQuerySQL =
  Q.fromBuilder . toSQL . mkAggSelect

asSingleRowJsonResp :: Q.Query -> [Q.PrepArg] -> Q.TxE QErr EncJSON
asSingleRowJsonResp query args =
  encJFromBS . runIdentity . Q.getRow
  <$> Q.rawQE dmlTxErrorHandler query args True

phaseOne
  :: (QErrM m, UserInfoM m, CacheRM m, HasSQLGenCtx m)
  => SelectQuery -> m (AnnSimpleSel, DS.Seq Q.PrepArg)
phaseOne =
  liftDMLP1 . convSelectQuery sessVarFromCurrentSetting binRHSBuilder

phaseTwo :: (MonadTx m) => (AnnSimpleSel, DS.Seq Q.PrepArg) -> m EncJSON
phaseTwo =
  liftTx . selectP2 False

runSelect
  :: (QErrM m, UserInfoM m, CacheRWM m, HasSQLGenCtx m, MonadTx m)
  => SelectQuery -> m EncJSON
runSelect q =
  phaseOne q >>= phaseTwo<|MERGE_RESOLUTION|>--- conflicted
+++ resolved
@@ -251,50 +251,47 @@
               , " can't be used"
               ]
 
-<<<<<<< HEAD
-partAnnFlds
-  :: [AnnFld]
-  -> ([(PGCol, PGColType)], [Either ObjSel ArrSel])
-partAnnFlds flds =
-  partitionEithers $ catMaybes $ flip map flds $ \case
-  FCol c _ -> Just $ Left (pgiName c, pgiType c)
-  FObj o -> Just $ Right $ Left o
-  FArr a -> Just $ Right $ Right a
-  FExp _ -> Nothing
-  FRemote -> Nothing
-
-getSelectDeps
-  :: AnnSimpleSel
-  -> [SchemaDependency]
-getSelectDeps (AnnSelG flds tabFrm _ tableArgs _) =
-  mkParentDep tn
-  : fromMaybe [] whereDeps
-  <> colDeps
-  <> relDeps
-  <> nestedDeps
-  where
-    TableFrom tn _ = tabFrm
-    annWc = _taWhere tableArgs
-    (sCols, rCols) = partAnnFlds $ map snd flds
-    (objSels, arrSels) = partitionEithers rCols
-    colDeps      = map (mkColDep "untyped" tn . fst) sCols
-    relDeps      = map mkRelDep $ map aarName objSels
-                   <> mapMaybe getRelName arrSels
-    nestedDeps   = concatMap getSelectDeps $ map aarAnnSel objSels
-                   <> mapMaybe getAnnSel arrSels
-    whereDeps    = getBoolExpDeps tn <$> annWc
-    mkRelDep rn  =
-      SchemaDependency (SOTableObj tn (TORel rn)) "untyped"
-
-    -- ignore aggregate selections to calculate schema deps
-    getRelName (ASSimple aar) = Just $ aarName aar
-    getRelName (ASAgg _)      = Nothing
-
-    getAnnSel (ASSimple aar) = Just $ aarAnnSel aar
-    getAnnSel (ASAgg _)      = Nothing
-
-=======
->>>>>>> e275142c
+-- partAnnFlds
+--   :: [AnnFld]
+--   -> ([(PGCol, PGColType)], [Either ObjSel ArrSel])
+-- partAnnFlds flds =
+--   partitionEithers $ catMaybes $ flip map flds $ \case
+--   FCol c _ -> Just $ Left (pgiName c, pgiType c)
+--   FObj o -> Just $ Right $ Left o
+--   FArr a -> Just $ Right $ Right a
+--   FExp _ -> Nothing
+--   FRemote -> Nothing
+
+-- getSelectDeps
+--   :: AnnSimpleSel
+--   -> [SchemaDependency]
+-- getSelectDeps (AnnSelG flds tabFrm _ tableArgs _) =
+--   mkParentDep tn
+--   : fromMaybe [] whereDeps
+--   <> colDeps
+--   <> relDeps
+--   <> nestedDeps
+--   where
+--     TableFrom tn _ = tabFrm
+--     annWc = _taWhere tableArgs
+--     (sCols, rCols) = partAnnFlds $ map snd flds
+--     (objSels, arrSels) = partitionEithers rCols
+--     colDeps      = map (mkColDep "untyped" tn . fst) sCols
+--     relDeps      = map mkRelDep $ map aarName objSels
+--                    <> mapMaybe getRelName arrSels
+--     nestedDeps   = concatMap getSelectDeps $ map aarAnnSel objSels
+--                    <> mapMaybe getAnnSel arrSels
+--     whereDeps    = getBoolExpDeps tn <$> annWc
+--     mkRelDep rn  =
+--       SchemaDependency (SOTableObj tn (TORel rn)) "untyped"
+
+--     -- ignore aggregate selections to calculate schema deps
+--     getRelName (ASSimple aar) = Just $ aarName aar
+--     getRelName (ASAgg _)      = Nothing
+
+--     getAnnSel (ASSimple aar) = Just $ aarAnnSel aar
+--     getAnnSel (ASAgg _)      = Nothing
+
 convSelectQuery
   :: (UserInfoM m, QErrM m, CacheRM m, HasSQLGenCtx m)
   => SessVarBldr m
