module Hasura.RQL.DML.Select.Internal
  ( mkSQLSelect
  , mkAggregateSelect
  , mkConnectionSelect
  , module Hasura.RQL.DML.Select.Types
  )
where

<<<<<<< HEAD
import           Control.Lens                hiding (op)
import qualified Data.List                   as L
import           Instances.TH.Lift           ()
=======
import           Control.Lens                 hiding (op)
import           Control.Monad.Writer.Strict
>>>>>>> 6d0518bc

import qualified Data.HashMap.Strict          as HM
import qualified Data.List.NonEmpty           as NE
import qualified Data.Text                    as T

import           Hasura.GraphQL.Resolve.Types
import           Hasura.Prelude
import           Hasura.RQL.DML.Internal
import           Hasura.RQL.DML.Select.Types
import           Hasura.RQL.GBoolExp
import           Hasura.RQL.Types
import           Hasura.SQL.Rewrite
import           Hasura.SQL.Types

import qualified Hasura.SQL.DML               as S

-- Conversion of SelectQ happens in 2 Stages.
-- Stage 1 : Convert input query into an annotated AST
-- Stage 2 : Convert annotated AST to SQL Select

functionToIden :: QualifiedFunction -> Iden
functionToIden = Iden . qualObjectToText

selectFromToFromItem :: Iden -> SelectFrom -> S.FromItem
selectFromToFromItem pfx = \case
  FromTable tn -> S.FISimple tn Nothing
  FromIden i   -> S.FIIden i
  FromFunction qf args defListM ->
    S.FIFunc $ S.FunctionExp qf (fromTableRowArgs pfx args) $
    Just $ S.mkFunctionAlias (functionToIden qf) defListM

-- This function shouldn't be present ideally
-- You should be able to retrieve this information
-- from the FromItem generated with selectFromToFromItem
-- however given from S.FromItem is modelled, it is not
-- possible currently
selectFromToQual :: SelectFrom -> S.Qual
selectFromToQual = \case
  FromTable tn         -> S.QualTable tn
  FromIden i           -> S.QualIden i Nothing
  FromFunction qf _ _  -> S.QualIden (functionToIden qf) Nothing

aggregateFieldToExp :: AggregateFields -> S.SQLExp
aggregateFieldToExp aggFlds = jsonRow
  where
    jsonRow = S.applyJsonBuildObj (concatMap aggToFlds aggFlds)
    withAls fldName sqlExp = [S.SELit fldName, sqlExp]
    aggToFlds (FieldName t, fld) = withAls t $ case fld of
      AFCount cty -> S.SECount cty
      AFOp aggOp  -> aggOpToObj aggOp
      AFExp e     -> S.SELit e

    aggOpToObj (AggregateOp opText flds) =
      S.applyJsonBuildObj $ concatMap (colFldsToExtr opText) flds

    colFldsToExtr opText (FieldName t, PCFCol col) =
      [ S.SELit t
      , S.SEFnApp opText [S.SEIden $ toIden col] Nothing
      ]
    colFldsToExtr _ (FieldName t, PCFExp e) =
      [ S.SELit t , S.SELit e]

asSingleRowExtr :: S.Alias -> S.SQLExp
asSingleRowExtr col =
  S.SEFnApp "coalesce" [jsonAgg, S.SELit "null"] Nothing
  where
    jsonAgg = S.SEOpApp (S.SQLOp "->")
              [ S.SEFnApp "json_agg" [S.SEIden $ toIden col] Nothing
              , S.SEUnsafe "0"
              ]

withJsonAggExtr
  :: PermissionLimitSubQuery -> Maybe S.OrderByExp -> S.Alias -> S.SQLExp
withJsonAggExtr permLimitSubQuery ordBy alias =
  -- if select has aggregations then use subquery to apply permission limit
  case permLimitSubQuery of
    PLSQRequired permLimit -> withPermLimit permLimit
    PLSQNotRequired        -> simpleJsonAgg
  where
    simpleJsonAgg = mkSimpleJsonAgg rowIdenExp ordBy
    rowIdenExp = S.SEIden $ S.getAlias alias
    subSelAls = Iden "sub_query"
    unnestTable = Iden "unnest_table"

    mkSimpleJsonAgg rowExp ob =
      let jsonAggExp = S.SEFnApp "json_agg" [rowExp] ob
      in S.SEFnApp "coalesce" [jsonAggExp, S.SELit "[]"] Nothing

    withPermLimit limit =
      let subSelect = mkSubSelect limit
          rowIden = S.mkQIdenExp subSelAls alias
          extr = S.Extractor (mkSimpleJsonAgg rowIden newOrderBy) Nothing
          fromExp = S.FromExp $ pure $
                    S.mkSelFromItem subSelect $ S.Alias subSelAls
      in S.SESelect $ S.mkSelect { S.selExtr = pure extr
                                 , S.selFrom = Just fromExp
                                 }

    mkSubSelect limit =
      let jsonRowExtr = flip S.Extractor (Just alias) $
                        S.mkQIdenExp unnestTable alias
          obExtrs = flip map newOBAliases $ \a ->
                    S.Extractor (S.mkQIdenExp unnestTable a) $ Just $ S.Alias a
      in S.mkSelect { S.selExtr    = jsonRowExtr : obExtrs
                    , S.selFrom    = Just $ S.FromExp $ pure unnestFromItem
                    , S.selLimit   = Just $ S.LimitExp $ S.intToSQLExp limit
                    , S.selOrderBy = newOrderBy
                    }

    unnestFromItem =
      let arrayAggItems = flip map (rowIdenExp : obCols) $
                          \s -> S.SEFnApp "array_agg" [s] Nothing
      in S.FIUnnest arrayAggItems (S.Alias unnestTable) $
         rowIdenExp : map S.SEIden newOBAliases

    newOrderBy = S.OrderByExp <$> NE.nonEmpty newOBItems

    (newOBItems, obCols, newOBAliases) = maybe ([], [], []) transformOrderBy ordBy
    transformOrderBy (S.OrderByExp l) = unzip3 $
      flip map (zip (toList l) [1..]) $ \(obItem, i::Int) ->
                 let iden = Iden $ "ob_col_" <> T.pack (show i)
                 in ( obItem{S.oColumn = S.SEIden iden}
                    , S.oColumn obItem
                    , iden
                    )

asJsonAggExtr
  :: JsonAggSelect -> S.Alias -> PermissionLimitSubQuery -> Maybe S.OrderByExp -> S.Extractor
asJsonAggExtr jsonAggSelect als permLimitSubQuery ordByExpM =
  flip S.Extractor (Just als) $ case jsonAggSelect of
    JASMultipleRows -> withJsonAggExtr permLimitSubQuery ordByExpM als
    JASSingleObject -> asSingleRowExtr als

-- array relationships are not grouped, so have to be prefixed by
-- parent's alias
mkUniqArrayRelationAlias :: FieldName -> [FieldName] -> Iden
mkUniqArrayRelationAlias parAls flds =
  let sortedFields = sort flds
  in Iden $
     getFieldNameTxt parAls <> "."
     <> T.intercalate "." (map getFieldNameTxt sortedFields)

mkArrayRelationTableAlias :: Iden -> FieldName -> [FieldName] -> Iden
mkArrayRelationTableAlias pfx parAls flds =
  pfx <> Iden ".ar." <> uniqArrRelAls
  where
    uniqArrRelAls = mkUniqArrayRelationAlias parAls flds

mkObjectRelationTableAlias :: Iden -> RelName -> Iden
mkObjectRelationTableAlias pfx relName =
  pfx <> Iden ".or." <> toIden relName

mkComputedFieldTableAlias :: Iden -> FieldName -> Iden
mkComputedFieldTableAlias pfx fldAls =
  pfx <> Iden ".cf." <> toIden fldAls

mkBaseTableAlias :: Iden -> Iden
mkBaseTableAlias pfx =
  pfx <> Iden ".base"

mkBaseTableColumnAlias :: Iden -> PGCol -> Iden
mkBaseTableColumnAlias pfx pgColumn =
  pfx <> Iden ".pg." <> toIden pgColumn

mkOrderByFieldName :: RelName -> FieldName
mkOrderByFieldName relName =
  FieldName $ relNameToTxt relName <> "." <> "order_by"

mkAggregateOrderByAlias :: AnnAggregateOrderBy -> S.Alias
mkAggregateOrderByAlias = (S.Alias . Iden) . \case
  AAOCount -> "count"
  AAOOp opText col -> opText <> "." <> getPGColTxt (pgiColumn col)

mkArrayRelationSourcePrefix
  :: Iden
  -> FieldName
  -> HM.HashMap FieldName [FieldName]
  -> FieldName
  -> Iden
mkArrayRelationSourcePrefix parentSourcePrefix parentFieldName similarFieldsMap fieldName =
  mkArrayRelationTableAlias parentSourcePrefix parentFieldName $
  HM.lookupDefault [fieldName] fieldName similarFieldsMap

mkArrayRelationAlias
  :: FieldName
  -> HM.HashMap FieldName [FieldName]
  -> FieldName
  -> S.Alias
mkArrayRelationAlias parentFieldName similarFieldsMap fieldName =
  S.Alias $ mkUniqArrayRelationAlias parentFieldName $
  HM.lookupDefault [fieldName] fieldName similarFieldsMap

fromTableRowArgs
  :: Iden -> FunctionArgsExpTableRow S.SQLExp -> S.FunctionArgs
fromTableRowArgs pfx = toFunctionArgs . fmap toSQLExp
  where
    toFunctionArgs (FunctionArgsExp positional named) =
      S.FunctionArgs positional named
    toSQLExp (AETableRow Nothing)    = S.SERowIden $ mkBaseTableAlias pfx
    toSQLExp (AETableRow (Just acc)) = S.mkQIdenExp (mkBaseTableAlias pfx) acc
    toSQLExp (AESession s)           = s
    toSQLExp (AEInput s)             = s

-- uses row_to_json to build a json object
withRowToJSON
  :: FieldName -> [S.Extractor] -> (S.Alias, S.SQLExp)
withRowToJSON parAls extrs =
  (S.toAlias parAls, jsonRow)
  where
    jsonRow = S.applyRowToJson extrs

-- uses json_build_object to build a json object
withJsonBuildObj
  :: FieldName -> [S.SQLExp] -> (S.Alias, S.SQLExp)
withJsonBuildObj parAls exps =
  (S.toAlias parAls, jsonRow)
  where
    jsonRow = S.applyJsonBuildObj exps

-- | Forces aggregation
withForceAggregation :: S.TypeAnn -> S.SQLExp -> S.SQLExp
withForceAggregation tyAnn e =
  -- bool_or to force aggregation
  S.SEFnApp "coalesce" [e, S.SETyAnn (S.SEUnsafe "bool_or('true')") tyAnn] Nothing

mkAggregateOrderByExtractorAndFields
  :: AnnAggregateOrderBy -> (S.Extractor, AggregateFields)
mkAggregateOrderByExtractorAndFields annAggOrderBy =
  case annAggOrderBy of
    AAOCount       ->
      ( S.Extractor S.countStar alias
      , [(FieldName "count", AFCount S.CTStar)]
      )
    AAOOp opText pgColumnInfo ->
      let pgColumn = pgiColumn pgColumnInfo
      in ( S.Extractor (S.SEFnApp opText [S.SEIden $ toIden pgColumn] Nothing) alias
         , [(FieldName opText, AFOp $ AggregateOp opText [(fromPGCol pgColumn, PCFCol pgColumn)])]
         )
  where
    alias = Just $ mkAggregateOrderByAlias annAggOrderBy

mkAnnOrderByAlias
  :: Iden -> FieldName -> SimilarArrayFields -> AnnOrderByElementG v -> S.Alias
mkAnnOrderByAlias pfx parAls similarFields = \case
  AOCColumn pgColumnInfo ->
    let pgColumn = pgiColumn pgColumnInfo
        obColAls = mkBaseTableColumnAlias pfx pgColumn
    in S.Alias obColAls
  -- "pfx.or.relname"."pfx.ob.or.relname.rest" AS "pfx.ob.or.relname.rest"
  AOCObjectRelation relInfo _ rest ->
    let rn = riName relInfo
        relPfx  = mkObjectRelationTableAlias pfx rn
        ordByFldName = mkOrderByFieldName rn
        nesAls = mkAnnOrderByAlias relPfx ordByFldName mempty rest
    in nesAls
  AOCArrayAggregation relInfo _ aggOrderBy ->
    let rn = riName relInfo
        arrPfx = mkArrayRelationSourcePrefix pfx parAls similarFields $
                 mkOrderByFieldName rn
        obAls = arrPfx <> Iden "." <> toIden (mkAggregateOrderByAlias aggOrderBy)
    in S.Alias obAls

processDistinctOnColumns
  :: Iden
  -> NE.NonEmpty PGCol
  -> ( S.DistinctExpr
     , [(S.Alias, S.SQLExp)] -- additional column extractors
     )
processDistinctOnColumns pfx neCols = (distOnExp, colExtrs)
  where
    cols = toList neCols
    distOnExp = S.DistinctOn $ map (S.SEIden . toIden . mkQColAls) cols
    mkQCol c = S.mkQIdenExp (mkBaseTableAlias pfx) $ toIden c
    mkQColAls = S.Alias . mkBaseTableColumnAlias pfx
    colExtrs = flip map cols $ mkQColAls &&& mkQCol

type SimilarArrayFields = HM.HashMap FieldName [FieldName]

mkSimilarArrayFields
  :: Eq v
  => AnnFieldsG v
  -> Maybe (NE.NonEmpty (AnnOrderByItemG v))
  -> SimilarArrayFields
mkSimilarArrayFields annFields maybeOrderBys =
  HM.fromList $ flip map allTuples $
  \(relNameAndArgs, fieldName) -> (fieldName, getSimilarFields relNameAndArgs)
  where
    getSimilarFields relNameAndArgs = map snd $ filter ((== relNameAndArgs) . fst) allTuples
    allTuples = arrayRelationTuples <> aggOrderByRelationTuples
    arrayRelationTuples =
      let arrayFields = mapMaybe getAnnArr annFields
      in flip map arrayFields $
         \(f, relSel) -> (getArrayRelNameAndSelectArgs relSel, f)

    aggOrderByRelationTuples =
      let mkItem (relName, fieldName) = ( (relName, noSelectArgs)
                                        , fieldName
                                        )
      in map mkItem $ maybe []
         (mapMaybe (fetchAggOrderByRels . obiColumn) . toList) maybeOrderBys

    fetchAggOrderByRels (AOCArrayAggregation ri _ _) =
      Just (riName ri, mkOrderByFieldName $ riName ri)
    fetchAggOrderByRels _               = Nothing

getArrayRelNameAndSelectArgs :: ArraySelectG v -> (RelName, SelectArgsG v)
getArrayRelNameAndSelectArgs = \case
  ASSimple r -> (aarRelationshipName r, _asnArgs $ aarAnnSelect r)
  ASAggregate r -> (aarRelationshipName r, _asnArgs $ aarAnnSelect r)
  ASConnection r -> (aarRelationshipName r, _asnArgs $ _csSelect $ aarAnnSelect r)

getAnnArr :: (a, AnnFieldG v) -> Maybe (a, ArraySelectG v)
getAnnArr (f, annFld) = case annFld of
  AFArrayRelation (ASConnection _) -> Nothing
  AFArrayRelation ar               -> Just (f, ar)
  _                                -> Nothing


withWriteJoinTree
  :: (MonadWriter JoinTree m)
  => (JoinTree -> b -> JoinTree)
  -> m (a, b)
  -> m a
withWriteJoinTree joinTreeUpdater action =
  pass $ do
    (out, result) <- action
    let fromJoinTree joinTree =
          joinTreeUpdater joinTree result
    pure (out, fromJoinTree)

withWriteObjectRelation
  :: (MonadWriter JoinTree m)
  => m ( ObjectRelationSource
       , HM.HashMap S.Alias S.SQLExp
       , a
       )
  -> m a
withWriteObjectRelation action =
  withWriteJoinTree updateJoinTree $ do
    (source, nodeExtractors, out) <- action
    pure (out, (source, nodeExtractors))
  where
    updateJoinTree joinTree (source, nodeExtractors) =
      let selectNode = SelectNode nodeExtractors joinTree
      in mempty{_jtObjectRelations = HM.singleton source selectNode}

withWriteArrayRelation
  :: (MonadWriter JoinTree m)
  => m ( ArrayRelationSource
       , S.Extractor
       , HM.HashMap S.Alias S.SQLExp
       , a
       )
  -> m a
withWriteArrayRelation action =
  withWriteJoinTree updateJoinTree $ do
  (source, topExtractor, nodeExtractors, out) <- action
  pure (out, (source, topExtractor, nodeExtractors))
  where
<<<<<<< HEAD
    isTabAggFld (TAFAgg _) = True
    isTabAggFld _          = False

mkArrNodeInfo
  :: Iden
  -> FieldName
  -> ArrRelCtx
  -> ArrNodeItem
  -> ArrNodeInfo
mkArrNodeInfo pfx parAls (ArrRelCtx arrFlds obRels) = \case
  ANIField aggFld@(fld, annArrSel) ->
    let (rn, tabArgs) = fetchRNAndTArgs annArrSel
        similarFlds = getSimilarAggFlds rn tabArgs $ L.delete aggFld
        similarFldNames = map fst similarFlds
        similarOrdByFound = rn `elem` obRels && tabArgs == noTableArgs
        ordByFldName = mkOrderByFieldName rn
        extraOrdByFlds = bool [] [ordByFldName] similarOrdByFound
        sortedFlds = L.sort $ fld : (similarFldNames <> extraOrdByFlds)
        alias = S.Alias $ mkUniqArrRelAls parAls sortedFlds
        prefix = mkArrRelTableAls pfx parAls sortedFlds
    in ArrNodeInfo alias prefix $
       subQueryRequired similarFlds similarOrdByFound
  ANIAggOrdBy rn ->
    let similarFlds = map fst $ getSimilarAggFlds rn noTableArgs id
        ordByFldName = mkOrderByFieldName rn
        sortedFlds = L.sort $ ordByFldName:similarFlds
        alias = S.Alias $ mkUniqArrRelAls parAls sortedFlds
        prefix = mkArrRelTableAls pfx parAls sortedFlds
    in ArrNodeInfo alias prefix False
=======
    updateJoinTree joinTree (source, topExtractor, nodeExtractors) =
      let arraySelectNode = ArraySelectNode [topExtractor] $
                            SelectNode nodeExtractors joinTree
      in mempty{_jtArrayRelations = HM.singleton source arraySelectNode}

withWriteArrayConnection
  :: (MonadWriter JoinTree m)
  => m ( ArrayConnectionSource
       , S.Extractor
       , HM.HashMap S.Alias S.SQLExp
       , a
       )
  -> m a
withWriteArrayConnection action =
  withWriteJoinTree updateJoinTree $ do
  (source, topExtractor, nodeExtractors, out) <- action
  pure (out, (source, topExtractor, nodeExtractors))
>>>>>>> 6d0518bc
  where
    updateJoinTree joinTree (source, topExtractor, nodeExtractors) =
      let arraySelectNode = ArraySelectNode [topExtractor] $
                            SelectNode nodeExtractors joinTree
      in mempty{_jtArrayConnections = HM.singleton source arraySelectNode}

withWriteComputedFieldTableSet
  :: (MonadWriter JoinTree m)
  => m ( ComputedFieldTableSetSource
       , HM.HashMap S.Alias S.SQLExp
       , a
       )
  -> m a
withWriteComputedFieldTableSet action =
  withWriteJoinTree updateJoinTree $ do
    (source, nodeExtractors, out) <- action
    pure (out, (source, nodeExtractors))
  where
    updateJoinTree joinTree (source, nodeExtractors) =
      let selectNode = SelectNode nodeExtractors joinTree
      in mempty{_jtComputedFieldTableSets = HM.singleton source selectNode}


processAnnSimpleSelect
  :: forall m. ( MonadReader Bool m
               , MonadWriter JoinTree m
               )
  => SourcePrefixes
  -> FieldName
  -> PermissionLimitSubQuery
  -> AnnSimpleSel
  -> m ( SelectSource
       , HM.HashMap S.Alias S.SQLExp
       )
processAnnSimpleSelect sourcePrefixes fieldAlias permLimitSubQuery annSimpleSel = do
  (selectSource, orderByAndDistinctExtrs, _) <-
    processSelectParams sourcePrefixes fieldAlias similarArrayFields tableFrom
    permLimitSubQuery tablePermissions tableArgs
  annFieldsExtr <- processAnnFields (_pfThis sourcePrefixes) fieldAlias similarArrayFields annSelFields
  let allExtractors = HM.fromList $ annFieldsExtr : orderByAndDistinctExtrs
  pure (selectSource, allExtractors)
  where
    AnnSelectG annSelFields tableFrom tablePermissions tableArgs _ = annSimpleSel
    similarArrayFields =
      mkSimilarArrayFields annSelFields $ _saOrderBy tableArgs

processAnnAggregateSelect
  :: forall m. ( MonadReader Bool m
               , MonadWriter JoinTree m
               )
  => SourcePrefixes
  -> FieldName
  -> AnnAggregateSelect
  -> m ( SelectSource
       , HM.HashMap S.Alias S.SQLExp
       , S.Extractor
       )
processAnnAggregateSelect sourcePrefixes fieldAlias annAggSel = do
  (selectSource, orderByAndDistinctExtrs, _) <-
    processSelectParams sourcePrefixes fieldAlias similarArrayFields tableFrom
    permLimitSubQuery tablePermissions tableArgs
  let thisSourcePrefix = _pfThis sourcePrefixes
  processedFields <- forM aggSelFields $ \(fieldName, field) ->
    (fieldName,) <$>
    case field of
      TAFAgg aggFields ->
        pure ( aggregateFieldsToExtractorExps thisSourcePrefix aggFields
             , aggregateFieldToExp aggFields
             )
      TAFNodes annFields -> do
        annFieldExtr <- processAnnFields thisSourcePrefix fieldName similarArrayFields annFields
        pure ( [annFieldExtr]
             , withJsonAggExtr permLimitSubQuery (_ssOrderBy selectSource) $
               S.Alias $ toIden fieldName
             )
      TAFExp e ->
        pure ( []
             , withForceAggregation S.textTypeAnn $ S.SELit e
             )

  let topLevelExtractor =
        flip S.Extractor (Just $ S.Alias $ toIden fieldAlias) $
        S.applyJsonBuildObj $ flip concatMap (map (second snd) processedFields) $
        \(FieldName fieldText, fieldExp) -> [S.SELit fieldText, fieldExp]
      nodeExtractors = HM.fromList $
        concatMap (fst . snd) processedFields <> orderByAndDistinctExtrs

  pure (selectSource, nodeExtractors, topLevelExtractor)
  where
    AnnSelectG aggSelFields tableFrom tablePermissions tableArgs _ = annAggSel
    permLimit = _tpLimit tablePermissions
    orderBy = _saOrderBy tableArgs
    permLimitSubQuery = mkPermissionLimitSubQuery permLimit aggSelFields orderBy
    similarArrayFields = HM.unions $
      flip map (map snd aggSelFields) $ \case
        TAFAgg _ -> mempty
        TAFNodes annFlds ->
          mkSimilarArrayFields annFlds orderBy
        TAFExp _ -> mempty

mkPermissionLimitSubQuery
  :: Maybe Int
  -> TableAggregateFields
  -> Maybe (NE.NonEmpty AnnOrderByItem)
  -> PermissionLimitSubQuery
mkPermissionLimitSubQuery permLimit aggFields orderBys =
  case permLimit of
    Nothing -> PLSQNotRequired
    Just limit ->
      if hasAggregateField || hasAggOrderBy then PLSQRequired limit
      else PLSQNotRequired
  where
    hasAggregateField = flip any (map snd aggFields) $
      \case
        TAFAgg _ -> True
        _        -> False

    hasAggOrderBy = case orderBys of
      Nothing -> False
      Just l -> flip any (concatMap toList $ toList l) $
                \case
                  AOCArrayAggregation{} -> True
                  _        -> False

processArrayRelation
  :: forall m. ( MonadReader Bool m
               , MonadWriter JoinTree m
               )
  => SourcePrefixes
  -> FieldName
  -> S.Alias
  -> ArraySelect
  -> m ()
processArrayRelation sourcePrefixes fieldAlias relAlias arrSel =
  case arrSel of
    ASSimple annArrRel -> withWriteArrayRelation $ do
      let AnnRelationSelectG _ colMapping sel = annArrRel
          permLimitSubQuery =
            maybe PLSQNotRequired PLSQRequired $ _tpLimit $ _asnPerm sel
      (source, nodeExtractors) <-
        processAnnSimpleSelect sourcePrefixes fieldAlias permLimitSubQuery sel
      let topExtr = asJsonAggExtr JASMultipleRows (S.toAlias fieldAlias)
                    permLimitSubQuery $ _ssOrderBy source
      pure ( ArrayRelationSource relAlias colMapping source
           , topExtr
           , nodeExtractors
           , ()
           )
    ASAggregate aggSel -> withWriteArrayRelation $ do
      let AnnRelationSelectG _ colMapping sel = aggSel
      (source, nodeExtractors, topExtr) <-
        processAnnAggregateSelect sourcePrefixes fieldAlias sel
      pure ( ArrayRelationSource relAlias colMapping source
           , topExtr
           , nodeExtractors
           , ()
           )
    ASConnection connSel -> withWriteArrayConnection $ do
      let AnnRelationSelectG _ colMapping sel = connSel
      (source, topExtractor, nodeExtractors) <-
        processConnectionSelect sourcePrefixes fieldAlias relAlias colMapping sel
      pure ( source
           , topExtractor
           , nodeExtractors
           , ()
           )

processSelectParams
  :: forall m. ( MonadReader Bool m
               , MonadWriter JoinTree m
               )
  => SourcePrefixes
  -> FieldName
  -> SimilarArrayFields
  -> SelectFrom
  -> PermissionLimitSubQuery
  -> TablePerm
  -> SelectArgs
  -> m ( SelectSource
       , [(S.Alias, S.SQLExp)]
       , Maybe S.SQLExp -- Order by cursor
       )
processSelectParams sourcePrefixes fieldAlias similarArrFields selectFrom
                    permLimitSubQ tablePermissions tableArgs = do
  maybeOrderBy <- mapM
                  (processOrderByItems thisSourcePrefix fieldAlias similarArrFields)
                  orderByM
  let fromItem = selectFromToFromItem (_pfBase sourcePrefixes) selectFrom
      (maybeDistinct, distinctExtrs) =
        maybe (Nothing, []) (first Just) $ processDistinctOnColumns thisSourcePrefix <$> distM
      finalWhere = toSQLBoolExp (selectFromToQual selectFrom) $
                   maybe permFilter (andAnnBoolExps permFilter) whereM
      selectSource = SelectSource thisSourcePrefix fromItem maybeDistinct finalWhere
                     ((^. _2) <$> maybeOrderBy) finalLimit offsetM
      orderByExtrs = maybe [] (^. _1) maybeOrderBy
  pure ( selectSource
       , orderByExtrs <> distinctExtrs
       , (^. _3) <$> maybeOrderBy
       )
  where
    thisSourcePrefix = _pfThis sourcePrefixes
    SelectArgs whereM orderByM inpLimitM offsetM distM = tableArgs
    TablePerm permFilter permLimit = tablePermissions
    finalLimit =
    -- if sub query is required, then only use input limit
    --    because permission limit is being applied in subquery
    -- else compare input and permission limits
      case permLimitSubQ of
        PLSQRequired _  -> inpLimitM
        PLSQNotRequired -> compareLimits

    compareLimits =
      case (inpLimitM, permLimit) of
        (inpLim, Nothing)     -> inpLim
        (Nothing, permLim)    -> permLim
        (Just inp, Just perm) -> Just $ if inp < perm then inp else perm

processOrderByItems
  :: forall m. ( MonadReader Bool m
               , MonadWriter JoinTree m
               )
  => Iden
  -> FieldName
  -> SimilarArrayFields
  -> NE.NonEmpty AnnOrderByItem
  -> m ( [(S.Alias, S.SQLExp)] -- Order by Extractors
       , S.OrderByExp
       , S.SQLExp -- The cursor expression
       )
processOrderByItems sourcePrefix' fieldAlias' similarArrayFields orderByItems = do
  orderByItemExps <- forM orderByItems processAnnOrderByItem
  let orderByExp = S.OrderByExp $ toOrderByExp <$> orderByItemExps
      orderByExtractors = concat $ toList $ map snd . toList <$> orderByItemExps
      cursor = mkCursorExp $ toList orderByItemExps
  pure (orderByExtractors, orderByExp, cursor)
  where
    processAnnOrderByItem :: AnnOrderByItem -> m OrderByItemExp
    processAnnOrderByItem orderByItem =
      forM orderByItem $ \ordByCol -> (ordByCol,) <$>
      processAnnOrderByElement sourcePrefix' fieldAlias' ordByCol

    processAnnOrderByElement
      :: Iden -> FieldName -> AnnOrderByElement S.SQLExp -> m (S.Alias, S.SQLExp)
    processAnnOrderByElement sourcePrefix fieldAlias annObCol = do
      let ordByAlias = mkAnnOrderByAlias sourcePrefix fieldAlias similarArrayFields annObCol
      (ordByAlias, ) <$> case annObCol of
        AOCColumn pgColInfo -> pure $
          S.mkQIdenExp (mkBaseTableAlias sourcePrefix) $ toIden $ pgiColumn pgColInfo

        AOCObjectRelation relInfo relFilter rest -> withWriteObjectRelation $ do
          let RelInfo relName _ colMapping relTable _ = relInfo
              relSourcePrefix = mkObjectRelationTableAlias sourcePrefix relName
              fieldName = mkOrderByFieldName relName
          (relOrderByAlias, relOrdByExp) <-
            processAnnOrderByElement relSourcePrefix fieldName rest
          let selectSource = ObjectSelectSource relSourcePrefix
                             (S.FISimple relTable Nothing)
                             (toSQLBoolExp (S.QualTable relTable) relFilter)
              relSource = ObjectRelationSource relName colMapping selectSource
          pure ( relSource
               , HM.singleton relOrderByAlias relOrdByExp
               , S.mkQIdenExp relSourcePrefix relOrderByAlias
               )

        AOCArrayAggregation relInfo relFilter aggOrderBy -> withWriteArrayRelation $ do
          let RelInfo relName _ colMapping relTable _ = relInfo
              fieldName = mkOrderByFieldName relName
              relSourcePrefix = mkArrayRelationSourcePrefix sourcePrefix fieldAlias
                                similarArrayFields fieldName
              relAlias = mkArrayRelationAlias fieldAlias similarArrayFields fieldName
              (topExtractor, fields) = mkAggregateOrderByExtractorAndFields aggOrderBy
              selectSource = SelectSource relSourcePrefix
                             (S.FISimple relTable Nothing) Nothing
                             (toSQLBoolExp (S.QualTable relTable) relFilter)
                             Nothing Nothing Nothing
              relSource = ArrayRelationSource relAlias colMapping selectSource
          pure ( relSource
               , topExtractor
               , HM.fromList $ aggregateFieldsToExtractorExps relSourcePrefix fields
               , S.mkQIdenExp relSourcePrefix (mkAggregateOrderByAlias aggOrderBy)
               )

    toOrderByExp :: OrderByItemExp -> S.OrderByItem
    toOrderByExp orderByItemExp =
      let OrderByItemG obTyM expAlias obNullsM = fst . snd <$> orderByItemExp
      in S.OrderByItem (S.SEIden $ toIden expAlias)
         (unOrderType <$> obTyM) (unNullsOrder <$> obNullsM)

    mkCursorExp :: [OrderByItemExp] -> S.SQLExp
    mkCursorExp orderByItemExps =
      S.applyJsonBuildObj $ flip concatMap orderByItemExps $
      \orderByItemExp ->
        let OrderByItemG _ (annObCol, (_, valExp)) _ = orderByItemExp
        in annObColToJSONField valExp annObCol
      where
        annObColToJSONField valExp = \case
          AOCColumn pgCol -> [S.SELit $ getPGColTxt $ pgiColumn pgCol, valExp]
          AOCObjectRelation relInfo _ obCol ->
            [ S.SELit $ relNameToTxt $ riName relInfo
            , S.applyJsonBuildObj $ annObColToJSONField valExp obCol
            ]
          AOCArrayAggregation relInfo _ aggOrderBy ->
            [ S.SELit $ relNameToTxt (riName relInfo) <> "_aggregate"
            , S.applyJsonBuildObj $
              case aggOrderBy of
                AAOCount -> [S.SELit "count", valExp]
                AAOOp opText colInfo ->
                  [ S.SELit opText
                  , S.applyJsonBuildObj [S.SELit $ getPGColTxt $ pgiColumn colInfo, valExp]
                  ]
            ]

aggregateFieldsToExtractorExps
  :: Iden -> AggregateFields -> [(S.Alias, S.SQLExp)]
aggregateFieldsToExtractorExps sourcePrefix aggregateFields =
  flip concatMap aggregateFields $ \(_, field) ->
    case field of
      AFCount cty -> case cty of
        S.CTStar          -> []
        S.CTSimple cols   -> colsToExps cols
        S.CTDistinct cols -> colsToExps cols
      AFOp aggOp  -> aggOpToExps aggOp
      AFExp _     -> []
  where
    colsToExps = mapMaybe (mkColExp . PCFCol)
    aggOpToExps = mapMaybe (mkColExp . snd) . _aoFields

    mkColExp (PCFCol c) =
      let qualCol = S.mkQIdenExp (mkBaseTableAlias sourcePrefix) (toIden c)
          colAls = toIden c
      in Just (S.Alias colAls, qualCol)
    mkColExp _ = Nothing

processAnnFields
  :: forall m. ( MonadReader Bool m
               , MonadWriter JoinTree m
               )
  => Iden
  -> FieldName
  -> SimilarArrayFields
  -> AnnFields
  -> m (S.Alias, S.SQLExp)
processAnnFields sourcePrefix fieldAlias similarArrFields annFields = do
  fieldExps <- forM annFields $ \(fieldName, field) ->
    (fieldName,) <$>
    case field of
      AFExpression t -> pure $ S.SELit t

      AFNodeId tn pKeys -> pure $ mkNodeId tn pKeys

      AFColumn c -> toSQLCol c

      AFRemote _ -> pure $ S.SELit "null: remote field selected"

      AFObjectRelation objSel -> withWriteObjectRelation $ do
        let AnnRelationSelectG relName relMapping annObjSel = objSel
            AnnObjectSelectG objAnnFields tableFrom tableFilter = annObjSel
            objRelSourcePrefix = mkObjectRelationTableAlias sourcePrefix relName
            sourcePrefixes = mkSourcePrefixes objRelSourcePrefix
        annFieldsExtr <- processAnnFields (_pfThis sourcePrefixes) fieldName HM.empty objAnnFields
        let selectSource = ObjectSelectSource (_pfThis sourcePrefixes)
                           (S.FISimple tableFrom Nothing)
                           (toSQLBoolExp (S.QualTable tableFrom) tableFilter)
            objRelSource = ObjectRelationSource relName relMapping selectSource
        pure ( objRelSource
             , HM.fromList [annFieldsExtr]
             , S.mkQIdenExp objRelSourcePrefix fieldName
             )

      AFArrayRelation arrSel -> do
        let arrRelSourcePrefix = mkArrayRelationSourcePrefix sourcePrefix fieldAlias similarArrFields fieldName
            arrRelAlias = mkArrayRelationAlias fieldAlias similarArrFields fieldName
        processArrayRelation (mkSourcePrefixes arrRelSourcePrefix) fieldName arrRelAlias arrSel
        pure $ S.mkQIdenExp arrRelSourcePrefix fieldName

      AFComputedField (CFSScalar scalar) -> fromScalarComputedField scalar

      AFComputedField (CFSTable selectTy sel) -> withWriteComputedFieldTableSet $ do
        let computedFieldSourcePrefix =
              mkComputedFieldTableAlias sourcePrefix fieldName
        (selectSource, nodeExtractors) <-
          processAnnSimpleSelect (mkSourcePrefixes computedFieldSourcePrefix)
          fieldName PLSQNotRequired sel
        let computedFieldTableSetSource =
              ComputedFieldTableSetSource fieldName selectTy selectSource
        pure ( computedFieldTableSetSource
             , nodeExtractors
             , S.mkQIdenExp computedFieldSourcePrefix fieldName
             )

  pure $
    -- posttgres ignores anything beyond 63 chars for an iden
    -- in this case, we'll need to use json_build_object function
    -- json_build_object is slower than row_to_json hence it is only
    -- used when needed
    if any ( (> 63) . T.length . getFieldNameTxt . fst ) fieldExps then
      withJsonBuildObj fieldAlias $ concatMap toJsonBuildObjectExps fieldExps
    else withRowToJSON fieldAlias $ map toRowToJsonExtr fieldExps
  where
    mkSourcePrefixes newPrefix = SourcePrefixes newPrefix sourcePrefix
    toJsonBuildObjectExps (fieldName, fieldExp) =
      [S.SELit $ getFieldNameTxt fieldName, fieldExp]

    toRowToJsonExtr (fieldName, fieldExp) =
      S.Extractor fieldExp $ Just $ S.toAlias fieldName

    toSQLCol :: AnnColumnField -> m S.SQLExp
    toSQLCol (AnnColumnField col asText colOpM) = do
      strfyNum <- ask
      pure $ toJSONableExp strfyNum (pgiType col) asText $ withColumnOp colOpM $
             S.mkQIdenExp (mkBaseTableAlias sourcePrefix) $ pgiColumn col

    fromScalarComputedField :: ComputedFieldScalarSelect S.SQLExp -> m S.SQLExp
    fromScalarComputedField computedFieldScalar = do
      strfyNum <- ask
      pure $ toJSONableExp strfyNum (PGColumnScalar ty) False $ withColumnOp colOpM $
             S.SEFunction $ S.FunctionExp fn (fromTableRowArgs sourcePrefix args) Nothing
      where
        ComputedFieldScalarSelect fn args ty colOpM = computedFieldScalar

    withColumnOp :: Maybe ColumnOp -> S.SQLExp -> S.SQLExp
    withColumnOp colOpM sqlExp = case colOpM of
      Nothing                     -> sqlExp
      Just (ColumnOp opText cExp) -> S.mkSQLOpExp opText sqlExp cExp

    mkNodeId :: QualifiedTable -> PrimaryKeyColumns -> S.SQLExp
    mkNodeId (QualifiedObject tableSchema tableName) pkeyColumns =
      let columnInfoToSQLExp pgColumnInfo =
            toJSONableExp False (pgiType pgColumnInfo) False $
            S.mkQIdenExp (mkBaseTableAlias sourcePrefix) $ pgiColumn pgColumnInfo

      -- See Note [Relay Node id].
      in encodeBase64 $ flip S.SETyAnn S.textTypeAnn $ S.applyJsonBuildArray $
         [ S.intToSQLExp $ nodeIdVersionInt currentNodeIdVersion
         , S.SELit (getSchemaTxt tableSchema)
         , S.SELit (toTxt tableName)
         ] <> map columnInfoToSQLExp (toList pkeyColumns)

injectJoinCond :: S.BoolExp       -- ^ Join condition
               -> S.BoolExp -- ^ Where condition
               -> S.WhereFrag     -- ^ New where frag
injectJoinCond joinCond whereCond =
  S.WhereFrag $ S.simplifyBoolExp $ S.BEBin S.AndOp joinCond whereCond

mkJoinCond :: S.Alias -> HashMap PGCol PGCol -> S.BoolExp
mkJoinCond baseTablepfx colMapn =
  foldl' (S.BEBin S.AndOp) (S.BELit True) $ flip map (HM.toList colMapn) $ \(lCol, rCol) ->
    S.BECompare S.SEQ (S.mkQIdenExp baseTablepfx lCol) (S.mkSIdenExp rCol)

generateSQLSelect
  :: S.BoolExp -- ^ Pre join condition
  -> SelectSource
  -> SelectNode
  -> S.Select
generateSQLSelect joinCondition selectSource selectNode =
  S.mkSelect
  { S.selExtr = [S.Extractor e $ Just a | (a, e) <- HM.toList extractors]
  , S.selFrom = Just $ S.FromExp [joinedFrom]
  , S.selOrderBy = maybeOrderby
  , S.selLimit = S.LimitExp . S.intToSQLExp <$> maybeLimit
  , S.selOffset = S.OffsetExp <$> maybeOffset
  , S.selDistinct = maybeDistinct
  }
  where
    SelectSource sourcePrefix fromItem maybeDistinct whereExp
      maybeOrderby maybeLimit maybeOffset = selectSource
    SelectNode extractors joinTree = selectNode
    JoinTree objectRelations arrayRelations arrayConnections computedFields = joinTree
    -- this is the table which is aliased as "sourcePrefix.base"
    baseSelect = S.mkSelect
      { S.selExtr  = [S.Extractor (S.SEStar Nothing) Nothing]
      , S.selFrom  = Just $ S.FromExp [fromItem]
      , S.selWhere = Just $ injectJoinCond joinCondition whereExp
      }
<<<<<<< HEAD
    baseSelAls = S.Alias $ mkBaseTableAls pfx
    baseFromItem = S.mkSelFromItem baseSel baseSelAls
=======
    baseSelectAlias = S.Alias $ mkBaseTableAlias sourcePrefix
    baseFromItem = S.mkSelFromItem baseSelect baseSelectAlias
>>>>>>> 6d0518bc

    -- function to create a joined from item from two from items
    leftOuterJoin current new =
      S.FIJoin $ S.JoinExpr current S.LeftOuter new $
      S.JoinOn $ S.BELit True

    -- this is the from eexp for the final select
    joinedFrom :: S.FromItem
    joinedFrom = foldl' leftOuterJoin baseFromItem $
                 map objectRelationToFromItem (HM.toList objectRelations) <>
                 map arrayRelationToFromItem (HM.toList arrayRelations) <>
                 map arrayConnectionToFromItem (HM.toList arrayConnections) <>
                 map computedFieldToFromItem (HM.toList computedFields)


    objectRelationToFromItem
      :: (ObjectRelationSource, SelectNode) -> S.FromItem
    objectRelationToFromItem (objectRelationSource, node) =
      let ObjectRelationSource _ colMapping objectSelectSource = objectRelationSource
          alias = S.Alias $ _ossPrefix objectSelectSource
          source = objectSelectSourceToSelectSource objectSelectSource
          select = generateSQLSelect (mkJoinCond baseSelectAlias colMapping) source node
      in S.mkLateralFromItem select alias

    arrayRelationToFromItem
      :: (ArrayRelationSource, ArraySelectNode) -> S.FromItem
    arrayRelationToFromItem (arrayRelationSource, arraySelectNode) =
      let ArrayRelationSource _ colMapping source = arrayRelationSource
          alias = S.Alias $ _ssPrefix source
          select = generateSQLSelectFromArrayNode source arraySelectNode $
                   mkJoinCond baseSelectAlias colMapping
      in S.mkLateralFromItem select alias

    arrayConnectionToFromItem
      :: (ArrayConnectionSource, ArraySelectNode) -> S.FromItem
    arrayConnectionToFromItem (arrayConnectionSource, arraySelectNode) =
      let selectWith = connectionToSelectWith baseSelectAlias arrayConnectionSource arraySelectNode
          alias = S.Alias $ _ssPrefix $ _acsSource arrayConnectionSource
      in S.FISelectWith (S.Lateral True) selectWith alias

    computedFieldToFromItem
      :: (ComputedFieldTableSetSource, SelectNode) -> S.FromItem
    computedFieldToFromItem (computedFieldTableSource, node) =
      let ComputedFieldTableSetSource fieldName selectTy source = computedFieldTableSource
          internalSelect = generateSQLSelect (S.BELit True) source node
          extractor = asJsonAggExtr selectTy (S.toAlias fieldName) PLSQNotRequired $
                      _ssOrderBy source
          alias = S.Alias $ _ssPrefix source
          select = S.mkSelect
                { S.selExtr = [extractor]
                , S.selFrom = Just $ S.FromExp [S.mkSelFromItem internalSelect alias]
                }
      in S.mkLateralFromItem select alias

generateSQLSelectFromArrayNode
  :: SelectSource
  -> ArraySelectNode
  -> S.BoolExp
  -> S.Select
generateSQLSelectFromArrayNode selectSource arraySelectNode joinCondition =
  S.mkSelect
  { S.selExtr = topExtractors
  , S.selFrom = Just $ S.FromExp [selectFrom]
  }
  where
    ArraySelectNode topExtractors selectNode = arraySelectNode
    selectFrom = S.mkSelFromItem
                 (generateSQLSelect joinCondition selectSource selectNode) $
                 S.Alias $ _ssPrefix selectSource

mkAggregateSelect :: AnnAggregateSelect -> S.Select
mkAggregateSelect annAggSel =
  let ((selectSource, nodeExtractors, topExtractor), joinTree) =
        runWriter $ flip runReaderT strfyNum $
        processAnnAggregateSelect sourcePrefixes rootFieldName annAggSel
      selectNode = SelectNode nodeExtractors joinTree
      arrayNode = ArraySelectNode [topExtractor] selectNode
  in prefixNumToAliases $
     generateSQLSelectFromArrayNode selectSource arrayNode $ S.BELit True
  where
    strfyNum = _asnStrfyNum annAggSel
    rootFieldName = FieldName "root"
    rootIden = toIden rootFieldName
    sourcePrefixes = SourcePrefixes rootIden rootIden

mkSQLSelect :: JsonAggSelect -> AnnSimpleSel -> S.Select
mkSQLSelect jsonAggSelect annSel =
  let permLimitSubQuery = PLSQNotRequired
      ((selectSource, nodeExtractors), joinTree) =
        runWriter $ flip runReaderT strfyNum $
        processAnnSimpleSelect sourcePrefixes rootFldName permLimitSubQuery annSel
      selectNode = SelectNode nodeExtractors joinTree
      topExtractor = asJsonAggExtr jsonAggSelect rootFldAls permLimitSubQuery
                     $ _ssOrderBy selectSource
      arrayNode = ArraySelectNode [topExtractor] selectNode
  in prefixNumToAliases $
     generateSQLSelectFromArrayNode selectSource arrayNode $ S.BELit True
  where
    strfyNum = _asnStrfyNum annSel
    rootFldIden = toIden rootFldName
    sourcePrefixes = SourcePrefixes rootFldIden rootFldIden
    rootFldName = FieldName "root"
    rootFldAls  = S.Alias $ toIden rootFldName

mkConnectionSelect :: ConnectionSelect S.SQLExp -> S.SelectWithG S.Select
mkConnectionSelect connectionSelect =
  let ((connectionSource, topExtractor, nodeExtractors), joinTree) =
        runWriter $ flip runReaderT strfyNum $
        processConnectionSelect sourcePrefixes rootFieldName
        (S.Alias rootIden) mempty connectionSelect
      selectNode = ArraySelectNode [topExtractor] $
                       SelectNode nodeExtractors joinTree
  in prefixNumToAliasesSelectWith $
     connectionToSelectWith (S.Alias rootIden) connectionSource selectNode
  where
    strfyNum = _asnStrfyNum $ _csSelect connectionSelect
    rootFieldName = FieldName "root"
    rootIden = toIden rootFieldName
    sourcePrefixes = SourcePrefixes rootIden rootIden

-- | First element extractor expression from given record set
-- For example:- To get first "id" column from given row set,
-- the function generates the SQL expression AS `(array_agg("id"))[1]`
mkFirstElementExp :: S.SQLExp -> S.SQLExp
mkFirstElementExp expIden =
  -- For Example
  S.SEArrayIndex (S.SEFnApp "array_agg" [expIden] Nothing) (S.intToSQLExp 1)

-- | Last element extractor expression from given record set.
-- For example:- To get first "id" column from given row set,
-- the function generates the SQL expression AS `(array_agg("id"))[array_length(array_agg("id"), 1)]`
mkLastElementExp :: S.SQLExp -> S.SQLExp
mkLastElementExp expIden =
  let arrayExp = S.SEFnApp "array_agg" [expIden] Nothing
  in S.SEArrayIndex arrayExp $
     S.SEFnApp "array_length" [arrayExp, S.intToSQLExp 1] Nothing

cursorIden :: Iden
cursorIden = Iden "__cursor"

startCursorIden :: Iden
startCursorIden = Iden "__start_cursor"

endCursorIden :: Iden
endCursorIden = Iden "__end_cursor"

hasPreviousPageIden :: Iden
hasPreviousPageIden = Iden "__has_previous_page"

hasNextPageIden :: Iden
hasNextPageIden = Iden "__has_next_page"

pageInfoSelectAliasIden :: Iden
pageInfoSelectAliasIden = Iden "__page_info"

cursorsSelectAliasIden :: Iden
cursorsSelectAliasIden = Iden "__cursors_select"

encodeBase64 :: S.SQLExp -> S.SQLExp
encodeBase64 =
  removeNewline . bytesToBase64Text . convertToBytes
  where
    convertToBytes e =
      S.SEFnApp "convert_to" [e, S.SELit "UTF8"] Nothing
    bytesToBase64Text e =
      S.SEFnApp "encode" [e, S.SELit "base64"] Nothing
    removeNewline e =
      S.SEFnApp "regexp_replace" [e, S.SELit "\\n", S.SELit "", S.SELit "g"] Nothing


processConnectionSelect
  :: ( MonadReader Bool m
     , MonadWriter JoinTree m
     )
  => SourcePrefixes
  -> FieldName
  -> S.Alias
  -> HM.HashMap PGCol PGCol
  -> ConnectionSelect S.SQLExp
  -> m ( ArrayConnectionSource
       , S.Extractor
       , HM.HashMap S.Alias S.SQLExp
       )
processConnectionSelect sourcePrefixes fieldAlias relAlias colMapping connectionSelect = do
  (selectSource, orderByAndDistinctExtrs, maybeOrderByCursor) <-
    processSelectParams sourcePrefixes fieldAlias similarArrayFields selectFrom
    permLimitSubQuery tablePermissions tableArgs

  let mkCursorExtractor = (S.Alias cursorIden,) . (`S.SETyAnn` S.textTypeAnn)
      cursorExtractors = case maybeOrderByCursor of
        Just orderByCursor -> [mkCursorExtractor orderByCursor]
        Nothing ->
          -- Extract primary key columns from base select along with cursor expression.
          -- Those columns are required to perform connection split via a WHERE clause.
          mkCursorExtractor primaryKeyColumnsObjectExp : primaryKeyColumnExtractors
      orderByExp = _ssOrderBy selectSource
  (topExtractorExp, exps) <- flip runStateT [] $ processFields orderByExp
  let topExtractor = S.Extractor topExtractorExp $ Just $ S.Alias fieldIden
      allExtractors = HM.fromList $ cursorExtractors <> exps <> orderByAndDistinctExtrs
      arrayConnectionSource = ArrayConnectionSource relAlias colMapping
                              (mkSplitBoolExp <$> maybeSplit) maybeSlice selectSource
  pure ( arrayConnectionSource
       , topExtractor
       , allExtractors
       )
  where
    ConnectionSelect primaryKeyColumns maybeSplit maybeSlice select = connectionSelect
    AnnSelectG fields selectFrom tablePermissions tableArgs _ = select
    fieldIden = toIden fieldAlias
    thisPrefix = _pfThis sourcePrefixes
    permLimitSubQuery = PLSQNotRequired

    primaryKeyColumnsObjectExp =
      S.applyJsonBuildObj $ flip concatMap (toList primaryKeyColumns) $
      \pgColumnInfo ->
        [ S.SELit $ getPGColTxt $ pgiColumn pgColumnInfo
        , toJSONableExp False (pgiType pgColumnInfo) False $
          S.mkQIdenExp (mkBaseTableAlias thisPrefix) $ pgiColumn pgColumnInfo
        ]

    primaryKeyColumnExtractors =
      flip map (toList primaryKeyColumns) $
      \pgColumnInfo ->
        let pgColumn = pgiColumn pgColumnInfo
        in ( S.Alias $ mkBaseTableColumnAlias thisPrefix pgColumn
           , S.mkQIdenExp (mkBaseTableAlias thisPrefix) pgColumn
           )

    mkSplitBoolExp (firstSplit NE.:| rest) =
      S.BEBin S.OrOp (mkSplitCompareExp firstSplit) $ mkBoolExpFromRest firstSplit rest
      where
        mkBoolExpFromRest previousSplit =
          S.BEBin S.AndOp (mkEqualityCompareExp previousSplit) . \case
            []                         -> S.BELit False
            (thisSplit:remainingSplit) -> mkSplitBoolExp (thisSplit NE.:| remainingSplit)

        mkSplitCompareExp (ConnectionSplit kind v (OrderByItemG obTyM obCol _)) =
          let obAlias = mkAnnOrderByAlias thisPrefix fieldAlias similarArrayFields obCol
              obTy = maybe S.OTAsc unOrderType obTyM
              compareOp = case (kind, obTy) of
                (CSKAfter, S.OTAsc)   -> S.SGT
                (CSKAfter, S.OTDesc)  -> S.SLT
                (CSKBefore, S.OTAsc)  -> S.SLT
                (CSKBefore, S.OTDesc) -> S.SGT
          in S.BECompare compareOp (S.SEIden $ toIden obAlias) v

        mkEqualityCompareExp (ConnectionSplit _ v orderByItem) =
          let obAlias = mkAnnOrderByAlias thisPrefix fieldAlias similarArrayFields $
                        obiColumn orderByItem
          in S.BECompare S.SEQ (S.SEIden $ toIden obAlias) v

    similarArrayFields = HM.unions $
      flip map (map snd fields) $ \case
      ConnectionTypename{} -> mempty
      ConnectionPageInfo{} -> mempty
      ConnectionEdges edges -> HM.unions $
        flip map (map snd edges) $ \case
        EdgeTypename{} -> mempty
        EdgeCursor{} -> mempty
        EdgeNode annFields ->
          mkSimilarArrayFields annFields $ _saOrderBy tableArgs

    mkSimpleJsonAgg rowExp ob =
      let jsonAggExp = S.SEFnApp "json_agg" [rowExp] ob
      in S.SEFnApp "coalesce" [jsonAggExp, S.SELit "[]"] Nothing

    processFields
      :: ( MonadReader Bool m
         , MonadWriter JoinTree m
         , MonadState [(S.Alias, S.SQLExp)] m
         )
      => Maybe S.OrderByExp -> m S.SQLExp
    processFields orderByExp =
      fmap (S.applyJsonBuildObj . concat) $
      forM fields $
        \(FieldName fieldText, field) -> (S.SELit fieldText:) . pure <$>
        case field of
          ConnectionTypename t              -> pure $ withForceAggregation S.textTypeAnn $ S.SELit t
          ConnectionPageInfo pageInfoFields -> pure $ processPageInfoFields pageInfoFields
          ConnectionEdges edges ->
            fmap (flip mkSimpleJsonAgg orderByExp . S.applyJsonBuildObj . concat) $ forM edges $
            \(FieldName edgeText, edge) -> (S.SELit edgeText:) . pure <$>
            case edge of
              EdgeTypename t -> pure $ S.SELit t
              EdgeCursor     -> pure $ encodeBase64 $ S.SEIden (toIden cursorIden)
              EdgeNode annFields -> do
                let edgeFieldName = FieldName $
                      getFieldNameTxt fieldAlias <> "." <> fieldText <> "." <> edgeText
                    edgeFieldIden = toIden edgeFieldName
                annFieldsExtrExp <- processAnnFields thisPrefix edgeFieldName similarArrayFields annFields
                modify' (<> [annFieldsExtrExp])
                pure $ S.SEIden edgeFieldIden

    processPageInfoFields infoFields =
      S.applyJsonBuildObj $ flip concatMap infoFields $
      \(FieldName fieldText, field) -> (:) (S.SELit fieldText) $ pure case field of
        PageInfoTypename t      -> withForceAggregation S.textTypeAnn $ S.SELit t
        PageInfoHasNextPage     -> withForceAggregation S.boolTypeAnn $
          mkSingleFieldSelect (S.SEIden hasNextPageIden) pageInfoSelectAliasIden
        PageInfoHasPreviousPage -> withForceAggregation S.boolTypeAnn $
          mkSingleFieldSelect (S.SEIden hasPreviousPageIden) pageInfoSelectAliasIden
        PageInfoStartCursor     -> withForceAggregation S.textTypeAnn $
          encodeBase64 $ mkSingleFieldSelect (S.SEIden startCursorIden) cursorsSelectAliasIden
        PageInfoEndCursor       -> withForceAggregation S.textTypeAnn $
          encodeBase64 $ mkSingleFieldSelect (S.SEIden endCursorIden) cursorsSelectAliasIden
      where
        mkSingleFieldSelect field fromIden = S.SESelect
          S.mkSelect { S.selExtr = [S.Extractor field Nothing]
                     , S.selFrom = Just $ S.FromExp [S.FIIden fromIden]
                     }

connectionToSelectWith
  :: S.Alias
  -> ArrayConnectionSource
  -> ArraySelectNode
  -> S.SelectWithG S.Select
connectionToSelectWith baseSelectAlias arrayConnectionSource arraySelectNode =
  let extractionSelect = S.mkSelect
                         { S.selExtr = topExtractors
                         , S.selFrom = Just $ S.FromExp [S.FIIden finalSelectIden]
                         }
  in S.SelectWith fromBaseSelections extractionSelect
  where
    ArrayConnectionSource _ columnMapping maybeSplit maybeSlice selectSource =
      arrayConnectionSource
    ArraySelectNode topExtractors selectNode = arraySelectNode
    baseSelectIden = Iden "__base_select"
    splitSelectIden = Iden "__split_select"
    sliceSelectIden = Iden "__slice_select"
    finalSelectIden = Iden "__final_select"

    rowNumberIden = Iden "__row_number"
    rowNumberExp = S.SEUnsafe "(row_number() over (partition by 1))"
    startRowNumberIden = Iden "__start_row_number"
    endRowNumberIden = Iden "__end_row_number"

    startCursorExp = mkFirstElementExp $ S.SEIden cursorIden
    endCursorExp = mkLastElementExp $ S.SEIden cursorIden

    startRowNumberExp = mkFirstElementExp $ S.SEIden rowNumberIden
    endRowNumberExp = mkLastElementExp $ S.SEIden rowNumberIden

    fromBaseSelections =
      let joinCond = mkJoinCond baseSelectAlias columnMapping
          baseSelectFrom = S.mkSelFromItem
                           (generateSQLSelect joinCond selectSource selectNode)
                           $ S.Alias $ _ssPrefix selectSource
          select =
            S.mkSelect { S.selExtr = [ S.selectStar
                                     , S.Extractor rowNumberExp $ Just $ S.Alias rowNumberIden
                                     ]
                       , S.selFrom = Just $ S.FromExp [baseSelectFrom]
                       }
      in (S.Alias baseSelectIden, select):fromSplitSelection

    mkStarSelect fromIden =
      S.mkSelect { S.selExtr = [S.selectStar]
                 , S.selFrom = Just $ S.FromExp [S.FIIden fromIden]
                 }

    fromSplitSelection = case maybeSplit of
      Nothing        -> fromSliceSelection baseSelectIden
      Just splitBool ->
        let select =
              (mkStarSelect baseSelectIden){S.selWhere = Just $ S.WhereFrag splitBool}
        in (S.Alias splitSelectIden, select):fromSliceSelection splitSelectIden

    fromSliceSelection prevSelect = case maybeSlice of
      Nothing    -> fromFinalSelect prevSelect
      Just slice ->
        let select = case slice of
              SliceFirst limit ->
                (mkStarSelect prevSelect)
                {S.selLimit = (Just . S.LimitExp . S.intToSQLExp) limit}
              SliceLast limit ->
                let mkRowNumberOrderBy obType =
                      let orderByItem =
                            S.OrderByItem (S.SEIden rowNumberIden) (Just obType) Nothing
                      in S.OrderByExp $ orderByItem NE.:| []

                    sliceLastSelect = (mkStarSelect prevSelect)
                                      { S.selLimit = (Just . S.LimitExp . S.intToSQLExp) limit
                                      , S.selOrderBy = Just $ mkRowNumberOrderBy S.OTDesc
                                      }
                    sliceLastSelectFrom =
                      S.mkSelFromItem sliceLastSelect $ S.Alias sliceSelectIden
                in S.mkSelect { S.selExtr = [S.selectStar]
                              , S.selFrom = Just $ S.FromExp [sliceLastSelectFrom]
                              , S.selOrderBy = Just $ mkRowNumberOrderBy S.OTAsc
                              }
        in (S.Alias sliceSelectIden, select):fromFinalSelect sliceSelectIden

    fromFinalSelect prevSelect =
      let select = mkStarSelect prevSelect
      in (S.Alias finalSelectIden, select):fromCursorSelection

    fromCursorSelection =
      let extrs = [ S.Extractor startCursorExp $ Just $ S.Alias startCursorIden
                  , S.Extractor endCursorExp $ Just $ S.Alias endCursorIden
                  , S.Extractor startRowNumberExp $ Just $ S.Alias startRowNumberIden
                  , S.Extractor endRowNumberExp $ Just $ S.Alias endRowNumberIden
                  ]
          select =
            S.mkSelect { S.selExtr = extrs
                       , S.selFrom = Just $ S.FromExp [S.FIIden finalSelectIden]
                       }
      in (S.Alias cursorsSelectAliasIden, select):fromPageInfoSelection

    fromPageInfoSelection =
      let hasPrevPage = S.SEBool $
            S.mkExists (S.FIIden baseSelectIden) $
            S.BECompare S.SLT (S.SEIden rowNumberIden) $
            S.SESelect $ S.mkSelect { S.selFrom = Just $ S.FromExp [S.FIIden cursorsSelectAliasIden]
                                    , S.selExtr = [S.Extractor (S.SEIden startRowNumberIden) Nothing]
                                    }
          hasNextPage = S.SEBool $
            S.mkExists (S.FIIden baseSelectIden) $
            S.BECompare S.SGT (S.SEIden rowNumberIden) $
            S.SESelect $ S.mkSelect { S.selFrom = Just $ S.FromExp [S.FIIden cursorsSelectAliasIden]
                                    , S.selExtr = [S.Extractor (S.SEIden endRowNumberIden) Nothing]
                                    }

          select =
            S.mkSelect { S.selExtr = [ S.Extractor hasPrevPage $ Just $ S.Alias hasPreviousPageIden
                                     , S.Extractor hasNextPage $ Just $ S.Alias hasNextPageIden
                                     ]
                       }
      in pure (S.Alias pageInfoSelectAliasIden, select)<|MERGE_RESOLUTION|>--- conflicted
+++ resolved
@@ -6,16 +6,12 @@
   )
 where
 
-<<<<<<< HEAD
-import           Control.Lens                hiding (op)
-import qualified Data.List                   as L
 import           Instances.TH.Lift           ()
-=======
 import           Control.Lens                 hiding (op)
 import           Control.Monad.Writer.Strict
->>>>>>> 6d0518bc
 
 import qualified Data.HashMap.Strict          as HM
+import qualified Data.List                   as L
 import qualified Data.List.NonEmpty           as NE
 import qualified Data.Text                    as T
 
@@ -373,37 +369,6 @@
   (source, topExtractor, nodeExtractors, out) <- action
   pure (out, (source, topExtractor, nodeExtractors))
   where
-<<<<<<< HEAD
-    isTabAggFld (TAFAgg _) = True
-    isTabAggFld _          = False
-
-mkArrNodeInfo
-  :: Iden
-  -> FieldName
-  -> ArrRelCtx
-  -> ArrNodeItem
-  -> ArrNodeInfo
-mkArrNodeInfo pfx parAls (ArrRelCtx arrFlds obRels) = \case
-  ANIField aggFld@(fld, annArrSel) ->
-    let (rn, tabArgs) = fetchRNAndTArgs annArrSel
-        similarFlds = getSimilarAggFlds rn tabArgs $ L.delete aggFld
-        similarFldNames = map fst similarFlds
-        similarOrdByFound = rn `elem` obRels && tabArgs == noTableArgs
-        ordByFldName = mkOrderByFieldName rn
-        extraOrdByFlds = bool [] [ordByFldName] similarOrdByFound
-        sortedFlds = L.sort $ fld : (similarFldNames <> extraOrdByFlds)
-        alias = S.Alias $ mkUniqArrRelAls parAls sortedFlds
-        prefix = mkArrRelTableAls pfx parAls sortedFlds
-    in ArrNodeInfo alias prefix $
-       subQueryRequired similarFlds similarOrdByFound
-  ANIAggOrdBy rn ->
-    let similarFlds = map fst $ getSimilarAggFlds rn noTableArgs id
-        ordByFldName = mkOrderByFieldName rn
-        sortedFlds = L.sort $ ordByFldName:similarFlds
-        alias = S.Alias $ mkUniqArrRelAls parAls sortedFlds
-        prefix = mkArrRelTableAls pfx parAls sortedFlds
-    in ArrNodeInfo alias prefix False
-=======
     updateJoinTree joinTree (source, topExtractor, nodeExtractors) =
       let arraySelectNode = ArraySelectNode [topExtractor] $
                             SelectNode nodeExtractors joinTree
@@ -421,7 +386,6 @@
   withWriteJoinTree updateJoinTree $ do
   (source, topExtractor, nodeExtractors, out) <- action
   pure (out, (source, topExtractor, nodeExtractors))
->>>>>>> 6d0518bc
   where
     updateJoinTree joinTree (source, topExtractor, nodeExtractors) =
       let arraySelectNode = ArraySelectNode [topExtractor] $
@@ -896,13 +860,8 @@
       , S.selFrom  = Just $ S.FromExp [fromItem]
       , S.selWhere = Just $ injectJoinCond joinCondition whereExp
       }
-<<<<<<< HEAD
-    baseSelAls = S.Alias $ mkBaseTableAls pfx
-    baseFromItem = S.mkSelFromItem baseSel baseSelAls
-=======
     baseSelectAlias = S.Alias $ mkBaseTableAlias sourcePrefix
     baseFromItem = S.mkSelFromItem baseSelect baseSelectAlias
->>>>>>> 6d0518bc
 
     -- function to create a joined from item from two from items
     leftOuterJoin current new =
