--- conflicted
+++ resolved
@@ -95,11 +95,6 @@
   askUserInfo = lift askUserInfo
 instance (UserInfoM m) => UserInfoM (TraceT m) where
   askUserInfo = lift askUserInfo
-<<<<<<< HEAD
--- instance (UserInfoM m) => UserInfoM (NoReporter m) where
---   askUserInfo = lift askUserInfo
-=======
->>>>>>> d6dab9dc
 
 askTabInfo
   :: (QErrM m, CacheRM m)
@@ -147,11 +142,6 @@
   askHttpManager = lift askHttpManager
 instance (HasHttpManager m) => HasHttpManager (TraceT m) where
   askHttpManager = lift askHttpManager
-<<<<<<< HEAD
--- instance (HasHttpManager m) => HasHttpManager (NoReporter m) where
---   askHttpManager = lift askHttpManager
-=======
->>>>>>> d6dab9dc
 
 class (Monad m) => HasGCtxMap m where
   askGCtxMap :: m GC.GCtxMap
@@ -179,11 +169,6 @@
   askSQLGenCtx = lift askSQLGenCtx
 instance (HasSQLGenCtx m) => HasSQLGenCtx (TraceT m) where
   askSQLGenCtx = lift askSQLGenCtx
-<<<<<<< HEAD
--- instance (HasSQLGenCtx m) => HasSQLGenCtx (NoReporter m) where
---   askSQLGenCtx = lift askSQLGenCtx
-=======
->>>>>>> d6dab9dc
 
 class (Monad m) => HasSystemDefined m where
   askSystemDefined :: m SystemDefined
@@ -196,11 +181,6 @@
   askSystemDefined = lift askSystemDefined
 instance (HasSystemDefined m) => HasSystemDefined (TraceT m) where
   askSystemDefined = lift askSystemDefined
-<<<<<<< HEAD
--- instance (HasSystemDefined m) => HasSystemDefined (NoReporter m) where
---   askSystemDefined = lift askSystemDefined
-=======
->>>>>>> d6dab9dc
 
 newtype HasSystemDefinedT m a
   = HasSystemDefinedT { unHasSystemDefinedT :: ReaderT SystemDefined m a }
