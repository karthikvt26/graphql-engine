--- conflicted
+++ resolved
@@ -18,6 +18,7 @@
        , QCtx(..)
        , HasQCtx(..)
        , mkAdminQCtx
+
        , askTabInfo
        , askFieldInfoMap
        , askPGType
@@ -28,15 +29,9 @@
        , askCurRole
        , askEventTriggerInfo
        , askTabInfoFromTrigger
-
-<<<<<<< HEAD
        , askRemoteRel
        , assertRemoteRel
 
-       , askQTemplateInfo
-
-=======
->>>>>>> 4facb3c7
        , adminOnly
 
        , HeaderObj
