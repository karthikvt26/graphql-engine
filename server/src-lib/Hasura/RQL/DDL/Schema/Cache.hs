--- conflicted
+++ resolved
@@ -52,11 +52,7 @@
 import           Hasura.RQL.DDL.Utils
 import           Hasura.RQL.Types
 import           Hasura.RQL.Types.Catalog
-<<<<<<< HEAD
-=======
-import           Hasura.RQL.Types.QueryCollection
 import           Hasura.Server.Version                    (HasVersion)
->>>>>>> 27910004
 import           Hasura.SQL.Types
 
 buildRebuildableSchemaCache
