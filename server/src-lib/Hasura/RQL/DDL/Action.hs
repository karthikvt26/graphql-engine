{-# LANGUAGE RecordWildCards #-}
module Hasura.RQL.DDL.Action
  ( CreateAction
  , runCreateAction
  , persistCreateAction
  , resolveAction

  , UpdateAction
  , runUpdateAction

  , DropAction
  , runDropAction
  , deleteActionFromCatalog

  , fetchActions

  , CreateActionPermission
  , runCreateActionPermission
  , persistCreateActionPermission

  , DropActionPermission
  , runDropActionPermission
  , deleteActionPermissionFromCatalog
  ) where

import           Hasura.EncJSON
import           Hasura.GraphQL.Context        (defaultTypes)
import           Hasura.GraphQL.Utils
import           Hasura.Prelude
import           Hasura.RQL.Types
import           Hasura.Session
import           Hasura.SQL.Types

import qualified Hasura.GraphQL.Validate.Types as VT

import qualified Data.Aeson                    as J
import qualified Data.Environment              as Env
import qualified Data.Aeson.Casing             as J
import qualified Data.Aeson.TH                 as J
import qualified Data.HashMap.Strict           as Map
import qualified Data.HashSet                  as Set
import qualified Data.Text                     as T
import qualified Database.PG.Query             as Q
import qualified Language.GraphQL.Draft.Syntax as G

import           Data.URL.Template             (renderURLTemplate)
import           Language.Haskell.TH.Syntax    (Lift)

getActionInfo
  :: (QErrM m, CacheRM m)
  => ActionName -> m ActionInfo
getActionInfo actionName = do
  actionMap <- scActions <$> askSchemaCache
  case Map.lookup actionName actionMap of
    Just actionInfo -> return actionInfo
    Nothing         ->
      throw400 NotExists $
      "action with name " <> actionName <<> " does not exist"

runCreateAction
  :: (QErrM m , CacheRWM m, MonadTx m)
  => CreateAction -> m EncJSON
runCreateAction createAction = do
  -- check if action with same name exists already
  actionMap <- scActions <$> askSchemaCache
  void $ onJust (Map.lookup actionName actionMap) $ const $
    throw400 AlreadyExists $
      "action with name " <> actionName <<> " already exists"
  persistCreateAction createAction
  buildSchemaCacheFor $ MOAction actionName
  pure successMsg
  where
    actionName = _caName createAction

persistCreateAction :: (MonadTx m) =>  CreateAction -> m ()
persistCreateAction (CreateAction actionName actionDefinition comment) = do
  liftTx $ Q.unitQE defaultTxErrorHandler [Q.sql|
    INSERT into hdb_catalog.hdb_action
      (action_name, action_defn, comment)
      VALUES ($1, $2, $3)
  |] (actionName, Q.AltJ actionDefinition, comment) True

{-| Note [Postgres scalars in action input arguments]
~~~~~~~~~~~~~~~~~~~~~~~~~~~~~~~~~~~~~~~~~~~~~~~~~~~~
It's very comfortable to be able to reference Postgres scalars in actions
input arguments. For example, see the following action mutation:

    extend type mutation_root {
      create_user (
        name: String!
        created_at: timestamptz
      ): User
    }

The timestamptz is a Postgres scalar. We need to validate the presence of
timestamptz type in the Postgres database. So, the 'resolveAction' function
takes all Postgres scalar types as one of the inputs and returns the set of
referred scalars.
-}

resolveAction
<<<<<<< HEAD
  :: QErrM m
  => Env.Environment
  -> (NonObjectTypeMap, AnnotatedObjects)
  -> HashSet PGScalarType -- ^ List of all Postgres scalar types.
=======
  :: (QErrM m, MonadIO m)
  => (NonObjectTypeMap, AnnotatedObjects)
  -> HashSet PGScalarType
  -- ^ List of all Postgres scalar types.
>>>>>>> 47283309
  -> ActionDefinitionInput
  -> m ( ResolvedActionDefinition
       , AnnotatedObjectType
       , HashSet PGScalarType
       -- ^ see Note [Postgres scalars in action input arguments].
       )
resolveAction env customTypes allPGScalars actionDefinition = do
  let responseType = unGraphQLType $ _adOutputType actionDefinition
      responseBaseType = G.getBaseType responseType

  reusedPGScalars <- execWriterT $
    forM (_adArguments actionDefinition) $ \argument -> do
      let argumentBaseType = G.getBaseType $ unGraphQLType $ _argType argument
          maybeArgTypeInfo = getNonObjectTypeInfo argumentBaseType
          maybePGScalar = find ((==) argumentBaseType . VT.mkScalarTy) allPGScalars

      if | Just argTypeInfo <- maybeArgTypeInfo ->
             case argTypeInfo of
               VT.TIScalar _ -> pure ()
               VT.TIEnum _   -> pure ()
               VT.TIInpObj _ -> pure ()
               _ -> throw400 InvalidParams $ "the argument's base type: "
                   <> showNamedTy argumentBaseType <>
                   " should be a scalar/enum/input_object"
         -- Collect the referred Postgres scalar. See Note [Postgres scalars in action input arguments].
         | Just pgScalar <- maybePGScalar -> tell $ Set.singleton pgScalar
         | Nothing <- maybeArgTypeInfo ->
             throw400 NotExists $ "the type: " <> showNamedTy argumentBaseType
             <> " is not defined in custom types"
         | otherwise -> pure ()

  -- Check if the response type is an object
  outputObject <- getObjectTypeInfo responseBaseType
  resolvedDef <- traverse resolveWebhook actionDefinition
  pure (resolvedDef, outputObject, reusedPGScalars)
  where
    getNonObjectTypeInfo typeName =
      let nonObjectTypeMap = unNonObjectTypeMap $ fst $ customTypes
          inputTypeInfos = nonObjectTypeMap <> mapFromL VT.getNamedTy defaultTypes
      in Map.lookup typeName inputTypeInfos

    resolveWebhook (InputWebhook urlTemplate) = do
      let eitherRenderedTemplate = renderURLTemplate env urlTemplate
      either (throw400 Unexpected . T.pack) (pure . ResolvedWebhook) eitherRenderedTemplate

    getObjectTypeInfo typeName =
      onNothing (Map.lookup (ObjectTypeName typeName) (snd customTypes)) $
        throw400 NotExists $ "the type: "
        <> showNamedTy typeName <>
        " is not an object type defined in custom types"

runUpdateAction
  :: forall m. ( QErrM m , CacheRWM m, MonadTx m)
  => UpdateAction -> m EncJSON
runUpdateAction (UpdateAction actionName actionDefinition) = do
  sc <- askSchemaCache
  let actionsMap = scActions sc
  void $ onNothing (Map.lookup actionName actionsMap) $
    throw400 NotExists $ "action with name " <> actionName <<> " not exists"
  updateActionInCatalog
  buildSchemaCacheFor $ MOAction actionName
  pure successMsg
  where
    updateActionInCatalog :: m ()
    updateActionInCatalog =
      liftTx $ Q.unitQE defaultTxErrorHandler [Q.sql|
        UPDATE hdb_catalog.hdb_action
           SET action_defn = $2
         WHERE action_name = $1
      |] (actionName, Q.AltJ actionDefinition) True

newtype ClearActionData
  = ClearActionData { unClearActionData :: Bool }
  deriving (Show, Eq, Lift, J.FromJSON, J.ToJSON)

shouldClearActionData :: ClearActionData -> Bool
shouldClearActionData = unClearActionData

defaultClearActionData :: ClearActionData
defaultClearActionData = ClearActionData True

data DropAction
  = DropAction
  { _daName      :: !ActionName
  , _daClearData :: !(Maybe ClearActionData)
  } deriving (Show, Eq, Lift)
$(J.deriveJSON (J.aesonDrop 3 J.snakeCase) ''DropAction)

runDropAction
  :: (QErrM m, CacheRWM m, MonadTx m)
  => DropAction -> m EncJSON
runDropAction (DropAction actionName clearDataM)= do
  void $ getActionInfo actionName
  liftTx $ do
    deleteActionPermissionsFromCatalog
    deleteActionFromCatalog actionName clearDataM
  buildSchemaCacheStrict
  return successMsg
  where
    deleteActionPermissionsFromCatalog =
      Q.unitQE defaultTxErrorHandler [Q.sql|
          DELETE FROM hdb_catalog.hdb_action_permission
            WHERE action_name = $1
          |] (Identity actionName) True

deleteActionFromCatalog
  :: ActionName
  -> Maybe ClearActionData
  -> Q.TxE QErr ()
deleteActionFromCatalog actionName clearDataM = do
  Q.unitQE defaultTxErrorHandler [Q.sql|
      DELETE FROM hdb_catalog.hdb_action
        WHERE action_name = $1
      |] (Identity actionName) True
  when (shouldClearActionData clearData) $
    clearActionDataFromCatalog actionName
  where
    -- When clearData is not present we assume that
    -- the data needs to be retained
    clearData = fromMaybe defaultClearActionData clearDataM

clearActionDataFromCatalog :: ActionName -> Q.TxE QErr ()
clearActionDataFromCatalog actionName =
  Q.unitQE defaultTxErrorHandler [Q.sql|
      DELETE FROM hdb_catalog.hdb_action_log
        WHERE action_name = $1
      |] (Identity actionName) True

fetchActions :: Q.TxE QErr [CreateAction]
fetchActions =
  map fromRow <$> Q.listQE defaultTxErrorHandler
    [Q.sql|
     SELECT action_name, action_defn, comment
       FROM hdb_catalog.hdb_action
       ORDER BY action_name ASC
     |] () True
  where
    fromRow (actionName, Q.AltJ definition, comment) =
      CreateAction actionName definition comment

newtype ActionMetadataField
  = ActionMetadataField { unActionMetadataField :: Text }
  deriving (Show, Eq, J.FromJSON, J.ToJSON)

runCreateActionPermission
  :: (QErrM m , CacheRWM m, MonadTx m)
  => CreateActionPermission -> m EncJSON
runCreateActionPermission createActionPermission = do
  actionInfo <- getActionInfo actionName
  void $ onJust (Map.lookup roleName $ _aiPermissions actionInfo) $ const $
    throw400 AlreadyExists $ "permission for role " <> roleName
    <<> " is already defined on " <>> actionName
  persistCreateActionPermission createActionPermission
  buildSchemaCacheFor $ MOActionPermission actionName roleName
  pure successMsg
  where
    actionName = _capAction createActionPermission
    roleName = _capRole createActionPermission

persistCreateActionPermission :: (MonadTx m) => CreateActionPermission -> m ()
persistCreateActionPermission CreateActionPermission{..}= do
  liftTx $ Q.unitQE defaultTxErrorHandler [Q.sql|
    INSERT into hdb_catalog.hdb_action_permission
      (action_name, role_name, comment)
      VALUES ($1, $2, $3)
  |] (_capAction, _capRole, _capComment) True

data DropActionPermission
  = DropActionPermission
  { _dapAction :: !ActionName
  , _dapRole   :: !RoleName
  } deriving (Show, Eq, Lift)
$(J.deriveJSON (J.aesonDrop 4 J.snakeCase) ''DropActionPermission)

runDropActionPermission
  :: (QErrM m, CacheRWM m, MonadTx m)
  => DropActionPermission -> m EncJSON
runDropActionPermission dropActionPermission = do
  actionInfo <- getActionInfo actionName
  void $ onNothing (Map.lookup roleName $ _aiPermissions actionInfo) $
    throw400 NotExists $
    "permission for role: " <> roleName <<> " is not defined on " <>> actionName
  liftTx $ deleteActionPermissionFromCatalog actionName roleName
  buildSchemaCacheFor $ MOActionPermission actionName roleName
  return successMsg
  where
    actionName = _dapAction dropActionPermission
    roleName = _dapRole dropActionPermission

deleteActionPermissionFromCatalog :: ActionName -> RoleName -> Q.TxE QErr ()
deleteActionPermissionFromCatalog actionName role =
  Q.unitQE defaultTxErrorHandler [Q.sql|
      DELETE FROM hdb_catalog.hdb_action_permission
        WHERE action_name = $1
          AND role_name = $2
      |] (actionName, role) True<|MERGE_RESOLUTION|>--- conflicted
+++ resolved
@@ -99,17 +99,11 @@
 -}
 
 resolveAction
-<<<<<<< HEAD
-  :: QErrM m
+  :: (QErrM m, MonadIO m)
   => Env.Environment
   -> (NonObjectTypeMap, AnnotatedObjects)
-  -> HashSet PGScalarType -- ^ List of all Postgres scalar types.
-=======
-  :: (QErrM m, MonadIO m)
-  => (NonObjectTypeMap, AnnotatedObjects)
-  -> HashSet PGScalarType
+  -> HashSet PGScalarType 
   -- ^ List of all Postgres scalar types.
->>>>>>> 47283309
   -> ActionDefinitionInput
   -> m ( ResolvedActionDefinition
        , AnnotatedObjectType
