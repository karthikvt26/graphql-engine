{-# LANGUAGE ViewPatterns #-}

module Hasura.RQL.DDL.RemoteSchema
  ( runAddRemoteSchema
  , runRemoveRemoteSchema
  , removeRemoteSchemaFromCatalog
  , runReloadRemoteSchema
  , fetchRemoteSchemas
  , addRemoteSchemaP1
  , addRemoteSchemaP2Setup
  , addRemoteSchemaP2
  , runIntrospectRemoteSchema
  ) where

import           Hasura.EncJSON
import           Hasura.Prelude
import           Hasura.RQL.DDL.Deps

<<<<<<< HEAD
import qualified Data.Aeson                             as J
import qualified Data.HashMap.Strict                    as Map
import qualified Data.Sequence                          as Seq
import qualified Data.Text                              as T
import qualified Database.PG.Query                      as Q
=======
import qualified Data.Aeson                  as J
import qualified Data.HashMap.Strict         as Map
import qualified Data.HashSet                as S
import qualified Database.PG.Query           as Q
>>>>>>> b84db36e

import           Hasura.GraphQL.RemoteServer
import           Hasura.GraphQL.Transport.HTTP.Protocol
import           Hasura.RQL.Types
import           Hasura.Server.Version       (HasVersion)
import           Hasura.SQL.Types

<<<<<<< HEAD
import qualified Hasura.GraphQL.Context                 as GC
import qualified Hasura.GraphQL.Resolve.Introspect      as RI
import qualified Hasura.GraphQL.Schema                  as GS
import qualified Hasura.GraphQL.Validate                as VQ
import qualified Hasura.RQL.Types.SchemaCache           as SC

=======
>>>>>>> b84db36e
runAddRemoteSchema
  :: ( HasVersion
     , QErrM m
     , CacheRWM m
     , MonadTx m
     , MonadIO m
     , HasHttpManager m
     )
  => AddRemoteSchemaQuery -> m EncJSON
runAddRemoteSchema q = do
  addRemoteSchemaP1 name
  addRemoteSchemaP2 q
  buildSchemaCacheFor $ MORemoteSchema name
  pure successMsg
  where
    name = _arsqName q

addRemoteSchemaP1
  :: (QErrM m, CacheRM m)
  => RemoteSchemaName -> m ()
addRemoteSchemaP1 name = do
  remoteSchemaMap <- scRemoteSchemas <$> askSchemaCache
  onJust (Map.lookup name remoteSchemaMap) $ const $
    throw400 AlreadyExists $ "remote schema with name "
    <> name <<> " already exists"

addRemoteSchemaP2Setup
  :: (HasVersion, QErrM m, MonadIO m, HasHttpManager m)
  => AddRemoteSchemaQuery -> m RemoteSchemaCtx
addRemoteSchemaP2Setup (AddRemoteSchemaQuery name def _) = do
  httpMgr <- askHttpManager
  rsi <- validateRemoteSchemaDef def
  gCtx <- fetchRemoteSchema httpMgr name rsi
  pure $ RemoteSchemaCtx name gCtx rsi

addRemoteSchemaP2
  :: (HasVersion, MonadTx m, MonadIO m, HasHttpManager m) => AddRemoteSchemaQuery -> m ()
addRemoteSchemaP2 q = do
  void $ addRemoteSchemaP2Setup q
  liftTx $ addRemoteSchemaToCatalog q

runRemoveRemoteSchema
  :: (QErrM m, UserInfoM m, CacheRWM m, MonadTx m)
  => RemoteSchemaNameQuery -> m EncJSON
runRemoveRemoteSchema (RemoteSchemaNameQuery rsn) = do
  removeRemoteSchemaP1 rsn
  liftTx $ removeRemoteSchemaFromCatalog rsn
  withNewInconsistentObjsCheck buildSchemaCache
  pure successMsg

removeRemoteSchemaP1
  :: (UserInfoM m, QErrM m, CacheRM m)
  => RemoteSchemaName -> m ()
removeRemoteSchemaP1 rsn = do
  sc <- askSchemaCache
  let rmSchemas = scRemoteSchemas sc
  void $ onNothing (Map.lookup rsn rmSchemas) $
    throw400 NotExists "no such remote schema"
  case Map.lookup rsn rmSchemas of
    Just _  -> return ()
    Nothing -> throw400 NotExists "no such remote schema"
  let depObjs = getDependentObjs sc remoteSchemaDepId
  when (depObjs /= []) $ reportDeps depObjs
  where
    remoteSchemaDepId = SORemoteSchema rsn

runReloadRemoteSchema
  :: (QErrM m, CacheRWM m)
  => RemoteSchemaNameQuery -> m EncJSON
runReloadRemoteSchema (RemoteSchemaNameQuery name) = do
  rmSchemas <- scRemoteSchemas <$> askSchemaCache
  void $ onNothing (Map.lookup name rmSchemas) $
    throw400 NotExists $ "remote schema with name " <> name <<> " does not exist"

<<<<<<< HEAD
-- | build GraphQL schema
buildGCtxMap
  :: (QErrM m, CacheRWM m) => m ()
buildGCtxMap = do
  -- build GraphQL Context with Hasura schema
  GS.buildGCtxMapPG
  sc <- askSchemaCache
  let gCtxMap = scGCtxMap sc
  -- Stitch remote schemas
  (mergedGCtxMap, defGCtx) <- mergeSchemas (scRemoteSchemas sc) gCtxMap
  -- Add remote relationship types
  let remoteRelInputTypes = scRemoteRelInputTypes sc
      newGCtxMap = Map.map (SC.mergeRemoteTypesWithGCtx remoteRelInputTypes) mergedGCtxMap
      newDefGCtx = mergeRemoteTypesWithGCtx remoteRelInputTypes defGCtx
  writeSchemaCache sc { scGCtxMap = newGCtxMap
                      , scDefaultRemoteGCtx = newDefGCtx
                      }
=======
  let invalidations = mempty { ciRemoteSchemas = S.singleton name }
  withNewInconsistentObjsCheck $ buildSchemaCacheWithOptions CatalogUpdate invalidations
  pure successMsg
>>>>>>> b84db36e

addRemoteSchemaToCatalog
  :: AddRemoteSchemaQuery
  -> Q.TxE QErr ()
addRemoteSchemaToCatalog (AddRemoteSchemaQuery name def comment) =
  Q.unitQE defaultTxErrorHandler [Q.sql|
    INSERT into hdb_catalog.remote_schemas
      (name, definition, comment)
      VALUES ($1, $2, $3)
  |] (name, Q.AltJ $ J.toJSON def, comment) True

removeRemoteSchemaFromCatalog :: RemoteSchemaName -> Q.TxE QErr ()
removeRemoteSchemaFromCatalog name =
  Q.unitQE defaultTxErrorHandler [Q.sql|
    DELETE FROM hdb_catalog.remote_schemas
      WHERE name = $1
  |] (Identity name) True

fetchRemoteSchemas :: Q.TxE QErr [AddRemoteSchemaQuery]
fetchRemoteSchemas =
  map fromRow <$> Q.listQE defaultTxErrorHandler
    [Q.sql|
     SELECT name, definition, comment
       FROM hdb_catalog.remote_schemas
     ORDER BY name ASC
     |] () True
  where
<<<<<<< HEAD
    fromRow (n, Q.AltJ def, comm) = AddRemoteSchemaQuery n def comm

runIntrospectRemoteSchema :: (UserInfoM m, CacheRM m, QErrM m) => RemoteSchemaNameQuery -> m EncJSON
runIntrospectRemoteSchema (RemoteSchemaNameQuery rsName) = do
  adminOnly
  sc <- askSchemaCache
  introspectionReq <-
    onNothing (J.decode introspectionQuery) $
    throw500 "could not decode introspection query"
  req <- toParsed introspectionReq
  rGCtx <-
    case Map.lookup rsName (scRemoteSchemas sc) of
      Nothing ->
        throw400 NotExists $
        "remote schema: " <> remoteSchemaNameToTxt rsName <> " not found"
      Just rCtx -> mergeGCtx (convRemoteGCtx $ rscGCtx rCtx) GC.emptyGCtx
      -- ^ merge with emptyGCtx to get default query fields
  queryParts <- flip runReaderT rGCtx $ VQ.getQueryParts req
  rootSelSet <- flip runReaderT rGCtx $ VQ.validateGQ queryParts
  schemaField <-
    case rootSelSet of
      VQ.RQuery (Seq.viewl -> selSet) -> getSchemaField selSet
      _ -> throw500 "expected query for introspection"
  introRes <- flip runReaderT rGCtx $ RI.schemaR schemaField
  pure $ wrapInSpecKeys introRes
  where
    wrapInSpecKeys introObj =
      encJFromAssocList
        [ ( T.pack "data"
          , encJFromAssocList [(T.pack "__schema", encJFromJValue introObj)])
        ]
    getSchemaField =
      \case
        Seq.EmptyL -> throw500 "found empty when looking for __schema field"
        (f Seq.:< Seq.Empty) -> pure f
        _ -> throw500 "expected __schema field, found many fields"
=======
    fromRow (name, Q.AltJ def, comment) =
      AddRemoteSchemaQuery name def comment
>>>>>>> b84db36e
<|MERGE_RESOLUTION|>--- conflicted
+++ resolved
@@ -16,34 +16,25 @@
 import           Hasura.Prelude
 import           Hasura.RQL.DDL.Deps
 
-<<<<<<< HEAD
 import qualified Data.Aeson                             as J
 import qualified Data.HashMap.Strict                    as Map
+import qualified Data.HashSet                           as S
 import qualified Data.Sequence                          as Seq
 import qualified Data.Text                              as T
 import qualified Database.PG.Query                      as Q
-=======
-import qualified Data.Aeson                  as J
-import qualified Data.HashMap.Strict         as Map
-import qualified Data.HashSet                as S
-import qualified Database.PG.Query           as Q
->>>>>>> b84db36e
 
 import           Hasura.GraphQL.RemoteServer
 import           Hasura.GraphQL.Transport.HTTP.Protocol
 import           Hasura.RQL.Types
-import           Hasura.Server.Version       (HasVersion)
+import           Hasura.Server.Version                  (HasVersion)
 import           Hasura.SQL.Types
 
-<<<<<<< HEAD
 import qualified Hasura.GraphQL.Context                 as GC
 import qualified Hasura.GraphQL.Resolve.Introspect      as RI
 import qualified Hasura.GraphQL.Schema                  as GS
 import qualified Hasura.GraphQL.Validate                as VQ
-import qualified Hasura.RQL.Types.SchemaCache           as SC
+import qualified Hasura.GraphQL.Validate.Types          as VT
 
-=======
->>>>>>> b84db36e
 runAddRemoteSchema
   :: ( HasVersion
      , QErrM m
@@ -77,7 +68,14 @@
   httpMgr <- askHttpManager
   rsi <- validateRemoteSchemaDef def
   gCtx <- fetchRemoteSchema httpMgr name rsi
-  pure $ RemoteSchemaCtx name gCtx rsi
+  pure $ RemoteSchemaCtx name (convRemoteGCtx gCtx) rsi
+  where
+    convRemoteGCtx rmGCtx =
+      GC.emptyGCtx { GS._gTypes     = GC._rgTypes rmGCtx
+                   , GS._gQueryRoot = GC._rgQueryRoot rmGCtx
+                   , GS._gMutRoot   = GC._rgMutationRoot rmGCtx
+                   , GS._gSubRoot   = GC._rgSubscriptionRoot rmGCtx
+                   }
 
 addRemoteSchemaP2
   :: (HasVersion, MonadTx m, MonadIO m, HasHttpManager m) => AddRemoteSchemaQuery -> m ()
@@ -118,29 +116,9 @@
   void $ onNothing (Map.lookup name rmSchemas) $
     throw400 NotExists $ "remote schema with name " <> name <<> " does not exist"
 
-<<<<<<< HEAD
--- | build GraphQL schema
-buildGCtxMap
-  :: (QErrM m, CacheRWM m) => m ()
-buildGCtxMap = do
-  -- build GraphQL Context with Hasura schema
-  GS.buildGCtxMapPG
-  sc <- askSchemaCache
-  let gCtxMap = scGCtxMap sc
-  -- Stitch remote schemas
-  (mergedGCtxMap, defGCtx) <- mergeSchemas (scRemoteSchemas sc) gCtxMap
-  -- Add remote relationship types
-  let remoteRelInputTypes = scRemoteRelInputTypes sc
-      newGCtxMap = Map.map (SC.mergeRemoteTypesWithGCtx remoteRelInputTypes) mergedGCtxMap
-      newDefGCtx = mergeRemoteTypesWithGCtx remoteRelInputTypes defGCtx
-  writeSchemaCache sc { scGCtxMap = newGCtxMap
-                      , scDefaultRemoteGCtx = newDefGCtx
-                      }
-=======
   let invalidations = mempty { ciRemoteSchemas = S.singleton name }
   withNewInconsistentObjsCheck $ buildSchemaCacheWithOptions CatalogUpdate invalidations
   pure successMsg
->>>>>>> b84db36e
 
 addRemoteSchemaToCatalog
   :: AddRemoteSchemaQuery
@@ -168,12 +146,10 @@
      ORDER BY name ASC
      |] () True
   where
-<<<<<<< HEAD
     fromRow (n, Q.AltJ def, comm) = AddRemoteSchemaQuery n def comm
 
-runIntrospectRemoteSchema :: (UserInfoM m, CacheRM m, QErrM m) => RemoteSchemaNameQuery -> m EncJSON
+runIntrospectRemoteSchema :: (CacheRM m, QErrM m) => RemoteSchemaNameQuery -> m EncJSON
 runIntrospectRemoteSchema (RemoteSchemaNameQuery rsName) = do
-  adminOnly
   sc <- askSchemaCache
   introspectionReq <-
     onNothing (J.decode introspectionQuery) $
@@ -184,14 +160,14 @@
       Nothing ->
         throw400 NotExists $
         "remote schema: " <> remoteSchemaNameToTxt rsName <> " not found"
-      Just rCtx -> mergeGCtx (convRemoteGCtx $ rscGCtx rCtx) GC.emptyGCtx
+      Just rCtx -> mergeGCtx (rscGCtx rCtx) GC.emptyGCtx
       -- ^ merge with emptyGCtx to get default query fields
   queryParts <- flip runReaderT rGCtx $ VQ.getQueryParts req
-  rootSelSet <- flip runReaderT rGCtx $ VQ.validateGQ queryParts
+  (rootSelSet, _) <- flip runReaderT rGCtx $ VT.runReusabilityT $ VQ.validateGQ queryParts
   schemaField <-
     case rootSelSet of
       VQ.RQuery (Seq.viewl -> selSet) -> getSchemaField selSet
-      _ -> throw500 "expected query for introspection"
+      _                               -> throw500 "expected query for introspection"
   introRes <- flip runReaderT rGCtx $ RI.schemaR schemaField
   pure $ wrapInSpecKeys introRes
   where
@@ -204,8 +180,4 @@
       \case
         Seq.EmptyL -> throw500 "found empty when looking for __schema field"
         (f Seq.:< Seq.Empty) -> pure f
-        _ -> throw500 "expected __schema field, found many fields"
-=======
-    fromRow (name, Q.AltJ def, comment) =
-      AddRemoteSchemaQuery name def comment
->>>>>>> b84db36e
+        _ -> throw500 "expected __schema field, found many fields"