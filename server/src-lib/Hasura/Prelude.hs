--- conflicted
+++ resolved
@@ -1,8 +1,5 @@
-<<<<<<< HEAD
 {-# OPTIONS_GHC -fno-warn-redundant-constraints #-}
-=======
 {-# OPTIONS_GHC -fno-warn-orphans #-}
->>>>>>> b84db36e
 module Hasura.Prelude
   ( module M
   , alphaNumerics
@@ -13,55 +10,9 @@
   , bsToTxt
   , txtToBs
   , spanMaybeM
-<<<<<<< HEAD
   -- * Efficient coercions
   , coerce
   , coerceSet
-  ) where
-
-import           Control.Applicative        as M (Alternative (..))
-import           Control.Arrow              as M (first, second, (&&&), (***))
-import           Control.Monad              as M (void, when)
-import           Control.Monad.Base         as M
-import           Control.Monad.Except       as M
-import           Control.Monad.Fail         as M (MonadFail)
-import           Control.Monad.Identity     as M
-import           Control.Monad.Reader       as M
-import           Control.Monad.State.Strict as M
-import           Data.Bool                  as M (bool)
-import           Data.Data                  as M (Data (..))
-import           Data.Either                as M (lefts, partitionEithers,
-                                                  rights)
-import           Data.Foldable              as M (asum, foldrM, for_, toList,
-                                                  traverse_)
-import           Data.Function              as M (on, (&))
-import           Data.Functor               as M (($>), (<&>))
-import           Data.Hashable              as M (Hashable)
-import           Data.List                  as M (find, foldl', group,
-                                                  intercalate, intersect,
-                                                  lookup, sort, sortBy, sortOn,
-                                                  union, unionBy, (\\))
-import           Data.Maybe                 as M (catMaybes, fromMaybe, isJust,
-                                                  isNothing, listToMaybe,
-                                                  mapMaybe, maybeToList)
-import           Data.Ord                   as M (comparing)
-import           Data.Semigroup             as M (Semigroup (..))
-import           Data.Sequence              as M (Seq)
-import           Data.String                as M (IsString)
-import           Data.Text                  as M (Text)
-import           Data.Traversable           as M (for)
-import           Data.Word                  as M (Word64)
-import           GHC.Generics               as M (Generic)
-import           Prelude                    as M hiding (fail, init, lookup)
-import           Text.Read                  as M (readEither, readMaybe)
-import           Unsafe.Coerce
-
-import qualified Data.ByteString            as B
-import           Data.Coerce
-import qualified Data.Set                   as Set
-import qualified Data.Text.Encoding         as TE
-import qualified Data.Text.Encoding.Error   as TE
-=======
   , findWithIndex
   , mapFromL
   -- * Measuring and working with moments and durations
@@ -95,7 +46,7 @@
 import           Data.List                         as M (find, findIndex, foldl', group,
                                                          intercalate, intersect, lookup, sort,
                                                          sortBy, sortOn, union, unionBy, (\\))
-import           Data.List.NonEmpty                as M (NonEmpty(..))
+import           Data.List.NonEmpty                as M (NonEmpty (..))
 import           Data.Maybe                        as M (catMaybes, fromMaybe, isJust, isNothing,
                                                          listToMaybe, mapMaybe, maybeToList)
 import           Data.Ord                          as M (comparing)
@@ -105,28 +56,30 @@
 import           Data.Text                         as M (Text)
 import           Data.These                        as M (These (..), fromThese, mergeThese,
                                                          mergeTheseWith, these)
+import           Data.Time.Clock.Units
 import           Data.Traversable                  as M (for)
 import           Data.Word                         as M (Word64)
 import           GHC.Generics                      as M (Generic)
 import           Prelude                           as M hiding (fail, init, lookup)
 import           Test.QuickCheck.Arbitrary.Generic as M
 import           Text.Read                         as M (readEither, readMaybe)
-import           Data.Time.Clock.Units
 
 import qualified Data.ByteString                   as B
+import           Data.Coerce
 import qualified Data.HashMap.Strict               as Map
+import qualified Data.Set                          as Set
 import qualified Data.Text                         as T
 import qualified Data.Text.Encoding                as TE
 import qualified Data.Text.Encoding.Error          as TE
 import qualified GHC.Clock                         as Clock
 import qualified Test.QuickCheck                   as QC
+import           Unsafe.Coerce
 
 alphaNumerics :: String
 alphaNumerics = ['a'..'z'] ++ ['A'..'Z'] ++ "0123456789 "
 
 instance Arbitrary Text where
   arbitrary = T.pack <$> QC.listOf (QC.elements alphaNumerics)
->>>>>>> b84db36e
 
 onNothing :: (Monad m) => Maybe a -> m a -> m a
 onNothing m act = maybe act return m
@@ -157,7 +110,6 @@
       Just y  -> first (y:) <$> go xs
       Nothing -> pure ([], l)
 
-<<<<<<< HEAD
 -- | Efficiently coerce a set from one type to another.
 --
 -- This has the same safety properties as 'Set.mapMonotonic', and is equivalent
@@ -167,7 +119,7 @@
 -- https://stackoverflow.com/q/57963881/176841
 coerceSet :: Coercible a b=> Set.Set a -> Set.Set b
 coerceSet = unsafeCoerce
-=======
+
 findWithIndex :: (a -> Bool) -> [a] -> Maybe (a, Int)
 findWithIndex p l = do
   v <- find p l
@@ -204,6 +156,4 @@
   !bef <- liftIO Clock.getMonotonicTimeNSec
   return $ do
     aft <- liftIO Clock.getMonotonicTimeNSec
-    return $ nanoseconds $ fromIntegral (aft - bef)
-
->>>>>>> b84db36e
+    return $ nanoseconds $ fromIntegral (aft - bef)