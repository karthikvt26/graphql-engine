--- conflicted
+++ resolved
@@ -19,17 +19,12 @@
 import           Data.Aeson
 import           Data.Aeson.Casing
 import           Data.Aeson.TH
-<<<<<<< HEAD
 import           Data.Int                               (Int64)
-import           Data.Time.Clock
-=======
-import           Data.Int                  (Int64)
-
-import qualified Data.ByteString.Lazy      as BL
-import qualified Data.Text                 as T
-import qualified Network.HTTP.Types        as HTTP
-import qualified Network.Wai.Extended      as Wai
->>>>>>> 6d0518bc
+
+import qualified Data.ByteString.Lazy                   as BL
+import qualified Data.Text                              as T
+import qualified Network.HTTP.Types                     as HTTP
+import qualified Network.Wai.Extended                   as Wai
 
 import qualified Data.ByteString.Lazy                   as BL
 import qualified Data.Text                              as T
@@ -45,7 +40,7 @@
 import           Hasura.Server.Compression
 import           Hasura.Server.Utils
 import           Hasura.Session
-import           Hasura.Tracing                              (TraceT)
+import           Hasura.Tracing                         (TraceT)
 
 data StartupLog
   = StartupLog
@@ -125,30 +120,9 @@
            , "message" .= whlMessage whl
            ]
 
-<<<<<<< HEAD
-class (Monad m) => QueryLogger m where
-  logQuery
-    :: Logger Hasura
-    -- ^ logger
-    -> GQLReqUnparsed
-    -- ^ GraphQL request
-    -> (Maybe GeneratedSqlMap)
-    -- ^ Generated SQL if any
-    -> RequestId
-    -- ^ Id of the request
-    -> m ()
-
-instance QueryLogger m => QueryLogger (ExceptT e m) where
-  logQuery l req sqlMap reqId = lift $ logQuery l req sqlMap reqId
-
-instance QueryLogger m => QueryLogger (ReaderT r m) where
-  logQuery l req sqlMap reqId = lift $ logQuery l req sqlMap reqId
-  
 instance QueryLogger m => QueryLogger (TraceT m) where
   logQuery l req sqlMap reqId = lift $ logQuery l req sqlMap reqId
 
-=======
->>>>>>> 6d0518bc
 class (Monad m) => HttpLog m where
   logHttpError
     :: Logger Hasura
@@ -200,11 +174,7 @@
   = HttpInfoLog
   { hlStatus      :: !HTTP.Status
   , hlMethod      :: !T.Text
-<<<<<<< HEAD
-  , hlSource      :: !IpAddress
-=======
   , hlSource      :: !Wai.IpAddress
->>>>>>> 6d0518bc
   , hlPath        :: !T.Text
   , hlHttpVersion :: !HTTP.HttpVersion
   , hlCompression :: !(Maybe CompressionType)
@@ -216,11 +186,7 @@
   toJSON (HttpInfoLog st met src path hv compressTypeM _) =
     object [ "status" .= HTTP.statusCode st
            , "method" .= met
-<<<<<<< HEAD
-           , "ip" .= bsToTxt (unIpAddress src)
-=======
            , "ip" .= Wai.showIPAddress src
->>>>>>> 6d0518bc
            , "url" .= path
            , "http_version" .= show hv
            , "content_encoding" .= (compressionTypeToTxt <$> compressTypeM)
@@ -266,11 +232,7 @@
   let http = HttpInfoLog
              { hlStatus      = status
              , hlMethod      = bsToTxt $ Wai.requestMethod req
-<<<<<<< HEAD
-             , hlSource      = getSourceFromFallback req
-=======
              , hlSource      = Wai.getSourceFromFallback req
->>>>>>> 6d0518bc
              , hlPath        = bsToTxt $ Wai.rawPathInfo req
              , hlHttpVersion = Wai.httpVersion req
              , hlCompression  = compressTypeM
@@ -306,11 +268,7 @@
   let http = HttpInfoLog
              { hlStatus      = qeStatus err
              , hlMethod      = bsToTxt $ Wai.requestMethod req
-<<<<<<< HEAD
-             , hlSource      = getSourceFromFallback req
-=======
              , hlSource      = Wai.getSourceFromFallback req
->>>>>>> 6d0518bc
              , hlPath        = bsToTxt $ Wai.rawPathInfo req
              , hlHttpVersion = Wai.httpVersion req
              , hlCompression  = compressTypeM
