{-# LANGUAGE CPP       #-}
{-# LANGUAGE DataKinds #-}

module Hasura.Server.App where

import           Control.Concurrent.MVar.Lifted
import           Control.Exception                         (IOException, try)
import           Control.Lens                              (view, _2)
import           Control.Monad.Morph                       (hoist)
import           Control.Monad.Stateless
import           Control.Monad.Trans.Control               (MonadBaseControl)
import qualified Control.Monad.Trans.Control               as MTC
import           Data.Aeson                                hiding (json)
import           Data.Either                               (isRight)
import           Data.Int                                  (Int64)
import           Data.IORef
import           Data.String                               (fromString)
import           Data.Time.Clock                           (UTCTime, getCurrentTime)
import           Data.Time.Clock.POSIX                     (getPOSIXTime)
import           Network.Mime                              (defaultMimeLookup)
import           System.Exit                               (exitFailure)
import           System.FilePath                           (joinPath, takeFileName)
import           Web.Spock.Core                            ((<//>))

import qualified Control.Concurrent.Async.Lifted.Safe      as LA
import qualified Data.ByteString.Char8                     as B8
import qualified Data.ByteString.Lazy                      as BL
import qualified Data.CaseInsensitive                      as CI
import qualified Data.HashMap.Strict                       as M
import qualified Data.HashSet                              as S
import qualified Data.Text                                 as T
import qualified Data.Environment                          as Env
import qualified Database.PG.Query                         as Q
import qualified Network.HTTP.Client                       as HTTP
import qualified Network.HTTP.Types                        as HTTP
import qualified Network.Wai                               as Wai
import qualified Network.Wai.Handler.WebSockets.Custom     as WSC
import qualified Network.WebSockets                     as WS
import qualified System.Metrics                         as EKG
import qualified System.Metrics.Json                    as EKG
import qualified Text.Mustache                          as M
import qualified Web.Spock.Core                         as Spock

import           Hasura.EncJSON
import           Hasura.GraphQL.Resolve.Action
import           Hasura.HTTP
import           Hasura.Prelude                         hiding (get, put)
import           Hasura.RQL.DDL.Schema
import           Hasura.RQL.Types
import           Hasura.RQL.Types.Run
import           Hasura.Server.API.Config               (runGetConfig)
import           Hasura.Server.API.Query
import           Hasura.Server.Auth                     (AuthMode (..), UserAuthentication (..))
import           Hasura.Server.Compression
import           Hasura.Server.Cors
import           Hasura.Server.Init
import           Hasura.Server.Logging
import           Hasura.Server.Middleware               (corsMiddleware)
import           Hasura.Server.Migrate                  (migrateCatalog)
import           Hasura.Server.Utils
import           Hasura.Server.Version
import           Hasura.Session
import           Hasura.SQL.Types

import qualified Hasura.GraphQL.Transport.WebSocket.Server as WS
import qualified Hasura.GraphQL.Execute                 as E
import qualified Hasura.GraphQL.Execute.LiveQuery       as EL
import qualified Hasura.GraphQL.Explain                 as GE
import qualified Hasura.GraphQL.Transport.HTTP          as GH
import qualified Hasura.GraphQL.Transport.HTTP.Protocol as GH
import qualified Hasura.GraphQL.Transport.WebSocket     as WS
import qualified Hasura.Logging                         as L
import qualified Hasura.Server.API.PGDump               as PGD
import qualified Hasura.Tracing                         as Tracing

data SchemaCacheRef
  = SchemaCacheRef
  { _scrLock     :: MVar ()
  -- ^ The idea behind explicit locking here is to
  --
  --   1. Allow maximum throughput for serving requests (/v1/graphql) (as each
  --      request reads the current schemacache)
  --   2. We don't want to process more than one request at any point of time
  --      which would modify the schema cache as such queries are expensive.
  --
  -- Another option is to consider removing this lock in place of `_scrCache ::
  -- MVar ...` if it's okay or in fact correct to block during schema update in
  -- e.g.  _wseGCtxMap. Vamshi says: It is theoretically possible to have a
  -- situation (in between building new schemacache and before writing it to
  -- the IORef) where we serve a request with a stale schemacache but I guess
  -- it is an okay trade-off to pay for a higher throughput (I remember doing a
  -- bunch of benchmarks to test this hypothesis).
  , _scrCache    :: IORef (RebuildableSchemaCache Run, SchemaCacheVer)
  , _scrOnChange :: IO ()
  -- ^ an action to run when schemacache changes
  }

data ServerCtx
  = ServerCtx
  { scPGExecCtx                    :: !IsPGExecCtx
  , scConnInfo                     :: !Q.ConnInfo
  , scLogger                       :: !(L.Logger L.Hasura)
  , scCacheRef                     :: !SchemaCacheRef
  , scAuthMode                     :: !AuthMode
  , scManager                      :: !HTTP.Manager
  , scSQLGenCtx                    :: !SQLGenCtx
  , scEnabledAPIs                  :: !(S.HashSet API)
  , scInstanceId                   :: !InstanceId
  , scPlanCache                    :: !E.PlanCache
  , scLQState                      :: !EL.LiveQueriesState
  , scEnableAllowlist              :: !Bool
  , scEkgStore                     :: !EKG.Store
  , scResponseInternalErrorsConfig :: !ResponseInternalErrorsConfig
  }

data HandlerCtx
  = HandlerCtx
  { hcServerCtx       :: !ServerCtx
  , hcUser            :: !UserInfo
  , hcReqHeaders      :: ![HTTP.Header]
  , hcSourceIpAddress :: !IpAddress
  , hcRequestId       :: !RequestId
  }

type Handler m = ExceptT QErr (ReaderT HandlerCtx m)

data APIResp
  = JSONResp !(HttpResponse EncJSON)
  | RawResp  !(HttpResponse BL.ByteString)

data APIHandler m a
  = AHGet !(Handler m APIResp)
  | AHPost !(a -> Handler m APIResp)


boolToText :: Bool -> T.Text
boolToText = bool "false" "true"

isAdminSecretSet :: AuthMode -> T.Text
isAdminSecretSet AMNoAuth = boolToText False
isAdminSecretSet _        = boolToText True

getSCFromRef :: (MonadIO m) => SchemaCacheRef -> m SchemaCache
getSCFromRef scRef = lastBuiltSchemaCache . fst <$> liftIO (readIORef $ _scrCache scRef)

logInconsObjs :: L.Logger L.Hasura -> [InconsistentMetadata] -> IO ()
logInconsObjs logger objs =
  unless (null objs) $ L.unLogger logger $ mkInconsMetadataLog objs

withSCUpdate
  :: (MonadIO m, MonadBaseControl IO m)
  => SchemaCacheRef -> L.Logger L.Hasura -> m (a, RebuildableSchemaCache Run) -> m a
withSCUpdate scr logger action = do
  withMVarMasked lk $ \()-> do
    (!res, !newSC) <- action
    liftIO $ do
      -- update schemacache in IO reference
      modifyIORef' cacheRef $ \(_, prevVer) ->
        let !newVer = incSchemaCacheVer prevVer
          in (newSC, newVer)
      -- log any inconsistent objects
      logInconsObjs logger $ scInconsistentObjs $ lastBuiltSchemaCache newSC
      onChange
    return res
  where
    SchemaCacheRef lk cacheRef onChange = scr

mkGetHandler :: Handler m APIResp -> APIHandler m ()
mkGetHandler = AHGet

mkPostHandler :: (a -> Handler m APIResp) -> APIHandler m a
mkPostHandler = AHPost

mkAPIRespHandler :: (Functor m) => (a -> Handler m (HttpResponse EncJSON)) -> (a -> Handler m APIResp)
mkAPIRespHandler = (fmap . fmap) JSONResp

isMetadataEnabled :: ServerCtx -> Bool
isMetadataEnabled sc = S.member METADATA $ scEnabledAPIs sc

isGraphQLEnabled :: ServerCtx -> Bool
isGraphQLEnabled sc = S.member GRAPHQL $ scEnabledAPIs sc

isPGDumpEnabled :: ServerCtx -> Bool
isPGDumpEnabled sc = S.member PGDUMP $ scEnabledAPIs sc

isConfigEnabled :: ServerCtx -> Bool
isConfigEnabled sc = S.member CONFIG $ scEnabledAPIs sc

isDeveloperAPIEnabled :: ServerCtx -> Bool
isDeveloperAPIEnabled sc = S.member DEVELOPER $ scEnabledAPIs sc

-- {-# SCC parseBody #-}
parseBody :: (FromJSON a, MonadError QErr m) => BL.ByteString -> m a
parseBody reqBody =
  case eitherDecode' reqBody of
    Left e     -> throw400 InvalidJSON (T.pack e)
    Right jVal -> decodeValue jVal

onlyAdmin :: (Monad m) => Handler m ()
onlyAdmin = do
  uRole <- asks (_uiRole . hcUser)
  when (uRole /= adminRoleName) $
    throw400 AccessDenied "You have to be an admin to access this endpoint"

buildQCtx :: (MonadIO m) => Handler m QCtx
buildQCtx = do
  scRef    <- scCacheRef . hcServerCtx <$> ask
  userInfo <- asks hcUser
  cache <- getSCFromRef scRef
  sqlGenCtx <- scSQLGenCtx . hcServerCtx <$> ask
  return $ QCtx userInfo cache sqlGenCtx

setHeader :: MonadIO m => HTTP.Header -> Spock.ActionT m ()
setHeader (headerName, headerValue) =
  Spock.setHeader (bsToTxt $ CI.original headerName) (bsToTxt headerValue)

-- | Authorization rules to be applied on the metadata (`/v1/query`) API
class Monad m => MetadataApiAuthorization m where
  authorizeMetadataApi :: HasVersion => RQLQuery -> UserInfo -> Handler m ()

instance MetadataApiAuthorization m => MetadataApiAuthorization (Tracing.TraceT m) where
  authorizeMetadataApi q ui = hoist (hoist lift) $ authorizeMetadataApi q ui
  
-- | The config API (/v1alpha1/config) handler
class Monad m => ConfigApiHandler m where
  runConfigApiHandler :: HasVersion => ServerCtx -> Spock.SpockCtxT () m ()
-- 
-- instance (MonadIO m, UserAuthentication m, HttpLog m, Tracing.HasReporter m) => ConfigApiHandler (Tracing.TraceT m) where
--   runConfigApiHandler = configApiGetHandler
  
mapActionT 
  :: (Monad m, Monad n)
  => (m (MTC.StT (Spock.ActionCtxT ()) a) -> n (MTC.StT (Spock.ActionCtxT ()) a))
  -> Spock.ActionT m a
  -> Spock.ActionT n a
mapActionT f tma = MTC.restoreT . pure =<< MTC.liftWith \run -> f (run tma)
  
mkSpockAction
  :: (HasVersion, MonadIO m, FromJSON a, ToJSON a, UserAuthentication (Tracing.TraceT m), HttpLog m, Tracing.HasReporter m)
  => ServerCtx
  -> (Bool -> QErr -> Value)
  -- ^ `QErr` JSON encoder function
  -> (QErr -> QErr)
  -- ^ `QErr` modifier
  -> APIHandler (Tracing.TraceT m) a
  -> Spock.ActionT m ()
mkSpockAction serverCtx qErrEncoder qErrModifier apiHandler = do
    req <- Spock.request
    -- Bytes are actually read from the socket here. Time this.
    (ioWaitTime, reqBody) <- withElapsedTime $ liftIO $ Wai.strictRequestBody req
    let headers = Wai.requestHeaders req
        authMode = scAuthMode serverCtx
        manager = scManager serverCtx
        ipAddress = getSourceFromFallback req
        pathInfo = Wai.rawPathInfo req
        
    tracingCtx <- liftIO $ Tracing.extractHttpContext headers
    
    let runTraceT 
          :: forall m a
           . (MonadIO m, Tracing.HasReporter m)
          => Tracing.TraceT m a
          -> m a
        runTraceT = maybe 
          Tracing.runTraceT
          Tracing.runTraceTWith
          tracingCtx
          (fromString (B8.unpack pathInfo))

    requestId <- getRequestId headers
    
    mapActionT runTraceT do
      userInfoE <- fmap fst <$> lift (resolveUserInfo logger manager headers authMode)
      userInfo  <- either (logErrorAndResp Nothing requestId req (Left reqBody) False headers . qErrModifier)
                   return userInfoE

      let handlerState = HandlerCtx serverCtx userInfo headers ipAddress requestId
          includeInternal = shouldIncludeInternal (_uiRole userInfo) $
                            scResponseInternalErrorsConfig serverCtx
          -- curRole = userRole userInfo

      (serviceTime, (result, q)) <- withElapsedTime $ case apiHandler of
        AHGet handler -> do
          res <- lift $ runReaderT (runExceptT handler) handlerState
          return (res, Nothing)
        AHPost handler -> do
          parsedReqE <- runExceptT $ parseBody reqBody
          parsedReq  <- either (logErrorAndResp (Just userInfo) requestId req (Left reqBody) includeInternal headers . qErrModifier)
                        return parsedReqE
          res <- lift $ runReaderT (runExceptT $ handler parsedReq) handlerState
          return (res, Just parsedReq)

      -- apply the error modifier
      let modResult = fmapL qErrModifier result

      -- log and return result
      case modResult of
        Left err  -> let jErr = maybe (Left reqBody) (Right . toJSON) q
                     in logErrorAndResp (Just userInfo) requestId req jErr includeInternal headers err
        Right res -> logSuccessAndResp (Just userInfo) requestId req (fmap toJSON q) res (Just (ioWaitTime, serviceTime)) headers

    where
      logger = scLogger serverCtx

      logErrorAndResp
        :: (MonadIO m, HttpLog m)
        => Maybe UserInfo
        -> RequestId
        -> Wai.Request
        -> Either BL.ByteString Value
        -> Bool
        -> [HTTP.Header]
        -> QErr
        -> Spock.ActionCtxT ctx m a
      logErrorAndResp userInfo reqId req reqBody includeInternal headers qErr = do
        lift $ logHttpError logger userInfo reqId req reqBody qErr headers
        Spock.setStatus $ qeStatus qErr
        Spock.json $ qErrEncoder includeInternal qErr

      logSuccessAndResp userInfo reqId req reqBody result qTime reqHeaders =
        case result of
          JSONResp (HttpResponse encJson h) ->
            possiblyCompressedLazyBytes userInfo reqId req reqBody qTime (encJToLBS encJson)
              (pure jsonHeader <> h) reqHeaders
          RawResp (HttpResponse rawBytes h) ->
            possiblyCompressedLazyBytes userInfo reqId req reqBody qTime rawBytes h reqHeaders

      possiblyCompressedLazyBytes userInfo reqId req reqBody qTime respBytes respHeaders reqHeaders = do
        let (compressedResp, mEncodingHeader, mCompressionType) =
              compressResponse (Wai.requestHeaders req) respBytes
            encodingHeader = maybe [] pure mEncodingHeader
            reqIdHeader = (requestIdHeader, txtToBs $ unRequestId reqId)
            allRespHeaders = pure reqIdHeader <> encodingHeader <> respHeaders
        lift $ logHttpSuccess logger userInfo reqId req reqBody respBytes compressedResp qTime mCompressionType reqHeaders
        mapM_ setHeader allRespHeaders
        Spock.lazyBytes compressedResp


v1QueryHandler
  :: (HasVersion, MonadIO m, MonadBaseControl IO m, MetadataApiAuthorization m)
  => Env.Environment
  -> RQLQuery
  -> Handler m (HttpResponse EncJSON)
v1QueryHandler env query = do
  userInfo <- asks hcUser
  authorizeMetadataApi query userInfo
  scRef <- scCacheRef . hcServerCtx <$> ask
  logger <- scLogger . hcServerCtx <$> ask
  res <- bool (fst <$> dbAction) (withSCUpdate scRef logger dbAction) $
         queryModifiesSchemaCache query
  return $ HttpResponse res []
  where
    -- Hit postgres
    dbAction = do
      userInfo <- asks hcUser
      scRef <- scCacheRef . hcServerCtx <$> ask
      schemaCache <- fmap fst $ liftIO $ readIORef $ _scrCache scRef
      httpMgr <- scManager . hcServerCtx <$> ask
      sqlGenCtx <- scSQLGenCtx . hcServerCtx <$> ask
      pgExecCtx <- scPGExecCtx . hcServerCtx <$> ask
      instanceId <- scInstanceId . hcServerCtx <$> ask
      runQuery env pgExecCtx instanceId userInfo schemaCache httpMgr sqlGenCtx (SystemDefined False) query

v1Alpha1GQHandler
<<<<<<< HEAD
  :: (HasVersion, E.GQLApiAuthorization m, MonadIO m, QueryLogger m, Tracing.MonadTrace m, GH.MonadExecuteQuery m)
  => Env.Environment -> GH.GQLBatchedReqs GH.GQLQueryText -> Handler m (HttpResponse EncJSON)
v1Alpha1GQHandler env query = do
=======
  :: (HasVersion, MonadIO m, E.GQLApiAuthorization m, QueryLogger m)
  => GH.GQLBatchedReqs GH.GQLQueryText -> Handler m (HttpResponse EncJSON)
v1Alpha1GQHandler query = do
>>>>>>> 47283309
  userInfo <- asks hcUser
  reqHeaders <- asks hcReqHeaders
  ipAddress <- asks hcSourceIpAddress
  manager <- scManager . hcServerCtx <$> ask
  scRef <- scCacheRef . hcServerCtx <$> ask

<<<<<<< HEAD
  -- apply the 'E.GQLApiAuthorization' effect and get back parsed GQL queries
  -- TODO: is this optimal? is there any better way of doing it?
  res <-
    case query of
      GH.GQLSingleRequest req -> do
        r <- lift $ lift $ E.authorizeGQLApi userInfo (reqHeaders, ipAddress) req
        return $ GH.GQLSingleRequest <$> r
      GH.GQLBatchedReqs reqs -> do
        r <- lift $ lift $ traverse (E.authorizeGQLApi userInfo (reqHeaders, ipAddress)) reqs
        return $ fmap GH.GQLBatchedReqs $ sequence r

  reqParsed <- either throwError return res
=======
>>>>>>> 47283309
  (sc, scVer) <- liftIO $ readIORef $ _scrCache scRef
  pgExecCtx <- scPGExecCtx . hcServerCtx <$> ask
  sqlGenCtx <- scSQLGenCtx . hcServerCtx <$> ask
  planCache <- scPlanCache . hcServerCtx <$> ask
  enableAL  <- scEnableAllowlist . hcServerCtx <$> ask
  logger    <- scLogger . hcServerCtx <$> ask
  requestId <- asks hcRequestId
  responseErrorsConfig <- scResponseInternalErrorsConfig . hcServerCtx <$> ask
  let execCtx = E.ExecutionCtx logger sqlGenCtx pgExecCtx planCache
                (lastBuiltSchemaCache sc) scVer manager enableAL
  flip runReaderT execCtx $
<<<<<<< HEAD
    GH.runGQBatched @_ env requestId responseErrorsConfig userInfo reqHeaders (query, reqParsed)

=======
    GH.runGQBatched requestId responseErrorsConfig userInfo ipAddress reqHeaders query
>>>>>>> 47283309

v1GQHandler
  :: (HasVersion, E.GQLApiAuthorization m, MonadIO m, QueryLogger m, Tracing.MonadTrace m, GH.MonadExecuteQuery m)
  => Env.Environment
  -> GH.GQLBatchedReqs GH.GQLQueryText
  -> Handler m (HttpResponse EncJSON)
v1GQHandler env = v1Alpha1GQHandler env

gqlExplainHandler 
  :: forall m
   . ( HasVersion
     , MonadIO m
     , Tracing.HasReporter m
     )
  => Env.Environment 
  -> GE.GQLExplain 
  -> Handler (Tracing.TraceT m) (HttpResponse EncJSON)
gqlExplainHandler env query = do
  onlyAdmin
  scRef <- scCacheRef . hcServerCtx <$> ask
  sc <- getSCFromRef scRef
  pgExecCtx <- scPGExecCtx . hcServerCtx <$> ask
  sqlGenCtx <- scSQLGenCtx . hcServerCtx <$> ask
<<<<<<< HEAD
  enableAL <- scEnableAllowlist . hcServerCtx <$> ask
  let runTx :: Q.TxAccess 
            -> ReaderT HandlerCtx (Tracing.TraceT (Tracing.NoReporter (LazyTx QErr))) a 
            -> ExceptT QErr (ReaderT HandlerCtx (Tracing.TraceT m)) a
      runTx txAccess rttx = ExceptT . ReaderT $ \ctx -> do
        runExceptT (Tracing.interpTraceT (runLazyTx txAccess pgExecCtx . Tracing.runNoReporter) (runReaderT rttx ctx))
  res <- GE.explainGQLQuery env pgExecCtx runTx sc sqlGenCtx enableAL (restrictActionExecuter "query actions cannot be explained") query
=======
  res <- GE.explainGQLQuery pgExecCtx sc sqlGenCtx (restrictActionExecuter "query actions cannot be explained") query
>>>>>>> 47283309
  return $ HttpResponse res []

v1Alpha1PGDumpHandler :: (MonadIO m) => PGD.PGDumpReqBody -> Handler m APIResp
v1Alpha1PGDumpHandler b = do
  onlyAdmin
  ci <- scConnInfo . hcServerCtx <$> ask
  output <- PGD.execPGDump b ci
  return $ RawResp $ HttpResponse output [sqlHeader]

consoleAssetsHandler
  :: (MonadIO m, HttpLog m)
  => L.Logger L.Hasura
  -> Text
  -> FilePath
  -> Spock.ActionT m ()
consoleAssetsHandler logger dir path = do
  req <- Spock.request
  let reqHeaders = Wai.requestHeaders req
  -- '..' in paths need not be handed as it is resolved in the url by
  -- spock's routing. we get the expanded path.
  eFileContents <- liftIO $ try $ BL.readFile $
    joinPath [T.unpack dir, path]
  either (onError reqHeaders) onSuccess eFileContents
  where
    onSuccess c = do
      mapM_ setHeader headers
      Spock.lazyBytes c
    onError :: (MonadIO m, HttpLog m) => [HTTP.Header] -> IOException -> Spock.ActionT m ()
    onError hdrs = raiseGenericApiError logger hdrs . err404 NotFound . T.pack . show
    fn = T.pack $ takeFileName path
    -- set gzip header if the filename ends with .gz
    (fileName, encHeader) = case T.stripSuffix ".gz" fn of
      Just v  -> (v, [gzipHeader])
      Nothing -> (fn, [])
    mimeType = defaultMimeLookup fileName
    headers = ("Content-Type", mimeType) : encHeader

class (Monad m) => ConsoleRenderer m where
  renderConsole :: HasVersion => T.Text -> AuthMode -> Bool -> Maybe Text -> m (Either String Text)

instance ConsoleRenderer m => ConsoleRenderer (Tracing.TraceT m) where
  renderConsole a b c d = lift $ renderConsole a b c d

renderHtmlTemplate :: M.Template -> Value -> Either String Text
renderHtmlTemplate template jVal =
  bool (Left errMsg) (Right res) $ null errs
  where
    errMsg = "template rendering failed: " ++ show errs
    (errs, res) = M.checkedSubstitute template jVal

newtype LegacyQueryParser m
  = LegacyQueryParser
  { getLegacyQueryParser :: QualifiedTable -> Object -> Handler m RQLQueryV1 }

queryParsers :: (Monad m) => M.HashMap T.Text (LegacyQueryParser m)
queryParsers =
  M.fromList
  [ ("select", mkLegacyQueryParser RQSelect)
  , ("insert", mkLegacyQueryParser RQInsert)
  , ("update", mkLegacyQueryParser RQUpdate)
  , ("delete", mkLegacyQueryParser RQDelete)
  , ("count", mkLegacyQueryParser RQCount)
  ]
  where
    mkLegacyQueryParser f =
      LegacyQueryParser $ \qt obj -> do
      let val = Object $ M.insert "table" (toJSON qt) obj
      q <- decodeValue val
      return $ f q

legacyQueryHandler
  :: (HasVersion, MonadIO m, MonadBaseControl IO m, MetadataApiAuthorization m)
  => Env.Environment
  -> TableName -> T.Text -> Object
  -> Handler m (HttpResponse EncJSON)
legacyQueryHandler env tn queryType req =
  case M.lookup queryType queryParsers of
    Just queryParser -> getLegacyQueryParser queryParser qt req >>= v1QueryHandler env . RQV1
    Nothing          -> throw404 "No such resource exists"
  where
    qt = QualifiedObject publicSchema tn

configApiGetHandler
  :: (HasVersion, MonadIO m, UserAuthentication (Tracing.TraceT m), HttpLog m, Tracing.HasReporter m)
  => ServerCtx -> Spock.SpockCtxT () m ()
configApiGetHandler serverCtx =
  Spock.get "v1alpha1/config" $ mkSpockAction serverCtx encodeQErr id $
    mkGetHandler $ do
      onlyAdmin
      let res = encJFromJValue $ runGetConfig
                  (scAuthMode serverCtx)
                  (scEnableAllowlist serverCtx)
                  (EL._lqsOptions $ scLQState serverCtx)
      return $ JSONResp $ HttpResponse res []


initErrExit :: QErr -> IO a
initErrExit e = do
  putStrLn $
    "failed to build schema-cache because of inconsistent metadata: "
    <> (show e)
  exitFailure

data HasuraApp
  = HasuraApp
  { _hapApplication    :: !Wai.Application
  , _hapSchemaRef      :: !SchemaCacheRef
  , _hapCacheBuildTime :: !(Maybe UTCTime)
  , _hapShutdown       :: !(IO ())
  }

-- TODO: Put Env into ServerCtx?

mkWaiApp
  :: forall m.
     ( HasVersion
     , MonadIO m
     , MonadStateless IO m
     , ConsoleRenderer m
     , HttpLog m
     , QueryLogger m
     , WS.WSServerLogger m
     , UserAuthentication (Tracing.TraceT m)
     , MetadataApiAuthorization m
     , E.GQLApiAuthorization m
     , ConfigApiHandler m
     , Tracing.HasReporter m
     , LA.Forall (LA.Pure m)
     , GH.MonadExecuteQuery m
     )
  -- ^ postgres transaction isolation to be used in the entire app
  => Env.Environment
  -- ^ Set of environment variables for reference in UIs
  -> L.Logger L.Hasura
  -- ^ a 'L.Hasura' specific logger
  -> SQLGenCtx
  -> Bool
  -- ^ is AllowList enabled - TODO: change this boolean to sumtype
  -> IsPGExecCtx
  -- ^ the postgres execution context
  -> Q.ConnInfo
  -- ^ postgres connection parameters
  -> HTTP.Manager
  -- ^ HTTP manager so that we can re-use sessions
  -> AuthMode
  -- ^ 'AuthMode' in which the application should operate in
  -> CorsConfig
  -> Bool
  -- ^ is console enabled - TODO: better type
  -> Maybe Text
  -- ^ filepath to the console static assets directory - TODO: better type
  -> Bool
  -- ^ is telemetry enabled
  -> InstanceId
  -- ^ each application, when run, gets an 'InstanceId'. this is used at various places including
  -- schema syncing and telemetry
  -> S.HashSet API
  -- ^ set of the enabled 'API's
  -> EL.LiveQueriesOptions
  -> E.PlanCacheOptions
  -> ResponseInternalErrorsConfig
  -> m HasuraApp
mkWaiApp env logger sqlGenCtx enableAL isPgCtx ci httpManager mode corsCfg enableConsole consoleAssetsDir
         enableTelemetry instanceId apis lqOpts planCacheOptions responseErrorsConfig = do

    (planCache, schemaCacheRef, cacheBuiltTime) <- migrateAndInitialiseSchemaCache
    let getSchemaCache = first lastBuiltSchemaCache <$> readIORef (_scrCache schemaCacheRef)

    let corsPolicy = mkDefaultCorsPolicy corsCfg
    lqState <- liftIO $ EL.initLiveQueriesState lqOpts isPgCtx
    wsServerEnv <- WS.createWSServerEnv logger isPgCtx lqState getSchemaCache httpManager
                                        corsPolicy sqlGenCtx enableAL planCache

    ekgStore <- liftIO EKG.newStore

    let serverCtx = ServerCtx
                    { scPGExecCtx       =  isPgCtx
                    , scConnInfo        =  ci
                    , scLogger          =  logger
                    , scCacheRef        =  schemaCacheRef
                    , scAuthMode        =  mode
                    , scManager         =  httpManager
                    , scSQLGenCtx       =  sqlGenCtx
                    , scEnabledAPIs     =  apis
                    , scInstanceId      =  instanceId
                    , scPlanCache       =  planCache
                    , scLQState         =  lqState
                    , scEnableAllowlist =  enableAL
                    , scEkgStore        =  ekgStore
                    , scResponseInternalErrorsConfig = responseErrorsConfig
                    }

    when (isDeveloperAPIEnabled serverCtx) $ do
      liftIO $ EKG.registerGcMetrics ekgStore
      liftIO $ EKG.registerCounter "ekg.server_timestamp_ms" getTimeMs ekgStore

    spockApp <- liftWithStateless $ \lowerIO ->
      Spock.spockAsApp $ 
        Spock.spockT lowerIO $
          httpApp env corsCfg serverCtx enableConsole consoleAssetsDir enableTelemetry

    let wsServerApp = WS.createWSServerApp env mode wsServerEnv
        stopWSServer = WS.stopWSServerApp wsServerEnv

    waiApp <- liftWithStateless $ \lowerIO ->
      pure $ WSC.websocketsOr WS.defaultConnectionOptions (\ip pc -> lowerIO $ wsServerApp ip pc) spockApp

    return $ HasuraApp waiApp schemaCacheRef cacheBuiltTime stopWSServer
  where
    getTimeMs :: IO Int64
    getTimeMs = (round . (* 1000)) `fmap` getPOSIXTime

    migrateAndInitialiseSchemaCache = do
      let isPgSerCtx = withTxIsolation Q.Serializable isPgCtx
          adminRunCtx = RunCtx adminUserInfo httpManager sqlGenCtx
      currentTime <- liftIO getCurrentTime
      initialiseResult <- runExceptT $ peelRun adminRunCtx isPgSerCtx (runLazyTx Q.ReadWrite) do
        (,) <$> migrateCatalog env currentTime <*> liftTx fetchLastUpdate

      ((migrationResult, schemaCache), lastUpdateEvent) <-
        initialiseResult `onLeft` \err -> do
          L.unLogger logger StartupLog
            { slLogLevel = L.LevelError
            , slKind = "db_migrate"
            , slInfo = toJSON err
            }
          liftIO exitFailure
      L.unLogger logger migrationResult

      cacheLock <- liftIO $ newMVar ()
      cacheCell <- liftIO $ newIORef (schemaCache, initSchemaCacheVer)
      planCache <- liftIO $ E.initPlanCache planCacheOptions
      let cacheRef = SchemaCacheRef cacheLock cacheCell (E.clearPlanCache planCache)

      pure (planCache, cacheRef, view _2 <$> lastUpdateEvent)


httpApp
  :: ( HasVersion
     , MonadIO m
     , MonadBaseControl IO m
     , ConsoleRenderer m
     , HttpLog m
     , QueryLogger m
     , UserAuthentication (Tracing.TraceT m)
     , MetadataApiAuthorization m
     , E.GQLApiAuthorization m
     , ConfigApiHandler m
     , Tracing.HasReporter m
     , GH.MonadExecuteQuery m
     )
  => Env.Environment
  -> CorsConfig
  -> ServerCtx
  -> Bool
  -> Maybe Text
  -> Bool
  -> Spock.SpockT m ()
httpApp env corsCfg serverCtx enableConsole consoleAssetsDir enableTelemetry = do

    -- cors middleware
    unless (isCorsDisabled corsCfg) $
      Spock.middleware $ corsMiddleware (mkDefaultCorsPolicy corsCfg)

    -- API Console and Root Dir
    when (enableConsole && enableMetadata) serveApiConsole

    -- Health check endpoint
    Spock.get "healthz" $ do
      sc <- getSCFromRef $ scCacheRef serverCtx
      dbOk <- liftIO $ mapM checkDbConnection pools
      if all id dbOk
        then Spock.setStatus HTTP.status200 >> (Spock.text $ if null (scInconsistentObjs sc)
                                                 then "OK"
                                                 else "WARN: inconsistent objects in schema")
        else Spock.setStatus HTTP.status500 >> Spock.text "ERROR"

    Spock.get "v1/version" $ do
      setHeader jsonHeader
      Spock.lazyBytes $ encode $ object [ "version" .= currentVersion ]

    when enableMetadata $ do

      Spock.post "v1/graphql/explain" gqlExplainAction

      Spock.post "v1alpha1/graphql/explain" gqlExplainAction

      Spock.post "v1/query" $ spockAction encodeQErr id $
        mkPostHandler $ mkAPIRespHandler (v1QueryHandler env)

      Spock.post ("api/1/table" <//> Spock.var <//> Spock.var) $ \tableName queryType ->
        mkSpockAction serverCtx encodeQErr id $ mkPostHandler $
          mkAPIRespHandler $ legacyQueryHandler env (TableName tableName) queryType

    when enablePGDump $
      Spock.post "v1alpha1/pg_dump" $ spockAction encodeQErr id $
        mkPostHandler v1Alpha1PGDumpHandler

    when enableConfig $ runConfigApiHandler serverCtx

    when enableGraphQL $ do
      Spock.post "v1alpha1/graphql" $ spockAction GH.encodeGQErr id $
        mkPostHandler $ mkAPIRespHandler (v1Alpha1GQHandler env)

      Spock.post "v1/graphql" $ spockAction GH.encodeGQErr allMod200 $
        mkPostHandler $ mkAPIRespHandler (v1GQHandler env)

    when (isDeveloperAPIEnabled serverCtx) $ do
      Spock.get "dev/ekg" $ spockAction encodeQErr id $
        mkGetHandler $ do
          onlyAdmin
          respJ <- liftIO $ EKG.sampleAll $ scEkgStore serverCtx
          return $ JSONResp $ HttpResponse (encJFromJValue $ EKG.sampleToJson respJ) []
      Spock.get "dev/plan_cache" $ spockAction encodeQErr id $
        mkGetHandler $ do
          onlyAdmin
          respJ <- liftIO $ E.dumpPlanCache $ scPlanCache serverCtx
          return $ JSONResp $ HttpResponse (encJFromJValue respJ) []
      Spock.get "dev/subscriptions" $ spockAction encodeQErr id $
        mkGetHandler $ do
          onlyAdmin
          respJ <- liftIO $ EL.dumpLiveQueriesState False $ scLQState serverCtx
          return $ JSONResp $ HttpResponse (encJFromJValue respJ) []
      Spock.get "dev/subscriptions/extended" $ spockAction encodeQErr id $
        mkGetHandler $ do
          onlyAdmin
          respJ <- liftIO $ EL.dumpLiveQueriesState True $ scLQState serverCtx
          return $ JSONResp $ HttpResponse (encJFromJValue respJ) []

    forM_ [Spock.GET, Spock.POST] $ \m -> Spock.hookAny m $ \_ -> do
      req <- Spock.request
      let headers = Wai.requestHeaders req
      let qErr = err404 NotFound "resource does not exist"
      raiseGenericApiError logger headers qErr

  where
    logger = scLogger serverCtx

    spockAction
      :: (FromJSON a, ToJSON a, MonadIO m, UserAuthentication (Tracing.TraceT m), HttpLog m, Tracing.HasReporter m)
      => (Bool -> QErr -> Value) 
      -> (QErr -> QErr) -> APIHandler (Tracing.TraceT m) a -> Spock.ActionT m ()
    spockAction = mkSpockAction serverCtx


    -- all graphql errors should be of type 200
    allMod200 qe = qe { qeStatus = HTTP.status200 }

    gqlExplainAction =
      spockAction encodeQErr id $ mkPostHandler $
        mkAPIRespHandler (gqlExplainHandler env)

    enableGraphQL = isGraphQLEnabled serverCtx
    enableMetadata = isMetadataEnabled serverCtx
    enablePGDump = isPGDumpEnabled serverCtx
    enableConfig = isConfigEnabled serverCtx

    pools = getPGPools $ scPGExecCtx serverCtx
    checkDbConnection pool = do
      e <- runExceptT $ Q.runTx' pool select1Query
      pure $ isRight e
      where
        select1Query :: Q.TxE QErr Int
        select1Query =   liftTx $ runIdentity . Q.getRow <$> Q.withQE defaultTxErrorHandler
                         [Q.sql| SELECT 1 |] () False

    serveApiConsole = do
      -- redirect / to /console
      Spock.get Spock.root $ Spock.redirect "console"

      -- serve static files if consoleAssetsDir is set
      onJust consoleAssetsDir $ \dir ->
        Spock.get ("console/assets" <//> Spock.wildcard) $ \path ->
          consoleAssetsHandler logger dir (T.unpack path)

      -- serve console html
      Spock.get ("console" <//> Spock.wildcard) $ \path -> do
        req <- Spock.request
        let headers = Wai.requestHeaders req
        let authMode = scAuthMode serverCtx
        consoleHtml <- lift $ renderConsole path authMode enableTelemetry consoleAssetsDir
        either (raiseGenericApiError logger headers . err500 Unexpected . T.pack) Spock.html consoleHtml

raiseGenericApiError
  :: (MonadIO m, HttpLog m)
  => L.Logger L.Hasura
  -> [HTTP.Header]
  -> QErr
  -> Spock.ActionT m ()
raiseGenericApiError logger headers qErr = do
  req <- Spock.request
  reqBody <- liftIO $ Wai.strictRequestBody req
  reqId <- getRequestId $ Wai.requestHeaders req
  lift $ logHttpError logger Nothing reqId req (Left reqBody) qErr headers
  setHeader jsonHeader
  Spock.setStatus $ qeStatus qErr
  Spock.lazyBytes $ encode qErr<|MERGE_RESOLUTION|>--- conflicted
+++ resolved
@@ -362,36 +362,16 @@
       runQuery env pgExecCtx instanceId userInfo schemaCache httpMgr sqlGenCtx (SystemDefined False) query
 
 v1Alpha1GQHandler
-<<<<<<< HEAD
-  :: (HasVersion, E.GQLApiAuthorization m, MonadIO m, QueryLogger m, Tracing.MonadTrace m, GH.MonadExecuteQuery m)
+  :: (HasVersion, MonadIO m, E.GQLApiAuthorization m, QueryLogger m, Tracing.MonadTrace m, GH.MonadExecuteQuery m)
   => Env.Environment -> GH.GQLBatchedReqs GH.GQLQueryText -> Handler m (HttpResponse EncJSON)
 v1Alpha1GQHandler env query = do
-=======
-  :: (HasVersion, MonadIO m, E.GQLApiAuthorization m, QueryLogger m)
-  => GH.GQLBatchedReqs GH.GQLQueryText -> Handler m (HttpResponse EncJSON)
-v1Alpha1GQHandler query = do
->>>>>>> 47283309
   userInfo <- asks hcUser
   reqHeaders <- asks hcReqHeaders
   ipAddress <- asks hcSourceIpAddress
   manager <- scManager . hcServerCtx <$> ask
   scRef <- scCacheRef . hcServerCtx <$> ask
 
-<<<<<<< HEAD
-  -- apply the 'E.GQLApiAuthorization' effect and get back parsed GQL queries
-  -- TODO: is this optimal? is there any better way of doing it?
-  res <-
-    case query of
-      GH.GQLSingleRequest req -> do
-        r <- lift $ lift $ E.authorizeGQLApi userInfo (reqHeaders, ipAddress) req
-        return $ GH.GQLSingleRequest <$> r
-      GH.GQLBatchedReqs reqs -> do
-        r <- lift $ lift $ traverse (E.authorizeGQLApi userInfo (reqHeaders, ipAddress)) reqs
-        return $ fmap GH.GQLBatchedReqs $ sequence r
-
   reqParsed <- either throwError return res
-=======
->>>>>>> 47283309
   (sc, scVer) <- liftIO $ readIORef $ _scrCache scRef
   pgExecCtx <- scPGExecCtx . hcServerCtx <$> ask
   sqlGenCtx <- scSQLGenCtx . hcServerCtx <$> ask
@@ -403,12 +383,7 @@
   let execCtx = E.ExecutionCtx logger sqlGenCtx pgExecCtx planCache
                 (lastBuiltSchemaCache sc) scVer manager enableAL
   flip runReaderT execCtx $
-<<<<<<< HEAD
-    GH.runGQBatched @_ env requestId responseErrorsConfig userInfo reqHeaders (query, reqParsed)
-
-=======
-    GH.runGQBatched requestId responseErrorsConfig userInfo ipAddress reqHeaders query
->>>>>>> 47283309
+    GH.runGQBatched env requestId responseErrorsConfig userInfo ipAddress reqHeaders query
 
 v1GQHandler
   :: (HasVersion, E.GQLApiAuthorization m, MonadIO m, QueryLogger m, Tracing.MonadTrace m, GH.MonadExecuteQuery m)
@@ -432,17 +407,12 @@
   sc <- getSCFromRef scRef
   pgExecCtx <- scPGExecCtx . hcServerCtx <$> ask
   sqlGenCtx <- scSQLGenCtx . hcServerCtx <$> ask
-<<<<<<< HEAD
-  enableAL <- scEnableAllowlist . hcServerCtx <$> ask
   let runTx :: Q.TxAccess 
             -> ReaderT HandlerCtx (Tracing.TraceT (Tracing.NoReporter (LazyTx QErr))) a 
             -> ExceptT QErr (ReaderT HandlerCtx (Tracing.TraceT m)) a
       runTx txAccess rttx = ExceptT . ReaderT $ \ctx -> do
         runExceptT (Tracing.interpTraceT (runLazyTx txAccess pgExecCtx . Tracing.runNoReporter) (runReaderT rttx ctx))
-  res <- GE.explainGQLQuery env pgExecCtx runTx sc sqlGenCtx enableAL (restrictActionExecuter "query actions cannot be explained") query
-=======
-  res <- GE.explainGQLQuery pgExecCtx sc sqlGenCtx (restrictActionExecuter "query actions cannot be explained") query
->>>>>>> 47283309
+  res <- GE.explainGQLQuery env pgExecCtx runTx sc sqlGenCtx (restrictActionExecuter "query actions cannot be explained") query
   return $ HttpResponse res []
 
 v1Alpha1PGDumpHandler :: (MonadIO m) => PGD.PGDumpReqBody -> Handler m APIResp
