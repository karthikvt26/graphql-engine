--- conflicted
+++ resolved
@@ -7,7 +7,7 @@
 import           Control.Exception                      (IOException, try)
 import           Control.Lens                           (view, _2)
 import           Control.Monad.Stateless
-import           Control.Monad.Trans.Control            (MonadBaseControl) 
+import           Control.Monad.Trans.Control            (MonadBaseControl)
 import           Data.Aeson                             hiding (json)
 import           Data.Either                            (isRight)
 import           Data.Int                               (Int64)
@@ -71,7 +71,7 @@
   --   1. Allow maximum throughput for serving requests (/v1/graphql) (as each
   --      request reads the current schemacache)
   --   2. We don't want to process more than one request at any point of time
-  --      which would modify the schema cache as such queries are expensive. 
+  --      which would modify the schema cache as such queries are expensive.
   --
   -- Another option is to consider removing this lock in place of `_scrCache ::
   -- MVar ...` if it's okay or in fact correct to block during schema update in
@@ -79,7 +79,7 @@
   -- situation (in between building new schemacache and before writing it to
   -- the IORef) where we serve a request with a stale schemacache but I guess
   -- it is an okay trade-off to pay for a higher throughput (I remember doing a
-  -- bunch of benchmarks to test this hypothesis). 
+  -- bunch of benchmarks to test this hypothesis).
   , _scrCache    :: IORef (RebuildableSchemaCache Run, SchemaCacheVer)
   , _scrOnChange :: IO ()
   -- ^ an action to run when schemacache changes
@@ -144,7 +144,7 @@
     (!res, !newSC) <- action
     liftIO $ do
       -- update schemacache in IO reference
-      modifyIORef' cacheRef $ \(_, prevVer) -> 
+      modifyIORef' cacheRef $ \(_, prevVer) ->
         let !newVer = incSchemaCacheVer prevVer
           in (newSC, newVer)
       -- log any inconsistent objects
@@ -292,8 +292,8 @@
 
       mkHeaders = maybe [] (map unHeader)
 
-v1QueryHandler 
-  :: (HasVersion, MonadIO m, MonadBaseControl IO m, MetadataApiAuthorization m) 
+v1QueryHandler
+  :: (HasVersion, MonadIO m, MonadBaseControl IO m, MetadataApiAuthorization m)
   => RQLQuery -> Handler m (HttpResponse EncJSON)
 v1QueryHandler query = do
   userInfo <- asks hcUser
@@ -573,9 +573,9 @@
 
 
 httpApp
-<<<<<<< HEAD
   :: ( HasVersion
      , MonadIO m
+     , MonadBaseControl IO m
      , ConsoleRenderer m
      , HttpLog m
      , UserAuthentication m
@@ -583,9 +583,6 @@
      , E.GQLApiAuthorization m
      , ConfigApiHandler m
      )
-=======
-  :: (HasVersion, MonadIO m, MonadBaseControl IO m, ConsoleRenderer m, HttpLog m, UserAuthentication m, MetadataApiAuthorization m)
->>>>>>> ad07c06e
   => CorsConfig
   -> ServerCtx
   -> Bool
