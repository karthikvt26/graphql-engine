{-# LANGUAGE CPP       #-}
{-# LANGUAGE DataKinds #-}

module Hasura.Server.App where

import           Control.Concurrent.MVar.Lifted
<<<<<<< HEAD
import           Control.Exception                         (IOException, try)
import           Control.Lens                              (view, _2)
import           Control.Monad.Stateless
import           Control.Monad.Trans.Control               (MonadBaseControl)
import           Data.Aeson                                hiding (json)
import           Data.Either                               (isRight)
import           Data.Int                                  (Int64)
import           Data.IORef
import           Data.Time.Clock                           (UTCTime)
import           Data.Time.Clock.POSIX                     (getPOSIXTime)
import           Network.Mime                              (defaultMimeLookup)
import           System.Exit                               (exitFailure)
import           System.FilePath                           (joinPath, takeFileName)
import           Web.Spock.Core                            ((<//>))

import qualified Control.Concurrent.Async.Lifted.Safe      as LA
import qualified Data.ByteString.Lazy                      as BL
import qualified Data.HashMap.Strict                       as M
import qualified Data.HashSet                              as S
import qualified Data.Text                                 as T
import qualified Database.PG.Query                         as Q
import qualified Network.HTTP.Client                       as HTTP
import qualified Network.HTTP.Types                        as HTTP
import qualified Network.Wai                               as Wai
import qualified Network.Wai.Handler.WebSockets.Custom     as WSC
import qualified Network.WebSockets                        as WS
import qualified System.Metrics                            as EKG
import qualified System.Metrics.Json                       as EKG
import qualified Text.Mustache                             as M
import qualified Web.Spock.Core                            as Spock

import           Hasura.EncJSON
import           Hasura.Prelude                            hiding (get, put)
import           Hasura.RQL.DDL.Schema
import           Hasura.RQL.Types
import           Hasura.RQL.Types.Run
import           Hasura.Server.Auth                        (AuthMode (..), UserAuthentication (..))
import           Hasura.Server.Compression
import           Hasura.Server.Config                      (runGetConfig)
import           Hasura.Server.Context
import           Hasura.Server.Cors
import           Hasura.Server.Init
import           Hasura.Server.Logging
import           Hasura.Server.Middleware                  (corsMiddleware)
import           Hasura.Server.Query
=======
import           Control.Exception                      (IOException, try)
import           Control.Lens                           (view, _2)
import           Control.Monad.Stateless
import           Control.Monad.Trans.Control            (MonadBaseControl)
import           Data.Aeson                             hiding (json)
import           Data.Either                            (isRight)
import           Data.Int                               (Int64)
import           Data.IORef
import           Data.Time.Clock                        (UTCTime, getCurrentTime)
import           Data.Time.Clock.POSIX                  (getPOSIXTime)
import           Network.Mime                           (defaultMimeLookup)
import           System.Exit                            (exitFailure)
import           System.FilePath                        (joinPath, takeFileName)
import           Web.Spock.Core                         ((<//>))

import qualified Control.Concurrent.Async.Lifted.Safe   as LA
import qualified Data.ByteString.Lazy                   as BL
import qualified Data.CaseInsensitive                   as CI
import qualified Data.HashMap.Strict                    as M
import qualified Data.HashSet                           as S
import qualified Data.Text                              as T
import qualified Database.PG.Query                      as Q
import qualified Network.HTTP.Client                    as HTTP
import qualified Network.HTTP.Types                     as HTTP
import qualified Network.Wai                            as Wai
import qualified Network.Wai.Handler.WebSockets         as WS
import qualified Network.WebSockets                     as WS
import qualified System.Metrics                         as EKG
import qualified System.Metrics.Json                    as EKG
import qualified Text.Mustache                          as M
import qualified Web.Spock.Core                         as Spock

import           Hasura.EncJSON
import           Hasura.GraphQL.Resolve.Action
import           Hasura.HTTP
import           Hasura.Prelude                         hiding (get, put)
import           Hasura.RQL.DDL.Schema
import           Hasura.RQL.Types
import           Hasura.RQL.Types.Run
import           Hasura.Server.API.Config               (runGetConfig)
import           Hasura.Server.API.Query
import           Hasura.Server.Auth                     (AuthMode (..), UserAuthentication (..))
import           Hasura.Server.Compression
import           Hasura.Server.Cors
import           Hasura.Server.Init
import           Hasura.Server.Logging
import           Hasura.Server.Middleware               (corsMiddleware)
import           Hasura.Server.Migrate                  (migrateCatalog)
>>>>>>> 7e695602
import           Hasura.Server.Utils
import           Hasura.Server.Version
import           Hasura.Session
import           Hasura.SQL.Types

<<<<<<< HEAD
import qualified Hasura.GraphQL.Execute                    as E
import qualified Hasura.GraphQL.Execute.LiveQuery          as EL
import qualified Hasura.GraphQL.Explain                    as GE
import qualified Hasura.GraphQL.Transport.HTTP             as GH
import qualified Hasura.GraphQL.Transport.HTTP.Protocol    as GH
import qualified Hasura.GraphQL.Transport.WebSocket        as WS
import qualified Hasura.GraphQL.Transport.WebSocket.Server as WS
import qualified Hasura.Logging                            as L
import qualified Hasura.Server.PGDump                      as PGD
=======
import qualified Hasura.GraphQL.Execute                 as E
import qualified Hasura.GraphQL.Execute.LiveQuery       as EL
import qualified Hasura.GraphQL.Explain                 as GE
import qualified Hasura.GraphQL.Transport.HTTP          as GH
import qualified Hasura.GraphQL.Transport.HTTP.Protocol as GH
import qualified Hasura.GraphQL.Transport.WebSocket     as WS
import qualified Hasura.Logging                         as L
import qualified Hasura.Server.API.PGDump               as PGD
>>>>>>> 7e695602


data SchemaCacheRef
  = SchemaCacheRef
  { _scrLock     :: MVar ()
  -- ^ The idea behind explicit locking here is to
  --
  --   1. Allow maximum throughput for serving requests (/v1/graphql) (as each
  --      request reads the current schemacache)
  --   2. We don't want to process more than one request at any point of time
  --      which would modify the schema cache as such queries are expensive.
  --
  -- Another option is to consider removing this lock in place of `_scrCache ::
  -- MVar ...` if it's okay or in fact correct to block during schema update in
  -- e.g.  _wseGCtxMap. Vamshi says: It is theoretically possible to have a
  -- situation (in between building new schemacache and before writing it to
  -- the IORef) where we serve a request with a stale schemacache but I guess
  -- it is an okay trade-off to pay for a higher throughput (I remember doing a
  -- bunch of benchmarks to test this hypothesis).
  , _scrCache    :: IORef (RebuildableSchemaCache Run, SchemaCacheVer)
  , _scrOnChange :: IO ()
  -- ^ an action to run when schemacache changes
  }

data ServerCtx
  = ServerCtx
<<<<<<< HEAD
  { scPGExecCtx       :: !IsPGExecCtx
  , scConnInfo        :: !Q.ConnInfo
  , scLogger          :: !(L.Logger L.Hasura)
  , scCacheRef        :: !SchemaCacheRef
  , scAuthMode        :: !AuthMode
  , scManager         :: !HTTP.Manager
  , scSQLGenCtx       :: !SQLGenCtx
  , scEnabledAPIs     :: !(S.HashSet API)
  , scInstanceId      :: !InstanceId
  , scPlanCache       :: !E.PlanCache
  , scLQState         :: !EL.LiveQueriesState
  , scEnableAllowlist :: !Bool
  , scEkgStore        :: !EKG.Store
=======
  { scPGExecCtx                    :: !PGExecCtx
  , scConnInfo                     :: !Q.ConnInfo
  , scLogger                       :: !(L.Logger L.Hasura)
  , scCacheRef                     :: !SchemaCacheRef
  , scAuthMode                     :: !AuthMode
  , scManager                      :: !HTTP.Manager
  , scSQLGenCtx                    :: !SQLGenCtx
  , scEnabledAPIs                  :: !(S.HashSet API)
  , scInstanceId                   :: !InstanceId
  , scPlanCache                    :: !E.PlanCache
  , scLQState                      :: !EL.LiveQueriesState
  , scEnableAllowlist              :: !Bool
  , scEkgStore                     :: !EKG.Store
  , scResponseInternalErrorsConfig :: !ResponseInternalErrorsConfig
>>>>>>> 7e695602
  }

data HandlerCtx
  = HandlerCtx
  { hcServerCtx       :: !ServerCtx
  , hcUser            :: !UserInfo
  , hcReqHeaders      :: ![HTTP.Header]
  , hcSourceIpAddress :: !IpAddress
  , hcRequestId       :: !RequestId
  }

type Handler m = ExceptT QErr (ReaderT HandlerCtx m)

data APIResp
  = JSONResp !(HttpResponse EncJSON)
  | RawResp  !(HttpResponse BL.ByteString)

data APIHandler m a
  = AHGet !(Handler m APIResp)
  | AHPost !(a -> Handler m APIResp)


boolToText :: Bool -> T.Text
boolToText = bool "false" "true"

isAdminSecretSet :: AuthMode -> T.Text
isAdminSecretSet AMNoAuth = boolToText False
isAdminSecretSet _        = boolToText True

getSCFromRef :: (MonadIO m) => SchemaCacheRef -> m SchemaCache
getSCFromRef scRef = lastBuiltSchemaCache . fst <$> liftIO (readIORef $ _scrCache scRef)

logInconsObjs :: L.Logger L.Hasura -> [InconsistentMetadata] -> IO ()
logInconsObjs logger objs =
  unless (null objs) $ L.unLogger logger $ mkInconsMetadataLog objs

withSCUpdate
  :: (MonadIO m, MonadBaseControl IO m)
  => SchemaCacheRef -> L.Logger L.Hasura -> m (a, RebuildableSchemaCache Run) -> m a
withSCUpdate scr logger action = do
  withMVarMasked lk $ \()-> do
    (!res, !newSC) <- action
    liftIO $ do
      -- update schemacache in IO reference
      modifyIORef' cacheRef $ \(_, prevVer) ->
        let !newVer = incSchemaCacheVer prevVer
          in (newSC, newVer)
      -- log any inconsistent objects
      logInconsObjs logger $ scInconsistentObjs $ lastBuiltSchemaCache newSC
      onChange
    return res
  where
    SchemaCacheRef lk cacheRef onChange = scr

mkGetHandler :: Handler m APIResp -> APIHandler m ()
mkGetHandler = AHGet

mkPostHandler :: (a -> Handler m APIResp) -> APIHandler m a
mkPostHandler = AHPost

mkAPIRespHandler :: (Functor m) => (a -> Handler m (HttpResponse EncJSON)) -> (a -> Handler m APIResp)
mkAPIRespHandler = (fmap . fmap) JSONResp

isMetadataEnabled :: ServerCtx -> Bool
isMetadataEnabled sc = S.member METADATA $ scEnabledAPIs sc

isGraphQLEnabled :: ServerCtx -> Bool
isGraphQLEnabled sc = S.member GRAPHQL $ scEnabledAPIs sc

isPGDumpEnabled :: ServerCtx -> Bool
isPGDumpEnabled sc = S.member PGDUMP $ scEnabledAPIs sc

isConfigEnabled :: ServerCtx -> Bool
isConfigEnabled sc = S.member CONFIG $ scEnabledAPIs sc

isDeveloperAPIEnabled :: ServerCtx -> Bool
isDeveloperAPIEnabled sc = S.member DEVELOPER $ scEnabledAPIs sc

-- {-# SCC parseBody #-}
parseBody :: (FromJSON a, MonadError QErr m) => BL.ByteString -> m a
parseBody reqBody =
  case eitherDecode' reqBody of
    Left e     -> throw400 InvalidJSON (T.pack e)
    Right jVal -> decodeValue jVal

onlyAdmin :: (Monad m) => Handler m ()
onlyAdmin = do
  uRole <- asks (_uiRole . hcUser)
  when (uRole /= adminRoleName) $
    throw400 AccessDenied "You have to be an admin to access this endpoint"

buildQCtx :: (MonadIO m) => Handler m QCtx
buildQCtx = do
  scRef    <- scCacheRef . hcServerCtx <$> ask
  userInfo <- asks hcUser
  cache <- getSCFromRef scRef
  sqlGenCtx <- scSQLGenCtx . hcServerCtx <$> ask
  return $ QCtx userInfo cache sqlGenCtx

<<<<<<< HEAD
-- | Authorization rules to be applied on the metadata (`/v1/query`) API
=======
setHeader :: MonadIO m => HTTP.Header -> Spock.ActionT m ()
setHeader (headerName, headerValue) =
  Spock.setHeader (bsToTxt $ CI.original headerName) (bsToTxt headerValue)

-- | Typeclass representing the metadata API authorization effect
>>>>>>> 7e695602
class MetadataApiAuthorization m where
  authorizeMetadataApi :: HasVersion => RQLQuery -> UserInfo -> Handler m ()

-- | The config API (/v1alpha1/config) handler
class Monad m => ConfigApiHandler m where
  runConfigApiHandler :: HasVersion => ServerCtx -> Spock.SpockCtxT () m ()

mkSpockAction
  :: (HasVersion, MonadIO m, FromJSON a, ToJSON a, UserAuthentication m, HttpLog m)
  => ServerCtx
  -> (Bool -> QErr -> Value)
  -- ^ `QErr` JSON encoder function
  -> (QErr -> QErr)
  -- ^ `QErr` modifier
  -> APIHandler m a
  -> Spock.ActionT m ()
mkSpockAction serverCtx qErrEncoder qErrModifier apiHandler = do
    req <- Spock.request
    -- Bytes are actually read from the socket here. Time this.
    (ioWaitTime, reqBody) <- withElapsedTime $ liftIO $ Wai.strictRequestBody req
    let headers = Wai.requestHeaders req
        authMode = scAuthMode serverCtx
        manager = scManager serverCtx
        ipAddress = getSourceFromFallback req

    requestId <- getRequestId headers

    userInfoE <- fmap fst <$> lift (resolveUserInfo logger manager headers authMode)
    userInfo  <- either (logErrorAndResp Nothing requestId req (Left reqBody) False headers . qErrModifier)
                 return userInfoE

<<<<<<< HEAD
    let handlerState = HandlerCtx serverCtx userInfo headers ipAddress requestId
        curRole = userRole userInfo
=======
    let handlerState = HandlerCtx serverCtx userInfo headers requestId
        includeInternal = shouldIncludeInternal (_uiRole userInfo) $
                          scResponseInternalErrorsConfig serverCtx
>>>>>>> 7e695602

    (serviceTime, (result, q)) <- withElapsedTime $ case apiHandler of
      AHGet handler -> do
        res <- lift $ runReaderT (runExceptT handler) handlerState
        return (res, Nothing)
      AHPost handler -> do
        parsedReqE <- runExceptT $ parseBody reqBody
        parsedReq  <- either (logErrorAndResp (Just userInfo) requestId req (Left reqBody) includeInternal headers . qErrModifier)
                      return parsedReqE
        res <- lift $ runReaderT (runExceptT $ handler parsedReq) handlerState
        return (res, Just parsedReq)

    -- apply the error modifier
    let modResult = fmapL qErrModifier result

    -- log and return result
    case modResult of
      Left err  -> let jErr = maybe (Left reqBody) (Right . toJSON) q
                   in logErrorAndResp (Just userInfo) requestId req jErr includeInternal headers err
      Right res -> logSuccessAndResp (Just userInfo) requestId req (fmap toJSON q) res (Just (ioWaitTime, serviceTime)) headers

    where
      logger = scLogger serverCtx

      logErrorAndResp
        :: (MonadIO m, HttpLog m)
        => Maybe UserInfo
        -> RequestId
        -> Wai.Request
        -> Either BL.ByteString Value
        -> Bool
        -> [HTTP.Header]
        -> QErr
        -> Spock.ActionCtxT ctx m a
      logErrorAndResp userInfo reqId req reqBody includeInternal headers qErr = do
        lift $ logHttpError logger userInfo reqId req reqBody qErr headers
        Spock.setStatus $ qeStatus qErr
        Spock.json $ qErrEncoder includeInternal qErr

      logSuccessAndResp userInfo reqId req reqBody result qTime reqHeaders =
        case result of
          JSONResp (HttpResponse encJson h) ->
            possiblyCompressedLazyBytes userInfo reqId req reqBody qTime (encJToLBS encJson)
              (pure jsonHeader <> h) reqHeaders
          RawResp (HttpResponse rawBytes h) ->
            possiblyCompressedLazyBytes userInfo reqId req reqBody qTime rawBytes h reqHeaders

      possiblyCompressedLazyBytes userInfo reqId req reqBody qTime respBytes respHeaders reqHeaders = do
        let (compressedResp, mEncodingHeader, mCompressionType) =
              compressResponse (Wai.requestHeaders req) respBytes
            encodingHeader = maybe [] pure mEncodingHeader
            reqIdHeader = (requestIdHeader, txtToBs $ unRequestId reqId)
            allRespHeaders = pure reqIdHeader <> encodingHeader <> respHeaders
        lift $ logHttpSuccess logger userInfo reqId req reqBody respBytes compressedResp qTime mCompressionType reqHeaders
        mapM_ setHeader allRespHeaders
        Spock.lazyBytes compressedResp

<<<<<<< HEAD
      mkHeaders = maybe [] (map unHeader)

=======
>>>>>>> 7e695602
v1QueryHandler
  :: (HasVersion, MonadIO m, MonadBaseControl IO m, MetadataApiAuthorization m)
  => RQLQuery -> Handler m (HttpResponse EncJSON)
v1QueryHandler query = do
  userInfo <- asks hcUser
  authorizeMetadataApi query userInfo
  scRef <- scCacheRef . hcServerCtx <$> ask
  logger <- scLogger . hcServerCtx <$> ask
  res <- bool (fst <$> dbAction) (withSCUpdate scRef logger dbAction) $
         queryModifiesSchemaCache query
  return $ HttpResponse res []
  where
    -- Hit postgres
    dbAction = do
      userInfo <- asks hcUser
      scRef <- scCacheRef . hcServerCtx <$> ask
      schemaCache <- fmap fst $ liftIO $ readIORef $ _scrCache scRef
      httpMgr <- scManager . hcServerCtx <$> ask
      sqlGenCtx <- scSQLGenCtx . hcServerCtx <$> ask
      pgExecCtx <- scPGExecCtx . hcServerCtx <$> ask
      instanceId <- scInstanceId . hcServerCtx <$> ask
      runQuery pgExecCtx instanceId userInfo schemaCache httpMgr sqlGenCtx (SystemDefined False) query

v1Alpha1GQHandler
<<<<<<< HEAD
  :: (HasVersion, E.GQLApiAuthorization m, MonadIO m, QueryLogger m)
=======
  :: (HasVersion, MonadIO m)
>>>>>>> 7e695602
  => GH.GQLBatchedReqs GH.GQLQueryText -> Handler m (HttpResponse EncJSON)
v1Alpha1GQHandler query = do
  userInfo <- asks hcUser
  reqHeaders <- asks hcReqHeaders
  ipAddress <- asks hcSourceIpAddress
  manager <- scManager . hcServerCtx <$> ask
  scRef <- scCacheRef . hcServerCtx <$> ask

  -- apply the 'E.GQLApiAuthorization' effect and get back parsed GQL queries
  -- TODO: is this optimal? is there any better way of doing it?
  res <- case query of
    GH.GQLSingleRequest req -> do
      r <- lift $ lift $ E.authorizeGQLApi userInfo (reqHeaders, ipAddress) req
      return $ GH.GQLSingleRequest <$> r
    GH.GQLBatchedReqs reqs -> do
      r <- lift $ lift $ traverse (E.authorizeGQLApi userInfo (reqHeaders, ipAddress)) reqs
      return $ fmap GH.GQLBatchedReqs $ sequence r

  reqParsed <- either throwError return res
  (sc, scVer) <- liftIO $ readIORef $ _scrCache scRef
  pgExecCtx <- scPGExecCtx . hcServerCtx <$> ask
  sqlGenCtx <- scSQLGenCtx . hcServerCtx <$> ask
  planCache <- scPlanCache . hcServerCtx <$> ask
  enableAL  <- scEnableAllowlist . hcServerCtx <$> ask
  logger    <- scLogger . hcServerCtx <$> ask
  requestId <- asks hcRequestId
  responseErrorsConfig <- scResponseInternalErrorsConfig . hcServerCtx <$> ask
  let execCtx = E.ExecutionCtx logger sqlGenCtx pgExecCtx planCache
                (lastBuiltSchemaCache sc) scVer manager enableAL
<<<<<<< HEAD
  flip runReaderT execCtx $ GH.runGQBatched requestId userInfo reqHeaders (query, reqParsed)

v1GQHandler
  :: (HasVersion, E.GQLApiAuthorization m, QueryLogger m, MonadIO m)
  => GH.GQLBatchedReqs GH.GQLQueryText
  -> Handler m (HttpResponse EncJSON)
=======
  flip runReaderT execCtx $ GH.runGQBatched requestId responseErrorsConfig userInfo reqHeaders query

v1GQHandler
  :: (HasVersion, MonadIO m)
  => GH.GQLBatchedReqs GH.GQLQueryText -> Handler m (HttpResponse EncJSON)
>>>>>>> 7e695602
v1GQHandler = v1Alpha1GQHandler

gqlExplainHandler :: (HasVersion, MonadIO m) => GE.GQLExplain -> Handler m (HttpResponse EncJSON)
gqlExplainHandler query = do
  onlyAdmin
  scRef <- scCacheRef . hcServerCtx <$> ask
  sc <- getSCFromRef scRef
  pgExecCtx <- scPGExecCtx . hcServerCtx <$> ask
  sqlGenCtx <- scSQLGenCtx . hcServerCtx <$> ask
  enableAL <- scEnableAllowlist . hcServerCtx <$> ask
  res <- GE.explainGQLQuery pgExecCtx sc sqlGenCtx enableAL (restrictActionExecuter "query actions cannot be explained") query
  return $ HttpResponse res []

v1Alpha1PGDumpHandler :: (MonadIO m) => PGD.PGDumpReqBody -> Handler m APIResp
v1Alpha1PGDumpHandler b = do
  onlyAdmin
  ci <- scConnInfo . hcServerCtx <$> ask
  output <- PGD.execPGDump b ci
  return $ RawResp $ HttpResponse output [sqlHeader]

consoleAssetsHandler
  :: (MonadIO m, HttpLog m)
  => L.Logger L.Hasura
  -> Text
  -> FilePath
  -> Spock.ActionT m ()
consoleAssetsHandler logger dir path = do
  req <- Spock.request
  let reqHeaders = Wai.requestHeaders req
  -- '..' in paths need not be handed as it is resolved in the url by
  -- spock's routing. we get the expanded path.
  eFileContents <- liftIO $ try $ BL.readFile $
    joinPath [T.unpack dir, path]
  either (onError reqHeaders) onSuccess eFileContents
  where
    onSuccess c = do
      mapM_ setHeader headers
      Spock.lazyBytes c
    onError :: (MonadIO m, HttpLog m) => [HTTP.Header] -> IOException -> Spock.ActionT m ()
    onError hdrs = raiseGenericApiError logger hdrs . err404 NotFound . T.pack . show
    fn = T.pack $ takeFileName path
    -- set gzip header if the filename ends with .gz
    (fileName, encHeader) = case T.stripSuffix ".gz" fn of
      Just v  -> (v, [gzipHeader])
      Nothing -> (fn, [])
    mimeType = defaultMimeLookup fileName
    headers = ("Content-Type", mimeType) : encHeader

class (Monad m) => ConsoleRenderer m where
  renderConsole :: HasVersion => T.Text -> AuthMode -> Bool -> Maybe Text -> m (Either String Text)

renderHtmlTemplate :: M.Template -> Value -> Either String Text
renderHtmlTemplate template jVal =
  bool (Left errMsg) (Right res) $ null errs
  where
    errMsg = "template rendering failed: " ++ show errs
    (errs, res) = M.checkedSubstitute template jVal

newtype LegacyQueryParser m
  = LegacyQueryParser
  { getLegacyQueryParser :: QualifiedTable -> Object -> Handler m RQLQueryV1 }

queryParsers :: (Monad m) => M.HashMap T.Text (LegacyQueryParser m)
queryParsers =
  M.fromList
  [ ("select", mkLegacyQueryParser RQSelect)
  , ("insert", mkLegacyQueryParser RQInsert)
  , ("update", mkLegacyQueryParser RQUpdate)
  , ("delete", mkLegacyQueryParser RQDelete)
  , ("count", mkLegacyQueryParser RQCount)
  ]
  where
    mkLegacyQueryParser f =
      LegacyQueryParser $ \qt obj -> do
      let val = Object $ M.insert "table" (toJSON qt) obj
      q <- decodeValue val
      return $ f q

legacyQueryHandler
  :: (HasVersion, MonadIO m, MonadBaseControl IO m, MetadataApiAuthorization m)
  => TableName -> T.Text -> Object
  -> Handler m (HttpResponse EncJSON)
legacyQueryHandler tn queryType req =
  case M.lookup queryType queryParsers of
    Just queryParser -> getLegacyQueryParser queryParser qt req >>= v1QueryHandler . RQV1
    Nothing          -> throw404 "No such resource exists"
  where
    qt = QualifiedObject publicSchema tn

configApiGetHandler
  :: (HasVersion, MonadIO m, UserAuthentication m, HttpLog m)
  => ServerCtx -> Spock.SpockCtxT () m ()
configApiGetHandler serverCtx =
  Spock.get "v1alpha1/config" $ mkSpockAction serverCtx encodeQErr id $
    mkGetHandler $ do
      onlyAdmin
      let res = encJFromJValue $ runGetConfig
                  (scAuthMode serverCtx)
                  (scEnableAllowlist serverCtx)
                  (EL._lqsOptions $ scLQState serverCtx)
      return $ JSONResp $ HttpResponse res Nothing

initErrExit :: QErr -> IO a
initErrExit e = do
  putStrLn $
    "failed to build schema-cache because of inconsistent metadata: "
    <> (show e)
  exitFailure

data HasuraApp
  = HasuraApp
  { _hapApplication    :: !Wai.Application
  , _hapSchemaRef      :: !SchemaCacheRef
  , _hapCacheBuildTime :: !(Maybe UTCTime)
  , _hapShutdown       :: !(IO ())
  }

mkWaiApp
  :: forall m.
     ( HasVersion
     , MonadIO m
     , MonadStateless IO m
     , ConsoleRenderer m
     , HttpLog m
     , QueryLogger m
     , WS.WSServerLogger m
     , UserAuthentication m
     , MetadataApiAuthorization m
     , E.GQLApiAuthorization m
     , ConfigApiHandler m
     , LA.Forall (LA.Pure m)
     )
  -- ^ postgres transaction isolation to be used in the entire app
  => L.Logger L.Hasura
  -- ^ a 'L.Hasura' specific logger
  -> SQLGenCtx
  -> Bool
  -- ^ is AllowList enabled - TODO: change this boolean to sumtype
  -> IsPGExecCtx
  -- ^ the postgres execution context
  -> Q.ConnInfo
  -- ^ postgres connection parameters
  -> HTTP.Manager
  -- ^ HTTP manager so that we can re-use sessions
  -> AuthMode
  -- ^ 'AuthMode' in which the application should operate in
  -> CorsConfig
  -> Bool
  -- ^ is console enabled - TODO: better type
  -> Maybe Text
  -- ^ filepath to the console static assets directory - TODO: better type
  -> Bool
  -- ^ is telemetry enabled
  -> InstanceId
  -- ^ each application, when run, gets an 'InstanceId'. this is used at various places including
  -- schema syncing and telemetry
  -> S.HashSet API
  -- ^ set of the enabled 'API's
  -> EL.LiveQueriesOptions
  -> E.PlanCacheOptions
  -> ResponseInternalErrorsConfig
  -> m HasuraApp
<<<<<<< HEAD
mkWaiApp logger sqlGenCtx enableAL isPgCtx ci httpManager mode corsCfg enableConsole consoleAssetsDir
         enableTelemetry instanceId apis lqOpts planCacheOptions = do

    let isPgSerCtx = withTxIsolation Q.Serializable isPgCtx
        runCtx = RunCtx adminUserInfo httpManager sqlGenCtx

    (cacheRef, cacheBuiltTime) <- do
      pgResp <- runExceptT $ peelRun runCtx isPgSerCtx (runLazyTx Q.ReadWrite) $
        (,) <$> buildRebuildableSchemaCache <*> liftTx fetchLastUpdate
      (schemaCache, event) <- liftIO $ either initErrExit return pgResp
      scRef <- liftIO $ newIORef (schemaCache, initSchemaCacheVer)
      return (scRef, view _2 <$> event)

    cacheLock <- liftIO $ newMVar ()
    planCache <- liftIO $ E.initPlanCache planCacheOptions

    let corsPolicy = mkDefaultCorsPolicy corsCfg
        getSchemaCache = first lastBuiltSchemaCache <$> readIORef cacheRef

    lqState <- liftIO $ EL.initLiveQueriesState lqOpts isPgCtx
    wsServerEnv <- WS.createWSServerEnv logger isPgCtx lqState getSchemaCache httpManager
=======
mkWaiApp isoLevel logger sqlGenCtx enableAL pool ci httpManager mode corsCfg enableConsole consoleAssetsDir
         enableTelemetry instanceId apis lqOpts planCacheOptions responseErrorsConfig = do

    (planCache, schemaCacheRef, cacheBuiltTime) <- migrateAndInitialiseSchemaCache
    let getSchemaCache = first lastBuiltSchemaCache <$> readIORef (_scrCache schemaCacheRef)

    let corsPolicy = mkDefaultCorsPolicy corsCfg
        pgExecCtx = PGExecCtx pool isoLevel
    lqState <- liftIO $ EL.initLiveQueriesState lqOpts pgExecCtx
    wsServerEnv <- WS.createWSServerEnv logger pgExecCtx lqState getSchemaCache httpManager
>>>>>>> 7e695602
                                        corsPolicy sqlGenCtx enableAL planCache

    ekgStore <- liftIO EKG.newStore

<<<<<<< HEAD
    let schemaCacheRef = SchemaCacheRef cacheLock cacheRef (E.clearPlanCache planCache)
        serverCtx = ServerCtx
                    { scPGExecCtx       =  isPgCtx
=======
    let serverCtx = ServerCtx
                    { scPGExecCtx       =  pgExecCtx
>>>>>>> 7e695602
                    , scConnInfo        =  ci
                    , scLogger          =  logger
                    , scCacheRef        =  schemaCacheRef
                    , scAuthMode        =  mode
                    , scManager         =  httpManager
                    , scSQLGenCtx       =  sqlGenCtx
                    , scEnabledAPIs     =  apis
                    , scInstanceId      =  instanceId
                    , scPlanCache       =  planCache
                    , scLQState         =  lqState
                    , scEnableAllowlist =  enableAL
                    , scEkgStore        =  ekgStore
                    , scResponseInternalErrorsConfig = responseErrorsConfig
                    }

    when (isDeveloperAPIEnabled serverCtx) $ do
      liftIO $ EKG.registerGcMetrics ekgStore
      liftIO $ EKG.registerCounter "ekg.server_timestamp_ms" getTimeMs ekgStore

    spockApp <- liftWithStateless $ \lowerIO ->
      Spock.spockAsApp $ Spock.spockT lowerIO $
        httpApp corsCfg serverCtx enableConsole consoleAssetsDir enableTelemetry

    let wsServerApp = WS.createWSServerApp mode wsServerEnv
        stopWSServer = WS.stopWSServerApp wsServerEnv

    waiApp <- liftWithStateless $ \lowerIO ->
      pure $ WSC.websocketsOr WS.defaultConnectionOptions (\ip pc -> lowerIO $ wsServerApp ip pc) spockApp

    return $ HasuraApp waiApp schemaCacheRef cacheBuiltTime stopWSServer
  where
    getTimeMs :: IO Int64
    getTimeMs = (round . (* 1000)) `fmap` getPOSIXTime

    migrateAndInitialiseSchemaCache :: m (E.PlanCache, SchemaCacheRef, Maybe UTCTime)
    migrateAndInitialiseSchemaCache = do
      let pgExecCtx = PGExecCtx pool Q.Serializable
          adminRunCtx = RunCtx adminUserInfo httpManager sqlGenCtx
      currentTime <- liftIO getCurrentTime
      initialiseResult <- runExceptT $ peelRun adminRunCtx pgExecCtx Q.ReadWrite do
        (,) <$> migrateCatalog currentTime <*> liftTx fetchLastUpdate

      ((migrationResult, schemaCache), lastUpdateEvent) <-
        initialiseResult `onLeft` \err -> do
          L.unLogger logger StartupLog
            { slLogLevel = L.LevelError
            , slKind = "db_migrate"
            , slInfo = toJSON err
            }
          liftIO exitFailure
      L.unLogger logger migrationResult

      cacheLock <- liftIO $ newMVar ()
      cacheCell <- liftIO $ newIORef (schemaCache, initSchemaCacheVer)
      planCache <- liftIO $ E.initPlanCache planCacheOptions
      let cacheRef = SchemaCacheRef cacheLock cacheCell (E.clearPlanCache planCache)

      pure (planCache, cacheRef, view _2 <$> lastUpdateEvent)

httpApp
<<<<<<< HEAD
  :: ( HasVersion
     , MonadIO m
     , MonadBaseControl IO m
     , ConsoleRenderer m
     , HttpLog m
     , QueryLogger m
     , UserAuthentication m
     , MetadataApiAuthorization m
     , E.GQLApiAuthorization m
     , ConfigApiHandler m
     )
=======
  :: (HasVersion, MonadIO m, MonadBaseControl IO m, ConsoleRenderer m, HttpLog m, UserAuthentication m, MetadataApiAuthorization m)
>>>>>>> 7e695602
  => CorsConfig
  -> ServerCtx
  -> Bool
  -> Maybe Text
  -> Bool
  -> Spock.SpockT m ()
httpApp corsCfg serverCtx enableConsole consoleAssetsDir enableTelemetry = do

    -- cors middleware
    unless (isCorsDisabled corsCfg) $
      Spock.middleware $ corsMiddleware (mkDefaultCorsPolicy corsCfg)

    -- API Console and Root Dir
    when (enableConsole && enableMetadata) serveApiConsole

    -- Health check endpoint
    Spock.get "healthz" $ do
      sc <- getSCFromRef $ scCacheRef serverCtx
      dbOk <- liftIO $ mapM checkDbConnection pools
      if all id dbOk
        then Spock.setStatus HTTP.status200 >> (Spock.text $ if null (scInconsistentObjs sc)
                                                 then "OK"
                                                 else "WARN: inconsistent objects in schema")
        else Spock.setStatus HTTP.status500 >> Spock.text "ERROR"

    Spock.get "v1/version" $ do
      setHeader jsonHeader
      Spock.lazyBytes $ encode $ object [ "version" .= currentVersion ]

    when enableMetadata $ do

      Spock.post "v1/graphql/explain" gqlExplainAction

      Spock.post "v1alpha1/graphql/explain" gqlExplainAction

      Spock.post "v1/query" $ spockAction encodeQErr id $
        mkPostHandler $ mkAPIRespHandler v1QueryHandler

      Spock.post ("api/1/table" <//> Spock.var <//> Spock.var) $ \tableName queryType ->
        mkSpockAction serverCtx encodeQErr id $ mkPostHandler $
          mkAPIRespHandler $ legacyQueryHandler (TableName tableName) queryType

    when enablePGDump $

      Spock.post "v1alpha1/pg_dump" $ spockAction encodeQErr id $
        mkPostHandler v1Alpha1PGDumpHandler

<<<<<<< HEAD
    when enableConfig $ runConfigApiHandler serverCtx
=======
    when enableConfig $
      Spock.get "v1alpha1/config" $ spockAction encodeQErr id $
        mkGetHandler $ do
          onlyAdmin
          let res = encJFromJValue $ runGetConfig
                      (scAuthMode serverCtx)
                      (scEnableAllowlist serverCtx)
                      (EL._lqsOptions $ scLQState serverCtx)

          return $ JSONResp $ HttpResponse res []
>>>>>>> 7e695602

    when enableGraphQL $ do
      Spock.post "v1alpha1/graphql" $ spockAction GH.encodeGQErr id $
        mkPostHandler $ mkAPIRespHandler v1Alpha1GQHandler

      Spock.post "v1/graphql" $ spockAction GH.encodeGQErr allMod200 $
        mkPostHandler $ mkAPIRespHandler v1GQHandler

    when (isDeveloperAPIEnabled serverCtx) $ do
      Spock.get "dev/ekg" $ spockAction encodeQErr id $
        mkGetHandler $ do
          onlyAdmin
          respJ <- liftIO $ EKG.sampleAll $ scEkgStore serverCtx
          return $ JSONResp $ HttpResponse (encJFromJValue $ EKG.sampleToJson respJ) []
      Spock.get "dev/plan_cache" $ spockAction encodeQErr id $
        mkGetHandler $ do
          onlyAdmin
          respJ <- liftIO $ E.dumpPlanCache $ scPlanCache serverCtx
          return $ JSONResp $ HttpResponse (encJFromJValue respJ) []
      Spock.get "dev/subscriptions" $ spockAction encodeQErr id $
        mkGetHandler $ do
          onlyAdmin
          respJ <- liftIO $ EL.dumpLiveQueriesState False $ scLQState serverCtx
          return $ JSONResp $ HttpResponse (encJFromJValue respJ) []
      Spock.get "dev/subscriptions/extended" $ spockAction encodeQErr id $
        mkGetHandler $ do
          onlyAdmin
          respJ <- liftIO $ EL.dumpLiveQueriesState True $ scLQState serverCtx
          return $ JSONResp $ HttpResponse (encJFromJValue respJ) []

    forM_ [Spock.GET, Spock.POST] $ \m -> Spock.hookAny m $ \_ -> do
      req <- Spock.request
      let headers = Wai.requestHeaders req
      let qErr = err404 NotFound "resource does not exist"
      raiseGenericApiError logger headers qErr

  where
    logger = scLogger serverCtx

    spockAction
      :: (FromJSON a, ToJSON a, MonadIO m, UserAuthentication m, HttpLog m)
      => (Bool -> QErr -> Value)
      -> (QErr -> QErr) -> APIHandler m a -> Spock.ActionT m ()
    spockAction = mkSpockAction serverCtx


    -- all graphql errors should be of type 200
    allMod200 qe = qe { qeStatus = HTTP.status200 }

    gqlExplainAction =
      spockAction encodeQErr id $ mkPostHandler $
        mkAPIRespHandler gqlExplainHandler

    enableGraphQL = isGraphQLEnabled serverCtx
    enableMetadata = isMetadataEnabled serverCtx
    enablePGDump = isPGDumpEnabled serverCtx
    enableConfig = isConfigEnabled serverCtx

    pools = getPGPools $ scPGExecCtx serverCtx
    checkDbConnection pool = do
      e <- runExceptT $ Q.runTx' pool select1Query
      pure $ isRight e
      where
        select1Query :: Q.TxE QErr Int
        select1Query =   liftTx $ runIdentity . Q.getRow <$> Q.withQE defaultTxErrorHandler
                         [Q.sql| SELECT 1 |] () False

    serveApiConsole = do
      -- redirect / to /console
      Spock.get Spock.root $ Spock.redirect "console"

      -- serve static files if consoleAssetsDir is set
      onJust consoleAssetsDir $ \dir ->
        Spock.get ("console/assets" <//> Spock.wildcard) $ \path ->
          consoleAssetsHandler logger dir (T.unpack path)

      -- serve console html
      Spock.get ("console" <//> Spock.wildcard) $ \path -> do
        req <- Spock.request
        let headers = Wai.requestHeaders req
        let authMode = scAuthMode serverCtx
        consoleHtml <- lift $ renderConsole path authMode enableTelemetry consoleAssetsDir
        either (raiseGenericApiError logger headers . err500 Unexpected . T.pack) Spock.html consoleHtml

raiseGenericApiError
  :: (MonadIO m, HttpLog m)
  => L.Logger L.Hasura
  -> [HTTP.Header]
  -> QErr
  -> Spock.ActionT m ()
raiseGenericApiError logger headers qErr = do
  req <- Spock.request
  reqBody <- liftIO $ Wai.strictRequestBody req
  reqId <- getRequestId $ Wai.requestHeaders req
  lift $ logHttpError logger Nothing reqId req (Left reqBody) qErr headers
  setHeader jsonHeader
  Spock.setStatus $ qeStatus qErr
  Spock.lazyBytes $ encode qErr<|MERGE_RESOLUTION|>--- conflicted
+++ resolved
@@ -4,53 +4,53 @@
 module Hasura.Server.App where
 
 import           Control.Concurrent.MVar.Lifted
-<<<<<<< HEAD
-import           Control.Exception                         (IOException, try)
-import           Control.Lens                              (view, _2)
-import           Control.Monad.Stateless
-import           Control.Monad.Trans.Control               (MonadBaseControl)
-import           Data.Aeson                                hiding (json)
-import           Data.Either                               (isRight)
-import           Data.Int                                  (Int64)
-import           Data.IORef
-import           Data.Time.Clock                           (UTCTime)
-import           Data.Time.Clock.POSIX                     (getPOSIXTime)
-import           Network.Mime                              (defaultMimeLookup)
-import           System.Exit                               (exitFailure)
-import           System.FilePath                           (joinPath, takeFileName)
-import           Web.Spock.Core                            ((<//>))
-
-import qualified Control.Concurrent.Async.Lifted.Safe      as LA
-import qualified Data.ByteString.Lazy                      as BL
-import qualified Data.HashMap.Strict                       as M
-import qualified Data.HashSet                              as S
-import qualified Data.Text                                 as T
-import qualified Database.PG.Query                         as Q
-import qualified Network.HTTP.Client                       as HTTP
-import qualified Network.HTTP.Types                        as HTTP
-import qualified Network.Wai                               as Wai
-import qualified Network.Wai.Handler.WebSockets.Custom     as WSC
-import qualified Network.WebSockets                        as WS
-import qualified System.Metrics                            as EKG
-import qualified System.Metrics.Json                       as EKG
-import qualified Text.Mustache                             as M
-import qualified Web.Spock.Core                            as Spock
-
-import           Hasura.EncJSON
-import           Hasura.Prelude                            hiding (get, put)
-import           Hasura.RQL.DDL.Schema
-import           Hasura.RQL.Types
-import           Hasura.RQL.Types.Run
-import           Hasura.Server.Auth                        (AuthMode (..), UserAuthentication (..))
-import           Hasura.Server.Compression
-import           Hasura.Server.Config                      (runGetConfig)
-import           Hasura.Server.Context
-import           Hasura.Server.Cors
-import           Hasura.Server.Init
-import           Hasura.Server.Logging
-import           Hasura.Server.Middleware                  (corsMiddleware)
-import           Hasura.Server.Query
-=======
+-- <<<<<<< HEAD
+-- import           Control.Exception                         (IOException, try)
+-- import           Control.Lens                              (view, _2)
+-- import           Control.Monad.Stateless
+-- import           Control.Monad.Trans.Control               (MonadBaseControl)
+-- import           Data.Aeson                                hiding (json)
+-- import           Data.Either                               (isRight)
+-- import           Data.Int                                  (Int64)
+-- import           Data.IORef
+-- import           Data.Time.Clock                           (UTCTime)
+-- import           Data.Time.Clock.POSIX                     (getPOSIXTime)
+-- import           Network.Mime                              (defaultMimeLookup)
+-- import           System.Exit                               (exitFailure)
+-- import           System.FilePath                           (joinPath, takeFileName)
+-- import           Web.Spock.Core                            ((<//>))
+
+-- import qualified Control.Concurrent.Async.Lifted.Safe      as LA
+-- import qualified Data.ByteString.Lazy                      as BL
+-- import qualified Data.HashMap.Strict                       as M
+-- import qualified Data.HashSet                              as S
+-- import qualified Data.Text                                 as T
+-- import qualified Database.PG.Query                         as Q
+-- import qualified Network.HTTP.Client                       as HTTP
+-- import qualified Network.HTTP.Types                        as HTTP
+-- import qualified Network.Wai                               as Wai
+-- import qualified Network.Wai.Handler.WebSockets.Custom     as WSC
+-- import qualified Network.WebSockets                        as WS
+-- import qualified System.Metrics                            as EKG
+-- import qualified System.Metrics.Json                       as EKG
+-- import qualified Text.Mustache                             as M
+-- import qualified Web.Spock.Core                            as Spock
+
+-- import           Hasura.EncJSON
+-- import           Hasura.Prelude                            hiding (get, put)
+-- import           Hasura.RQL.DDL.Schema
+-- import           Hasura.RQL.Types
+-- import           Hasura.RQL.Types.Run
+-- import           Hasura.Server.Auth                        (AuthMode (..), UserAuthentication (..))
+-- import           Hasura.Server.Compression
+-- import           Hasura.Server.Config                      (runGetConfig)
+-- import           Hasura.Server.Context
+-- import           Hasura.Server.Cors
+-- import           Hasura.Server.Init
+-- import           Hasura.Server.Logging
+-- import           Hasura.Server.Middleware                  (corsMiddleware)
+-- import           Hasura.Server.Query
+-- =======
 import           Control.Exception                      (IOException, try)
 import           Control.Lens                           (view, _2)
 import           Control.Monad.Stateless
@@ -99,23 +99,22 @@
 import           Hasura.Server.Logging
 import           Hasura.Server.Middleware               (corsMiddleware)
 import           Hasura.Server.Migrate                  (migrateCatalog)
->>>>>>> 7e695602
 import           Hasura.Server.Utils
 import           Hasura.Server.Version
 import           Hasura.Session
 import           Hasura.SQL.Types
 
-<<<<<<< HEAD
-import qualified Hasura.GraphQL.Execute                    as E
-import qualified Hasura.GraphQL.Execute.LiveQuery          as EL
-import qualified Hasura.GraphQL.Explain                    as GE
-import qualified Hasura.GraphQL.Transport.HTTP             as GH
-import qualified Hasura.GraphQL.Transport.HTTP.Protocol    as GH
-import qualified Hasura.GraphQL.Transport.WebSocket        as WS
-import qualified Hasura.GraphQL.Transport.WebSocket.Server as WS
-import qualified Hasura.Logging                            as L
-import qualified Hasura.Server.PGDump                      as PGD
-=======
+-- <<<<<<< HEAD
+-- import qualified Hasura.GraphQL.Execute                    as E
+-- import qualified Hasura.GraphQL.Execute.LiveQuery          as EL
+-- import qualified Hasura.GraphQL.Explain                    as GE
+-- import qualified Hasura.GraphQL.Transport.HTTP             as GH
+-- import qualified Hasura.GraphQL.Transport.HTTP.Protocol    as GH
+-- import qualified Hasura.GraphQL.Transport.WebSocket        as WS
+-- import qualified Hasura.GraphQL.Transport.WebSocket.Server as WS
+-- import qualified Hasura.Logging                            as L
+-- import qualified Hasura.Server.PGDump                      as PGD
+-- =======
 import qualified Hasura.GraphQL.Execute                 as E
 import qualified Hasura.GraphQL.Execute.LiveQuery       as EL
 import qualified Hasura.GraphQL.Explain                 as GE
@@ -124,7 +123,6 @@
 import qualified Hasura.GraphQL.Transport.WebSocket     as WS
 import qualified Hasura.Logging                         as L
 import qualified Hasura.Server.API.PGDump               as PGD
->>>>>>> 7e695602
 
 
 data SchemaCacheRef
@@ -151,22 +149,7 @@
 
 data ServerCtx
   = ServerCtx
-<<<<<<< HEAD
   { scPGExecCtx       :: !IsPGExecCtx
-  , scConnInfo        :: !Q.ConnInfo
-  , scLogger          :: !(L.Logger L.Hasura)
-  , scCacheRef        :: !SchemaCacheRef
-  , scAuthMode        :: !AuthMode
-  , scManager         :: !HTTP.Manager
-  , scSQLGenCtx       :: !SQLGenCtx
-  , scEnabledAPIs     :: !(S.HashSet API)
-  , scInstanceId      :: !InstanceId
-  , scPlanCache       :: !E.PlanCache
-  , scLQState         :: !EL.LiveQueriesState
-  , scEnableAllowlist :: !Bool
-  , scEkgStore        :: !EKG.Store
-=======
-  { scPGExecCtx                    :: !PGExecCtx
   , scConnInfo                     :: !Q.ConnInfo
   , scLogger                       :: !(L.Logger L.Hasura)
   , scCacheRef                     :: !SchemaCacheRef
@@ -180,7 +163,6 @@
   , scEnableAllowlist              :: !Bool
   , scEkgStore                     :: !EKG.Store
   , scResponseInternalErrorsConfig :: !ResponseInternalErrorsConfig
->>>>>>> 7e695602
   }
 
 data HandlerCtx
@@ -280,15 +262,12 @@
   sqlGenCtx <- scSQLGenCtx . hcServerCtx <$> ask
   return $ QCtx userInfo cache sqlGenCtx
 
-<<<<<<< HEAD
--- | Authorization rules to be applied on the metadata (`/v1/query`) API
-=======
 setHeader :: MonadIO m => HTTP.Header -> Spock.ActionT m ()
 setHeader (headerName, headerValue) =
   Spock.setHeader (bsToTxt $ CI.original headerName) (bsToTxt headerValue)
 
+-- | Authorization rules to be applied on the metadata (`/v1/query`) API
 -- | Typeclass representing the metadata API authorization effect
->>>>>>> 7e695602
 class MetadataApiAuthorization m where
   authorizeMetadataApi :: HasVersion => RQLQuery -> UserInfo -> Handler m ()
 
@@ -320,14 +299,10 @@
     userInfo  <- either (logErrorAndResp Nothing requestId req (Left reqBody) False headers . qErrModifier)
                  return userInfoE
 
-<<<<<<< HEAD
     let handlerState = HandlerCtx serverCtx userInfo headers ipAddress requestId
-        curRole = userRole userInfo
-=======
-    let handlerState = HandlerCtx serverCtx userInfo headers requestId
         includeInternal = shouldIncludeInternal (_uiRole userInfo) $
                           scResponseInternalErrorsConfig serverCtx
->>>>>>> 7e695602
+        curRole = userRole userInfo
 
     (serviceTime, (result, q)) <- withElapsedTime $ case apiHandler of
       AHGet handler -> do
@@ -385,11 +360,7 @@
         mapM_ setHeader allRespHeaders
         Spock.lazyBytes compressedResp
 
-<<<<<<< HEAD
-      mkHeaders = maybe [] (map unHeader)
-
-=======
->>>>>>> 7e695602
+
 v1QueryHandler
   :: (HasVersion, MonadIO m, MonadBaseControl IO m, MetadataApiAuthorization m)
   => RQLQuery -> Handler m (HttpResponse EncJSON)
@@ -414,11 +385,7 @@
       runQuery pgExecCtx instanceId userInfo schemaCache httpMgr sqlGenCtx (SystemDefined False) query
 
 v1Alpha1GQHandler
-<<<<<<< HEAD
   :: (HasVersion, E.GQLApiAuthorization m, MonadIO m, QueryLogger m)
-=======
-  :: (HasVersion, MonadIO m)
->>>>>>> 7e695602
   => GH.GQLBatchedReqs GH.GQLQueryText -> Handler m (HttpResponse EncJSON)
 v1Alpha1GQHandler query = do
   userInfo <- asks hcUser
@@ -448,20 +415,14 @@
   responseErrorsConfig <- scResponseInternalErrorsConfig . hcServerCtx <$> ask
   let execCtx = E.ExecutionCtx logger sqlGenCtx pgExecCtx planCache
                 (lastBuiltSchemaCache sc) scVer manager enableAL
-<<<<<<< HEAD
-  flip runReaderT execCtx $ GH.runGQBatched requestId userInfo reqHeaders (query, reqParsed)
+  flip runReaderT execCtx $
+    GH.runGQBatched requestId responseErrorsConfig userInfo reqHeaders (query, reqParsed)
+
 
 v1GQHandler
   :: (HasVersion, E.GQLApiAuthorization m, QueryLogger m, MonadIO m)
   => GH.GQLBatchedReqs GH.GQLQueryText
   -> Handler m (HttpResponse EncJSON)
-=======
-  flip runReaderT execCtx $ GH.runGQBatched requestId responseErrorsConfig userInfo reqHeaders query
-
-v1GQHandler
-  :: (HasVersion, MonadIO m)
-  => GH.GQLBatchedReqs GH.GQLQueryText -> Handler m (HttpResponse EncJSON)
->>>>>>> 7e695602
 v1GQHandler = v1Alpha1GQHandler
 
 gqlExplainHandler :: (HasVersion, MonadIO m) => GE.GQLExplain -> Handler m (HttpResponse EncJSON)
@@ -624,52 +585,45 @@
   -> E.PlanCacheOptions
   -> ResponseInternalErrorsConfig
   -> m HasuraApp
-<<<<<<< HEAD
+-- mkWaiApp logger sqlGenCtx enableAL isPgCtx ci httpManager mode corsCfg enableConsole consoleAssetsDir
+--          enableTelemetry instanceId apis lqOpts planCacheOptions = do
+
+--     let isPgSerCtx = withTxIsolation Q.Serializable isPgCtx
+--         runCtx = RunCtx adminUserInfo httpManager sqlGenCtx
+
+--     (cacheRef, cacheBuiltTime) <- do
+--       pgResp <- runExceptT $ peelRun runCtx isPgSerCtx (runLazyTx Q.ReadWrite) $
+--         (,) <$> buildRebuildableSchemaCache <*> liftTx fetchLastUpdate
+--       (schemaCache, event) <- liftIO $ either initErrExit return pgResp
+--       scRef <- liftIO $ newIORef (schemaCache, initSchemaCacheVer)
+--       return (scRef, view _2 <$> event)
+
+--     cacheLock <- liftIO $ newMVar ()
+--     planCache <- liftIO $ E.initPlanCache planCacheOptions
+
+--     let corsPolicy = mkDefaultCorsPolicy corsCfg
+--         getSchemaCache = first lastBuiltSchemaCache <$> readIORef cacheRef
+
+--     lqState <- liftIO $ EL.initLiveQueriesState lqOpts isPgCtx
+--     wsServerEnv <- WS.createWSServerEnv logger isPgCtx lqState getSchemaCache httpManager
+-- =======
 mkWaiApp logger sqlGenCtx enableAL isPgCtx ci httpManager mode corsCfg enableConsole consoleAssetsDir
-         enableTelemetry instanceId apis lqOpts planCacheOptions = do
-
-    let isPgSerCtx = withTxIsolation Q.Serializable isPgCtx
-        runCtx = RunCtx adminUserInfo httpManager sqlGenCtx
-
-    (cacheRef, cacheBuiltTime) <- do
-      pgResp <- runExceptT $ peelRun runCtx isPgSerCtx (runLazyTx Q.ReadWrite) $
-        (,) <$> buildRebuildableSchemaCache <*> liftTx fetchLastUpdate
-      (schemaCache, event) <- liftIO $ either initErrExit return pgResp
-      scRef <- liftIO $ newIORef (schemaCache, initSchemaCacheVer)
-      return (scRef, view _2 <$> event)
-
-    cacheLock <- liftIO $ newMVar ()
-    planCache <- liftIO $ E.initPlanCache planCacheOptions
+         enableTelemetry instanceId apis lqOpts planCacheOptions responseErrorsConfig = do
+
+    (planCache, schemaCacheRef, cacheBuiltTime) <- migrateAndInitialiseSchemaCache
+    let getSchemaCache = first lastBuiltSchemaCache <$> readIORef (_scrCache schemaCacheRef)
 
     let corsPolicy = mkDefaultCorsPolicy corsCfg
-        getSchemaCache = first lastBuiltSchemaCache <$> readIORef cacheRef
-
+        -- pgExecCtx = PGExecCtx pool isoLevel
     lqState <- liftIO $ EL.initLiveQueriesState lqOpts isPgCtx
     wsServerEnv <- WS.createWSServerEnv logger isPgCtx lqState getSchemaCache httpManager
-=======
-mkWaiApp isoLevel logger sqlGenCtx enableAL pool ci httpManager mode corsCfg enableConsole consoleAssetsDir
-         enableTelemetry instanceId apis lqOpts planCacheOptions responseErrorsConfig = do
-
-    (planCache, schemaCacheRef, cacheBuiltTime) <- migrateAndInitialiseSchemaCache
-    let getSchemaCache = first lastBuiltSchemaCache <$> readIORef (_scrCache schemaCacheRef)
-
-    let corsPolicy = mkDefaultCorsPolicy corsCfg
-        pgExecCtx = PGExecCtx pool isoLevel
-    lqState <- liftIO $ EL.initLiveQueriesState lqOpts pgExecCtx
-    wsServerEnv <- WS.createWSServerEnv logger pgExecCtx lqState getSchemaCache httpManager
->>>>>>> 7e695602
                                         corsPolicy sqlGenCtx enableAL planCache
 
     ekgStore <- liftIO EKG.newStore
 
-<<<<<<< HEAD
-    let schemaCacheRef = SchemaCacheRef cacheLock cacheRef (E.clearPlanCache planCache)
-        serverCtx = ServerCtx
+    -- let schemaCacheRef = SchemaCacheRef cacheLock cacheRef (E.clearPlanCache planCache)
+    let serverCtx = ServerCtx
                     { scPGExecCtx       =  isPgCtx
-=======
-    let serverCtx = ServerCtx
-                    { scPGExecCtx       =  pgExecCtx
->>>>>>> 7e695602
                     , scConnInfo        =  ci
                     , scLogger          =  logger
                     , scCacheRef        =  schemaCacheRef
@@ -706,10 +660,24 @@
 
     migrateAndInitialiseSchemaCache :: m (E.PlanCache, SchemaCacheRef, Maybe UTCTime)
     migrateAndInitialiseSchemaCache = do
-      let pgExecCtx = PGExecCtx pool Q.Serializable
+        -- let isPgSerCtx = withTxIsolation Q.Serializable isPgCtx
+        --     runCtx = RunCtx adminUserInfo httpManager sqlGenCtx
+
+        -- (cacheRef, cacheBuiltTime) <- do
+        --   pgResp <- runExceptT $ peelRun runCtx isPgSerCtx (runLazyTx Q.ReadWrite) $
+        --     (,) <$> buildRebuildableSchemaCache <*> liftTx fetchLastUpdate
+        --   (schemaCache, event) <- liftIO $ either initErrExit return pgResp
+        --   scRef <- liftIO $ newIORef (schemaCache, initSchemaCacheVer)
+        --   return (scRef, view _2 <$> event)
+
+        -- cacheLock <- liftIO $ newMVar ()
+        -- planCache <- liftIO $ E.initPlanCache planCacheOptions
+
+      let isPgSerCtx = withTxIsolation Q.Serializable isPgCtx
+          pgExecCtx = PGExecCtx pool Q.Serializable
           adminRunCtx = RunCtx adminUserInfo httpManager sqlGenCtx
       currentTime <- liftIO getCurrentTime
-      initialiseResult <- runExceptT $ peelRun adminRunCtx pgExecCtx Q.ReadWrite do
+      initialiseResult <- runExceptT $ peelRun adminRunCtx isPgSerCtx Q.ReadWrite do
         (,) <$> migrateCatalog currentTime <*> liftTx fetchLastUpdate
 
       ((migrationResult, schemaCache), lastUpdateEvent) <-
@@ -730,7 +698,6 @@
       pure (planCache, cacheRef, view _2 <$> lastUpdateEvent)
 
 httpApp
-<<<<<<< HEAD
   :: ( HasVersion
      , MonadIO m
      , MonadBaseControl IO m
@@ -742,9 +709,6 @@
      , E.GQLApiAuthorization m
      , ConfigApiHandler m
      )
-=======
-  :: (HasVersion, MonadIO m, MonadBaseControl IO m, ConsoleRenderer m, HttpLog m, UserAuthentication m, MetadataApiAuthorization m)
->>>>>>> 7e695602
   => CorsConfig
   -> ServerCtx
   -> Bool
@@ -792,9 +756,10 @@
       Spock.post "v1alpha1/pg_dump" $ spockAction encodeQErr id $
         mkPostHandler v1Alpha1PGDumpHandler
 
-<<<<<<< HEAD
-    when enableConfig $ runConfigApiHandler serverCtx
-=======
+-- <<<<<<< HEAD
+--     when enableConfig $ runConfigApiHandler serverCtx
+-- =======
+    -- FIXME(anon): change this to runConfigApiHandler
     when enableConfig $
       Spock.get "v1alpha1/config" $ spockAction encodeQErr id $
         mkGetHandler $ do
@@ -805,7 +770,6 @@
                       (EL._lqsOptions $ scLQState serverCtx)
 
           return $ JSONResp $ HttpResponse res []
->>>>>>> 7e695602
 
     when enableGraphQL $ do
       Spock.post "v1alpha1/graphql" $ spockAction GH.encodeGQErr id $
