{-# LANGUAGE TypeApplications #-}
module Hasura.Server.Utils where

import           Data.Aeson
import           Data.Bits                  (shift, (.&.))
import           Data.ByteString.Char8      (ByteString)
import           Data.Char
import           Data.List                  (find)
import           Data.Time.Clock
import           Data.Word                  (Word32)
import           Language.Haskell.TH.Syntax (Lift)
import           Network.Socket             (SockAddr (..))
import           System.ByteOrder           (ByteOrder (..), byteOrder)
import           System.Environment
import           System.Exit
import           System.Process
import           Text.Printf                (printf)

import qualified Data.ByteString            as B
import qualified Data.ByteString.Char8      as BS
import qualified Data.CaseInsensitive       as CI
import qualified Data.HashSet               as Set
import qualified Data.List.NonEmpty         as NE
import qualified Data.Text                  as T
import qualified Data.Text.Encoding         as TE
import qualified Data.Text.IO               as TI
import qualified Data.UUID                  as UUID
import qualified Data.UUID.V4               as UUID
import qualified Language.Haskell.TH.Syntax as TH
import qualified Network.HTTP.Client        as HC
import qualified Network.HTTP.Types         as HTTP
import qualified Network.Wai                as Wai
import qualified Text.Regex.TDFA            as TDFA
import qualified Text.Regex.TDFA.ByteString as TDFA

import           Hasura.Prelude

newtype RequestId
  = RequestId { unRequestId :: Text }
  deriving (Show, Eq, ToJSON, FromJSON)

jsonHeader :: (T.Text, T.Text)
jsonHeader = ("Content-Type", "application/json; charset=utf-8")

sqlHeader :: (T.Text, T.Text)
sqlHeader = ("Content-Type", "application/sql; charset=utf-8")

htmlHeader :: (T.Text, T.Text)
htmlHeader = ("Content-Type", "text/html; charset=utf-8")

gzipHeader :: (T.Text, T.Text)
gzipHeader = ("Content-Encoding", "gzip")

brHeader :: (T.Text, T.Text)
brHeader = ("Content-Encoding", "br")

userRoleHeader :: T.Text
userRoleHeader = "x-hasura-role"

deprecatedAccessKeyHeader :: T.Text
deprecatedAccessKeyHeader = "x-hasura-access-key"

adminSecretHeader :: T.Text
adminSecretHeader = "x-hasura-admin-secret"

userIdHeader :: T.Text
userIdHeader = "x-hasura-user-id"

requestIdHeader :: T.Text
requestIdHeader = "x-request-id"

getRequestHeader :: B.ByteString -> [HTTP.Header] -> Maybe B.ByteString
getRequestHeader hdrName hdrs = snd <$> mHeader
  where
    mHeader = find (\h -> fst h == CI.mk hdrName) hdrs

getRequestId :: (MonadIO m) => [HTTP.Header] -> m RequestId
getRequestId headers =
  -- generate a request id for every request if the client has not sent it
  case getRequestHeader (txtToBs requestIdHeader) headers  of
    Nothing    -> RequestId <$> liftIO generateFingerprint
    Just reqId -> return $ RequestId $ bsToTxt reqId

-- Get an env var during compile time
getValFromEnvOrScript :: String -> String -> TH.Q (TH.TExp String)
getValFromEnvOrScript n s = do
  maybeVal <- TH.runIO $ lookupEnv n
  case maybeVal of
    Just val -> [|| val ||]
    Nothing  -> runScript s

-- Run a shell script during compile time
runScript :: FilePath -> TH.Q (TH.TExp String)
runScript fp = do
  TH.addDependentFile fp
  fileContent <- TH.runIO $ TI.readFile fp
  (exitCode, stdOut, stdErr) <- TH.runIO $
    readProcessWithExitCode "/bin/sh" [] $ T.unpack fileContent
  when (exitCode /= ExitSuccess) $ fail $
    "Running shell script " ++ fp ++ " failed with exit code : "
    ++ show exitCode ++ " and with error : " ++ stdErr
  [|| stdOut ||]

-- find duplicates
duplicates :: Ord a => [a] -> [a]
duplicates = mapMaybe greaterThanOne . group . sort
  where
    greaterThanOne l = bool Nothing (Just $ head l) $ length l > 1

-- regex related
matchRegex :: B.ByteString -> Bool -> T.Text -> Either String Bool
matchRegex regex caseSensitive src =
  fmap (`TDFA.match` TE.encodeUtf8 src) compiledRegexE
  where
    compOpt = TDFA.defaultCompOpt
      { TDFA.caseSensitive = caseSensitive
      , TDFA.multiline = True
      , TDFA.lastStarGreedy = True
      }
    execOption = TDFA.defaultExecOpt {TDFA.captureGroups = False}
    compiledRegexE = TDFA.compile compOpt execOption regex


fmapL :: (a -> a') -> Either a b -> Either a' b
fmapL fn (Left e) = Left (fn e)
fmapL _ (Right x) = pure x

generateFingerprint :: IO Text
generateFingerprint = UUID.toText <$> UUID.nextRandom

-- json representation of HTTP exception
httpExceptToJSON :: HC.HttpException -> Value
httpExceptToJSON e = case e of
  HC.HttpExceptionRequest x c ->
      let reqObj = object
            [ "host" .= bsToTxt (HC.host x)
            , "port" .= show (HC.port x)
            , "secure" .= HC.secure x
            , "path" .= bsToTxt (HC.path x)
            , "method" .= bsToTxt (HC.method x)
            , "proxy" .= (showProxy <$> HC.proxy x)
            , "redirectCount" .= show (HC.redirectCount x)
            , "responseTimeout" .= show (HC.responseTimeout x)
            , "requestVersion" .= show (HC.requestVersion x)
            ]
          msg = show c
      in object ["request" .= reqObj, "message" .= msg]
  _        -> toJSON $ show e
  where
    showProxy (HC.Proxy h p) =
      "host: " <> bsToTxt h <> " port: " <> T.pack (show p)

-- ignore the following request headers from the client
commonClientHeadersIgnored :: (IsString a) => [a]
commonClientHeadersIgnored =
  [ "Content-Length", "Content-MD5", "User-Agent", "Host"
  , "Origin", "Referer" , "Accept", "Accept-Encoding"
  , "Accept-Language", "Accept-Datetime"
  , "Cache-Control", "Connection", "DNT", "Content-Type"
  ]

commonResponseHeadersIgnored :: (IsString a) => [a]
commonResponseHeadersIgnored =
  [ "Server", "Transfer-Encoding", "Cache-Control"
  , "Access-Control-Allow-Credentials"
  , "Access-Control-Allow-Methods"
  , "Access-Control-Allow-Origin"
  , "Content-Type", "Content-Length"
  ]


filterRequestHeaders :: [HTTP.Header] -> [HTTP.Header]
filterRequestHeaders =
  filterHeaders $ Set.fromList commonClientHeadersIgnored

-- ignore the following response headers from remote
filterResponseHeaders :: [HTTP.Header] -> [HTTP.Header]
filterResponseHeaders =
  filterHeaders $ Set.fromList commonResponseHeadersIgnored

filterHeaders :: Set.HashSet HTTP.HeaderName -> [HTTP.Header] -> [HTTP.Header]
filterHeaders list = filter (\(n, _) -> not $ n `Set.member` list)

hyphenate :: String -> String
hyphenate = u . applyFirst toLower
    where u []                 = []
          u (x:xs) | isUpper x = '-' : toLower x : hyphenate xs
                   | otherwise = x : u xs

applyFirst :: (Char -> Char) -> String -> String
applyFirst _ []     = []
applyFirst f [x]    = [f x]
applyFirst f (x:xs) = f x: xs

-- | The version integer
data APIVersion
  = VIVersion1
  | VIVersion2
  deriving (Show, Eq, Lift)

instance ToJSON APIVersion where
  toJSON VIVersion1 = toJSON @Int 1
  toJSON VIVersion2 = toJSON @Int 2

instance FromJSON APIVersion where
  parseJSON v = do
    verInt :: Int <- parseJSON v
    case verInt of
      1 -> return VIVersion1
      2 -> return VIVersion2
      i -> fail $ "expected 1 or 2, encountered " ++ show i

englishList :: NonEmpty Text -> Text
englishList = \case
  one :| []    -> one
  one :| [two] -> one <> " and " <> two
  several      ->
    let final :| initials = NE.reverse several
    in T.intercalate ", " (reverse initials) <> ", and " <> final

makeReasonMessage :: [a] -> (a -> Text) -> Text
makeReasonMessage errors showError =
  case errors of
    [singleError] -> "because " <> showError singleError
    _ -> "for the following reasons:\n" <> T.unlines
         (map (("  • " <>) . showError) errors)


-- | IP Address related code

newtype IpAddress
  = IpAddress { unIpAddress :: ByteString }
  deriving (Show, Eq)

getSourceFromSocket :: Wai.Request -> IpAddress
getSourceFromSocket = IpAddress . BS.pack . showSockAddr . Wai.remoteHost

getSourceFromFallback :: Wai.Request -> IpAddress
getSourceFromFallback req = fromMaybe (getSourceFromSocket req) $ getSource req

getSource :: Wai.Request -> Maybe IpAddress
getSource req = IpAddress <$> addr
  where
    maddr = find (\x -> fst x `elem` ["x-real-ip", "x-forwarded-for"]) hdrs
    addr = fmap snd maddr
    hdrs = Wai.requestHeaders req

-- |  A type for IP address in numeric string representation.
type NumericAddress = String

showIPv4 :: Word32 -> Bool -> NumericAddress
showIPv4 w32 little
    | little    = show b1 ++ "." ++ show b2 ++ "." ++ show b3 ++ "." ++ show b4
    | otherwise = show b4 ++ "." ++ show b3 ++ "." ++ show b2 ++ "." ++ show b1
  where
    t1 = w32
    t2 = shift t1 (-8)
    t3 = shift t2 (-8)
    t4 = shift t3 (-8)
    b1 = t1 .&. 0x000000ff
    b2 = t2 .&. 0x000000ff
    b3 = t3 .&. 0x000000ff
    b4 = t4 .&. 0x000000ff

showIPv6 :: (Word32,Word32,Word32,Word32) -> String
showIPv6 (w1,w2,w3,w4) =
    printf "%x:%x:%x:%x:%x:%x:%x:%x" s1 s2 s3 s4 s5 s6 s7 s8
  where
    (s1,s2) = split16 w1
    (s3,s4) = split16 w2
    (s5,s6) = split16 w3
    (s7,s8) = split16 w4
    split16 w = (h1,h2)
      where
        h1 = shift w (-16) .&. 0x0000ffff
        h2 = w .&. 0x0000ffff

-- | Convert 'SockAddr' to 'NumericAddress'. If the address is
--   IPv4-embedded IPv6 address, the IPv4 is extracted.
showSockAddr :: SockAddr -> NumericAddress
-- HostAddr is network byte order.
showSockAddr (SockAddrInet _ addr4)                       = showIPv4 addr4 (byteOrder == LittleEndian)
-- HostAddr6 is host byte order.
showSockAddr (SockAddrInet6 _ _ (0,0,0x0000ffff,addr4) _) = showIPv4 addr4 False
showSockAddr (SockAddrInet6 _ _ (0,0,0,1) _)              = "::1"
showSockAddr (SockAddrInet6 _ _ addr6 _)                  = showIPv6 addr6
showSockAddr _                                            = "unknownSocket"

<<<<<<< HEAD
withElapsedTime :: MonadIO m => m a -> m (NominalDiffTime, a)
withElapsedTime ma = do
  t1 <- liftIO getCurrentTime
  a <- ma
  t2 <- liftIO getCurrentTime
  return (diffUTCTime t2 t1, a)
=======
-- withElapsedTime :: MonadIO m => m a -> m (NominalDiffTime, a)
-- withElapsedTime ma = do
--   t1 <- liftIO getCurrentTime
--   a <- ma
--   t2 <- liftIO getCurrentTime
--   return (diffUTCTime t2 t1, a)
>>>>>>> 9e6c8e99
<|MERGE_RESOLUTION|>--- conflicted
+++ resolved
@@ -286,18 +286,9 @@
 showSockAddr (SockAddrInet6 _ _ addr6 _)                  = showIPv6 addr6
 showSockAddr _                                            = "unknownSocket"
 
-<<<<<<< HEAD
-withElapsedTime :: MonadIO m => m a -> m (NominalDiffTime, a)
-withElapsedTime ma = do
-  t1 <- liftIO getCurrentTime
-  a <- ma
-  t2 <- liftIO getCurrentTime
-  return (diffUTCTime t2 t1, a)
-=======
 -- withElapsedTime :: MonadIO m => m a -> m (NominalDiffTime, a)
 -- withElapsedTime ma = do
 --   t1 <- liftIO getCurrentTime
 --   a <- ma
 --   t2 <- liftIO getCurrentTime
---   return (diffUTCTime t2 t1, a)
->>>>>>> 9e6c8e99
+--   return (diffUTCTime t2 t1, a)