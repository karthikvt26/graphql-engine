--- conflicted
+++ resolved
@@ -21,22 +21,6 @@
 
 import           Hasura.Prelude
 
-<<<<<<< HEAD
-
-dropAndSnakeCase :: T.Text -> T.Text
-dropAndSnakeCase = T.drop 9 . toSnakeCase . T.toLower
-
-hdrVar :: Text -> Text
-hdrVar h = "hasura." <> dropAndSnakeCase h
-
-toSnakeCase :: T.Text -> T.Text
-toSnakeCase = T.pack . map change . T.unpack
-  where
-    change '-' = '_'
-    change c   = c
-
-=======
->>>>>>> a8cee16a
 isXHasuraTxt :: T.Text -> Bool
 isXHasuraTxt = T.isInfixOf "x-hasura-" . T.toLower
 
