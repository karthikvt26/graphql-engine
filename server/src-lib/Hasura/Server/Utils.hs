module Hasura.Server.Utils where

import           Hasura.Prelude

import           Control.Lens               ((^..))
import           Data.Aeson
<<<<<<< HEAD
import           Data.Bits                  (shift, (.&.))
import           Data.ByteString.Char8      (ByteString)
import           Data.Char
import           Data.Word                  (Word32)
import           Language.Haskell.TH.Syntax (Lift)
import           Network.Socket             (SockAddr (..))
import           System.ByteOrder           (ByteOrder (..), byteOrder)
import           Language.Haskell.TH.Syntax (Q, TExp)
import           System.Environment
import           System.Exit
import           System.Process
import           Text.Printf                (printf)
import           Data.Aeson.Internal
=======
import           Data.Aeson.Internal
import           Data.Char
import           Language.Haskell.TH.Syntax (Lift, Q, TExp)
import           System.Environment
import           System.Exit
import           System.Process
>>>>>>> 6d0518bc

import qualified Data.ByteString            as B
import qualified Data.ByteString.Char8      as BS
import qualified Data.CaseInsensitive       as CI
import qualified Data.HashSet               as Set
import qualified Data.List.NonEmpty         as NE
import qualified Data.Text                  as T
import qualified Data.Text.IO               as TI
import qualified Data.UUID                  as UUID
import qualified Data.UUID.V4               as UUID
import qualified Data.Vector                as V
import qualified Language.Haskell.TH.Syntax as TH
import qualified Network.HTTP.Client        as HC
import qualified Network.HTTP.Types         as HTTP
import qualified Network.Wai                as Wai
import qualified Network.Wreq               as Wreq
import qualified Text.Regex.TDFA            as TDFA
import qualified Text.Regex.TDFA.ReadRegex  as TDFA
import qualified Text.Regex.TDFA.TDFA       as TDFA

import           Hasura.RQL.Instances       ()

newtype RequestId
  = RequestId { unRequestId :: Text }
  deriving (Show, Eq, ToJSON, FromJSON)

jsonHeader :: HTTP.Header
jsonHeader = ("Content-Type", "application/json; charset=utf-8")

sqlHeader :: HTTP.Header
sqlHeader = ("Content-Type", "application/sql; charset=utf-8")

htmlHeader :: HTTP.Header
htmlHeader = ("Content-Type", "text/html; charset=utf-8")

gzipHeader :: HTTP.Header
gzipHeader = ("Content-Encoding", "gzip")

userRoleHeader :: IsString a => a
userRoleHeader = "x-hasura-role"

deprecatedAccessKeyHeader :: IsString a => a
deprecatedAccessKeyHeader = "x-hasura-access-key"

adminSecretHeader :: IsString a => a
adminSecretHeader = "x-hasura-admin-secret"

userIdHeader :: IsString a => a
userIdHeader = "x-hasura-user-id"

requestIdHeader :: IsString a => a
requestIdHeader = "x-request-id"

useBackendOnlyPermissionsHeader :: IsString a => a
useBackendOnlyPermissionsHeader = "x-hasura-use-backend-only-permissions"

getRequestHeader :: HTTP.HeaderName -> [HTTP.Header] -> Maybe B.ByteString
getRequestHeader hdrName hdrs = snd <$> mHeader
  where
    mHeader = find (\h -> fst h == hdrName) hdrs

parseStringAsBool :: String -> Either String Bool
parseStringAsBool t
  | map toLower t `elem` truthVals = Right True
  | map toLower t `elem` falseVals = Right False
  | otherwise = Left errMsg
  where
    truthVals = ["true", "t", "yes", "y"]
    falseVals = ["false", "f", "no", "n"]

    errMsg = " Not a valid boolean text. " ++ "True values are "
             ++ show truthVals ++ " and  False values are " ++ show falseVals
             ++ ". All values are case insensitive"

getRequestId :: (MonadIO m) => [HTTP.Header] -> m RequestId
getRequestId headers =
  -- generate a request id for every request if the client has not sent it
  case getRequestHeader requestIdHeader headers  of
    Nothing    -> RequestId <$> liftIO generateFingerprint
    Just reqId -> return $ RequestId $ bsToTxt reqId

-- Get an env var during compile time
getValFromEnvOrScript :: String -> String -> Q (TExp String)
getValFromEnvOrScript n s = do
  maybeVal <- TH.runIO $ lookupEnv n
  case maybeVal of
    Just val -> [|| val ||]
    Nothing  -> runScript s

-- Run a shell script during compile time
runScript :: FilePath -> Q (TExp String)
runScript fp = do
  TH.addDependentFile fp
  fileContent <- TH.runIO $ TI.readFile fp
  (exitCode, stdOut, stdErr) <- TH.runIO $
    readProcessWithExitCode "/bin/sh" [] $ T.unpack fileContent
  when (exitCode /= ExitSuccess) $ fail $
    "Running shell script " ++ fp ++ " failed with exit code : "
    ++ show exitCode ++ " and with error : " ++ stdErr
  [|| stdOut ||]

-- find duplicates
duplicates :: Ord a => [a] -> [a]
duplicates = mapMaybe greaterThanOne . group . sort
  where
    greaterThanOne l = bool Nothing (Just $ head l) $ length l > 1

-- | Quotes a regex using Template Haskell so syntax errors can be reported at compile-time.
quoteRegex :: TDFA.CompOption -> TDFA.ExecOption -> String -> Q (TExp TDFA.Regex)
quoteRegex compOption execOption regexText = do
  regex <- TDFA.parseRegex regexText `onLeft` (fail . show)
  [|| TDFA.patternToRegex regex compOption execOption ||]

fmapL :: (a -> a') -> Either a b -> Either a' b
fmapL fn (Left e) = Left (fn e)
fmapL _ (Right x) = pure x

generateFingerprint :: IO Text
generateFingerprint = UUID.toText <$> UUID.nextRandom

-- json representation of HTTP exception
httpExceptToJSON :: HC.HttpException -> Value
httpExceptToJSON e = case e of
  HC.HttpExceptionRequest x c ->
      let reqObj = object
            [ "host" .= bsToTxt (HC.host x)
            , "port" .= show (HC.port x)
            , "secure" .= HC.secure x
            , "path" .= bsToTxt (HC.path x)
            , "method" .= bsToTxt (HC.method x)
            , "proxy" .= (showProxy <$> HC.proxy x)
            , "redirectCount" .= show (HC.redirectCount x)
            , "responseTimeout" .= show (HC.responseTimeout x)
            , "requestVersion" .= show (HC.requestVersion x)
            ]
          msg = show c
      in object ["request" .= reqObj, "message" .= msg]
  _        -> toJSON $ show e
  where
    showProxy (HC.Proxy h p) =
      "host: " <> bsToTxt h <> " port: " <> T.pack (show p)

-- ignore the following request headers from the client
commonClientHeadersIgnored :: (IsString a) => [a]
commonClientHeadersIgnored =
  [ "Content-Length", "Content-MD5", "User-Agent", "Host"
  , "Origin", "Referer" , "Accept", "Accept-Encoding"
  , "Accept-Language", "Accept-Datetime"
  , "Cache-Control", "Connection", "DNT", "Content-Type"
  ]

commonResponseHeadersIgnored :: (IsString a) => [a]
commonResponseHeadersIgnored =
  [ "Server", "Transfer-Encoding", "Cache-Control"
  , "Access-Control-Allow-Credentials"
  , "Access-Control-Allow-Methods"
  , "Access-Control-Allow-Origin"
  , "Content-Type", "Content-Length"
  ]

isSessionVariable :: Text -> Bool
isSessionVariable = T.isPrefixOf "x-hasura-" . T.toLower

mkClientHeadersForward :: [HTTP.Header] -> [HTTP.Header]
mkClientHeadersForward reqHeaders =
  xForwardedHeaders <> (filterSessionVariables . filterRequestHeaders) reqHeaders
  where
    filterSessionVariables = filter (\(k, _) -> not $ isSessionVariable $ bsToTxt $ CI.original k)
    xForwardedHeaders = flip mapMaybe reqHeaders $ \(hdrName, hdrValue) ->
      case hdrName of
        "Host"       -> Just ("X-Forwarded-Host", hdrValue)
        "User-Agent" -> Just ("X-Forwarded-User-Agent", hdrValue)
        _            -> Nothing

mkSetCookieHeaders :: Wreq.Response a -> HTTP.ResponseHeaders
mkSetCookieHeaders resp =
  map (headerName,) $ resp ^.. Wreq.responseHeader headerName
  where
    headerName = "Set-Cookie"

filterRequestHeaders :: [HTTP.Header] -> [HTTP.Header]
filterRequestHeaders =
  filterHeaders $ Set.fromList commonClientHeadersIgnored

-- ignore the following response headers from remote
filterResponseHeaders :: [HTTP.Header] -> [HTTP.Header]
filterResponseHeaders =
  filterHeaders $ Set.fromList commonResponseHeadersIgnored

filterHeaders :: Set.HashSet HTTP.HeaderName -> [HTTP.Header] -> [HTTP.Header]
filterHeaders list = filter (\(n, _) -> not $ n `Set.member` list)

hyphenate :: String -> String
hyphenate = u . applyFirst toLower
    where u []                 = []
          u (x:xs) | isUpper x = '-' : toLower x : hyphenate xs
                   | otherwise = x : u xs

applyFirst :: (Char -> Char) -> String -> String
applyFirst _ []     = []
applyFirst f [x]    = [f x]
applyFirst f (x:xs) = f x: xs

-- | The version integer
data APIVersion
  = VIVersion1
  | VIVersion2
  deriving (Show, Eq, Lift)

instance ToJSON APIVersion where
  toJSON VIVersion1 = toJSON @Int 1
  toJSON VIVersion2 = toJSON @Int 2

instance FromJSON APIVersion where
  parseJSON v = do
    verInt :: Int <- parseJSON v
    case verInt of
      1 -> return VIVersion1
      2 -> return VIVersion2
      i -> fail $ "expected 1 or 2, encountered " ++ show i

englishList :: NonEmpty Text -> Text
englishList = \case
  one :| []    -> one
  one :| [two] -> one <> " and " <> two
  several      ->
    let final :| initials = NE.reverse several
    in T.intercalate ", " (reverse initials) <> ", and " <> final

makeReasonMessage :: [a] -> (a -> Text) -> Text
makeReasonMessage errors showError =
  case errors of
    [singleError] -> "because " <> showError singleError
    _ -> "for the following reasons:\n" <> T.unlines
         (map (("  • " <>) . showError) errors)

executeJSONPath :: JSONPath -> Value -> IResult Value
executeJSONPath jsonPath = iparse (valueParser jsonPath)
  where
    valueParser path value = case path of
      []                      -> pure value
      (pathElement:remaining) -> parseWithPathElement pathElement value >>=
                                 ((<?> pathElement) . valueParser remaining)
      where
        parseWithPathElement = \case
                  Key k   -> withObject "Object" (.: k)
                  Index i -> withArray "Array" $
                             maybe (fail "Array index out of range") pure . (V.!? i)
<<<<<<< HEAD

-- | IP Address related code

newtype IpAddress
  = IpAddress { unIpAddress :: ByteString }
  deriving (Show, Eq)

getSourceFromSocket :: Wai.Request -> IpAddress
getSourceFromSocket = IpAddress . BS.pack . showSockAddr . Wai.remoteHost

getSourceFromFallback :: Wai.Request -> IpAddress
getSourceFromFallback req = fromMaybe (getSourceFromSocket req) $ getSource req

getSource :: Wai.Request -> Maybe IpAddress
getSource req = IpAddress <$> addr
  where
    maddr = find (\x -> fst x `elem` ["x-real-ip", "x-forwarded-for"]) hdrs
    addr = fmap snd maddr
    hdrs = Wai.requestHeaders req

-- |  A type for IP address in numeric string representation.
type NumericAddress = String

showIPv4 :: Word32 -> Bool -> NumericAddress
showIPv4 w32 little
    | little    = show b1 ++ "." ++ show b2 ++ "." ++ show b3 ++ "." ++ show b4
    | otherwise = show b4 ++ "." ++ show b3 ++ "." ++ show b2 ++ "." ++ show b1
  where
    t1 = w32
    t2 = shift t1 (-8)
    t3 = shift t2 (-8)
    t4 = shift t3 (-8)
    b1 = t1 .&. 0x000000ff
    b2 = t2 .&. 0x000000ff
    b3 = t3 .&. 0x000000ff
    b4 = t4 .&. 0x000000ff

showIPv6 :: (Word32,Word32,Word32,Word32) -> String
showIPv6 (w1,w2,w3,w4) =
    printf "%x:%x:%x:%x:%x:%x:%x:%x" s1 s2 s3 s4 s5 s6 s7 s8
  where
    (s1,s2) = split16 w1
    (s3,s4) = split16 w2
    (s5,s6) = split16 w3
    (s7,s8) = split16 w4
    split16 w = (h1,h2)
      where
        h1 = shift w (-16) .&. 0x0000ffff
        h2 = w .&. 0x0000ffff

-- | Convert 'SockAddr' to 'NumericAddress'. If the address is
--   IPv4-embedded IPv6 address, the IPv4 is extracted.
showSockAddr :: SockAddr -> NumericAddress
-- HostAddr is network byte order.
showSockAddr (SockAddrInet _ addr4)                       = showIPv4 addr4 (byteOrder == LittleEndian)
-- HostAddr6 is host byte order.
showSockAddr (SockAddrInet6 _ _ (0,0,0x0000ffff,addr4) _) = showIPv4 addr4 False
showSockAddr (SockAddrInet6 _ _ (0,0,0,1) _)              = "::1"
showSockAddr (SockAddrInet6 _ _ addr6 _)                  = showIPv6 addr6
showSockAddr _                                            = "unknownSocket"
=======
>>>>>>> 6d0518bc
<|MERGE_RESOLUTION|>--- conflicted
+++ resolved
@@ -4,28 +4,12 @@
 
 import           Control.Lens               ((^..))
 import           Data.Aeson
-<<<<<<< HEAD
-import           Data.Bits                  (shift, (.&.))
-import           Data.ByteString.Char8      (ByteString)
-import           Data.Char
-import           Data.Word                  (Word32)
-import           Language.Haskell.TH.Syntax (Lift)
-import           Network.Socket             (SockAddr (..))
-import           System.ByteOrder           (ByteOrder (..), byteOrder)
-import           Language.Haskell.TH.Syntax (Q, TExp)
-import           System.Environment
-import           System.Exit
-import           System.Process
-import           Text.Printf                (printf)
-import           Data.Aeson.Internal
-=======
 import           Data.Aeson.Internal
 import           Data.Char
 import           Language.Haskell.TH.Syntax (Lift, Q, TExp)
 import           System.Environment
 import           System.Exit
 import           System.Process
->>>>>>> 6d0518bc
 
 import qualified Data.ByteString            as B
 import qualified Data.ByteString.Char8      as BS
@@ -273,67 +257,4 @@
         parseWithPathElement = \case
                   Key k   -> withObject "Object" (.: k)
                   Index i -> withArray "Array" $
-                             maybe (fail "Array index out of range") pure . (V.!? i)
-<<<<<<< HEAD
-
--- | IP Address related code
-
-newtype IpAddress
-  = IpAddress { unIpAddress :: ByteString }
-  deriving (Show, Eq)
-
-getSourceFromSocket :: Wai.Request -> IpAddress
-getSourceFromSocket = IpAddress . BS.pack . showSockAddr . Wai.remoteHost
-
-getSourceFromFallback :: Wai.Request -> IpAddress
-getSourceFromFallback req = fromMaybe (getSourceFromSocket req) $ getSource req
-
-getSource :: Wai.Request -> Maybe IpAddress
-getSource req = IpAddress <$> addr
-  where
-    maddr = find (\x -> fst x `elem` ["x-real-ip", "x-forwarded-for"]) hdrs
-    addr = fmap snd maddr
-    hdrs = Wai.requestHeaders req
-
--- |  A type for IP address in numeric string representation.
-type NumericAddress = String
-
-showIPv4 :: Word32 -> Bool -> NumericAddress
-showIPv4 w32 little
-    | little    = show b1 ++ "." ++ show b2 ++ "." ++ show b3 ++ "." ++ show b4
-    | otherwise = show b4 ++ "." ++ show b3 ++ "." ++ show b2 ++ "." ++ show b1
-  where
-    t1 = w32
-    t2 = shift t1 (-8)
-    t3 = shift t2 (-8)
-    t4 = shift t3 (-8)
-    b1 = t1 .&. 0x000000ff
-    b2 = t2 .&. 0x000000ff
-    b3 = t3 .&. 0x000000ff
-    b4 = t4 .&. 0x000000ff
-
-showIPv6 :: (Word32,Word32,Word32,Word32) -> String
-showIPv6 (w1,w2,w3,w4) =
-    printf "%x:%x:%x:%x:%x:%x:%x:%x" s1 s2 s3 s4 s5 s6 s7 s8
-  where
-    (s1,s2) = split16 w1
-    (s3,s4) = split16 w2
-    (s5,s6) = split16 w3
-    (s7,s8) = split16 w4
-    split16 w = (h1,h2)
-      where
-        h1 = shift w (-16) .&. 0x0000ffff
-        h2 = w .&. 0x0000ffff
-
--- | Convert 'SockAddr' to 'NumericAddress'. If the address is
---   IPv4-embedded IPv6 address, the IPv4 is extracted.
-showSockAddr :: SockAddr -> NumericAddress
--- HostAddr is network byte order.
-showSockAddr (SockAddrInet _ addr4)                       = showIPv4 addr4 (byteOrder == LittleEndian)
--- HostAddr6 is host byte order.
-showSockAddr (SockAddrInet6 _ _ (0,0,0x0000ffff,addr4) _) = showIPv4 addr4 False
-showSockAddr (SockAddrInet6 _ _ (0,0,0,1) _)              = "::1"
-showSockAddr (SockAddrInet6 _ _ addr6 _)                  = showIPv6 addr6
-showSockAddr _                                            = "unknownSocket"
-=======
->>>>>>> 6d0518bc
+                             maybe (fail "Array index out of range") pure . (V.!? i)