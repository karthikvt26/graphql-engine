-- | Migrations for the Hasura catalog.
--
-- To add a new migration:
--
--   1. Bump the catalog version number in @src-rsr/catalog_version.txt@.
--   2. Add a migration script in the @src-rsr/migrations/@ directory with the name
--      @<old version>_to_<new version>.sql@.
--   3. Create a downgrade script in the @src-rsr/migrations/@ directory with the name
--      @<new version>_to_<old version>.sql@.
--   4. If making a new release, add the mapping from application version to catalog
--      schema version in @src-rsr/catalog_versions.txt@.
--   5. If appropriate, add the change to @server/src-rsr/initialise.sql@ for fresh installations
--      of hasura.
--
-- The Template Haskell code in this module will automatically compile the new migration script into
-- the @graphql-engine@ executable.
module Hasura.Server.Migrate
  ( MigrationResult(..)
  , migrateCatalog
  , latestCatalogVersion
  , recreateSystemMetadata
  , dropCatalog
  , downgradeCatalog
  ) where

import           Hasura.Prelude

import qualified Data.Aeson                    as A
import qualified Data.HashMap.Strict           as HM
import qualified Data.Text                     as T
import qualified Data.Environment              as Env
import qualified Data.Text.IO                  as TIO
import qualified Database.PG.Query             as Q
import qualified Database.PG.Query.Connection  as Q
import qualified Language.Haskell.TH.Lib       as TH
import qualified Language.Haskell.TH.Syntax    as TH

import           Control.Lens                  (view, _2)
import           Control.Monad.Unique
import           Data.Time.Clock               (UTCTime)
import           Hasura.Logging                (Hasura, LogLevel (..), ToEngineLog (..))
import           Hasura.RQL.DDL.Relationship
import           Hasura.RQL.DDL.Schema
import           Hasura.Server.Init            (DowngradeOptions (..))
import           Hasura.RQL.Types
import           Hasura.Server.Logging         (StartupLog (..))
import           Hasura.Server.Version
import           Hasura.Server.Migrate.Version (latestCatalogVersion, latestCatalogVersionString)
import           Hasura.SQL.Types
import           System.Directory              (doesFileExist)

dropCatalog :: (MonadTx m) => m ()
dropCatalog = liftTx $ Q.catchE defaultTxErrorHandler $ do
  -- This is where the generated views and triggers are stored
  Q.unitQ "DROP SCHEMA IF EXISTS hdb_views CASCADE" () False
  Q.unitQ "DROP SCHEMA IF EXISTS hdb_catalog CASCADE" () False

data MigrationResult
  = MRNothingToDo
  | MRInitialized
  | MRMigrated T.Text -- ^ old catalog version
  deriving (Show, Eq)

instance ToEngineLog MigrationResult Hasura where
  toEngineLog result = toEngineLog $ StartupLog
    { slLogLevel = LevelInfo
    , slKind = "db_migrate"
    , slInfo = A.toJSON $ case result of
        MRNothingToDo ->
          "Already at the latest catalog version (" <> latestCatalogVersionString
            <> "); nothing to do."
        MRInitialized ->
          "Successfully initialized the catalog (at version " <> latestCatalogVersionString <> ")."
        MRMigrated oldVersion ->
          "Successfully migrated from catalog version " <> oldVersion <> " to version "
            <> latestCatalogVersionString <> "."
    }

-- A migration and (hopefully) also its inverse if we have it.
-- Polymorphic because `m` can be any `MonadTx`, `MonadIO` when
-- used in the `migrations` function below.
data MigrationPair m = MigrationPair
  { mpMigrate :: m ()
  , mpDown :: Maybe (m ())
  }

migrateCatalog
  :: forall m
   . ( HasVersion
     , MonadIO m
     , MonadTx m
     , MonadUnique m
     , HasHttpManager m
     , HasSQLGenCtx m
     )
  => Env.Environment
  -> UTCTime
  -> m (MigrationResult, RebuildableSchemaCache m)
migrateCatalog env migrationTime = do
  doesSchemaExist (SchemaName "hdb_catalog") >>= \case
    False -> initialize True
    True  -> doesTableExist (SchemaName "hdb_catalog") (TableName "hdb_version") >>= \case
      False -> initialize False
      True  -> migrateFrom =<< getCatalogVersion
  where
    -- initializes the catalog, creating the schema if necessary
    initialize :: Bool -> m (MigrationResult, RebuildableSchemaCache m)
    initialize createSchema =  do
      liftTx $ Q.catchE defaultTxErrorHandler $
        when createSchema $ do
          Q.unitQ "CREATE SCHEMA hdb_catalog" () False
          -- This is where the generated views and triggers are stored
          Q.unitQ "CREATE SCHEMA hdb_views" () False

      isExtensionAvailable (SchemaName "pgcrypto") >>= \case
        -- only if we created the schema, create the extension
        True -> when createSchema $ liftTx $ Q.unitQE needsPGCryptoError
          "CREATE EXTENSION IF NOT EXISTS pgcrypto SCHEMA public" () False
        False -> throw500 $
          "pgcrypto extension is required, but could not find the extension in the "
          <> "PostgreSQL server. Please make sure this extension is available."

      runTx $(Q.sqlFromFile "src-rsr/initialise.sql")
      schemaCache <- buildCacheAndRecreateSystemMetadata
      updateCatalogVersion
      pure (MRInitialized, schemaCache)
      where
        needsPGCryptoError e@(Q.PGTxErr _ _ _ err) =
          case err of
            Q.PGIUnexpected _ -> requiredError
            Q.PGIStatement pgErr -> case Q.edStatusCode pgErr of
              Just "42501" -> err500 PostgresError permissionsMessage
              _            -> requiredError
          where
            requiredError =
              (err500 PostgresError requiredMessage) { qeInternal = Just $ A.toJSON e }
            requiredMessage =
              "pgcrypto extension is required, but it could not be created;"
              <> " encountered unknown postgres error"
            permissionsMessage =
              "pgcrypto extension is required, but the current user doesn’t have permission to"
              <> " create it. Please grant superuser permission, or setup the initial schema via"
              <> " https://hasura.io/docs/1.0/graphql/manual/deployment/postgres-permissions.html"

    -- migrates an existing catalog to the latest version from an existing verion
    migrateFrom :: T.Text -> m (MigrationResult, RebuildableSchemaCache m)
    migrateFrom previousVersion
      | previousVersion == latestCatalogVersionString = do
          schemaCache <- buildRebuildableSchemaCache env
          pure (MRNothingToDo, schemaCache)
      | [] <- neededMigrations =
          throw400 NotSupported $
            "Cannot use database previously used with a newer version of graphql-engine (expected"
              <> " a catalog version <=" <> latestCatalogVersionString <> ", but the current version"
              <> " is " <> previousVersion <> ")."
      | otherwise = do
          traverse_ (mpMigrate . snd) neededMigrations
          schemaCache <- buildCacheAndRecreateSystemMetadata
          updateCatalogVersion
          pure (MRMigrated previousVersion, schemaCache)
      where
        neededMigrations = dropWhile ((/= previousVersion) . fst) (migrations False)

<<<<<<< HEAD
=======
    updateCatalogVersion = setCatalogVersion latestCatalogVersionString migrationTime

>>>>>>> 6d0518bc
    buildCacheAndRecreateSystemMetadata :: m (RebuildableSchemaCache m)
    buildCacheAndRecreateSystemMetadata = do
      schemaCache <- buildRebuildableSchemaCache env
      view _2 <$> runCacheRWT schemaCache recreateSystemMetadata
<<<<<<< HEAD

    updateCatalogVersion = setCatalogVersion latestCatalogVersionString migrationTime
=======
>>>>>>> 6d0518bc

    doesSchemaExist schemaName =
      liftTx $ (runIdentity . Q.getRow) <$> Q.withQE defaultTxErrorHandler [Q.sql|
        SELECT EXISTS
        ( SELECT 1 FROM information_schema.schemata
          WHERE schema_name = $1
        ) |] (Identity schemaName) False

    doesTableExist schemaName tableName =
      liftTx $ (runIdentity . Q.getRow) <$> Q.withQE defaultTxErrorHandler [Q.sql|
        SELECT EXISTS
        ( SELECT 1 FROM pg_tables
          WHERE schemaname = $1 AND tablename = $2
        ) |] (schemaName, tableName) False

    isExtensionAvailable schemaName =
      liftTx $ (runIdentity . Q.getRow) <$> Q.withQE defaultTxErrorHandler [Q.sql|
        SELECT EXISTS
        ( SELECT 1 FROM pg_catalog.pg_available_extensions
          WHERE name = $1
        ) |] (Identity schemaName) False

downgradeCatalog :: forall m. (MonadIO m, MonadTx m) => DowngradeOptions -> UTCTime -> m MigrationResult
downgradeCatalog opts time = do
    downgradeFrom =<< getCatalogVersion
  where
    -- downgrades an existing catalog to the specified version
    downgradeFrom :: T.Text -> m MigrationResult
    downgradeFrom previousVersion
        | previousVersion == dgoTargetVersion opts = do
            pure MRNothingToDo
        | otherwise =
            case neededDownMigrations (dgoTargetVersion opts) of
              Left reason ->
                throw400 NotSupported $
                  "This downgrade path (from "
                    <> previousVersion <> " to "
                    <> dgoTargetVersion opts <>
                    ") is not supported, because "
                    <> reason
              Right path -> do
                sequence_ path
                unless (dgoDryRun opts) do
                  setCatalogVersion (dgoTargetVersion opts) time
                pure (MRMigrated previousVersion)

      where
        neededDownMigrations newVersion =
          downgrade previousVersion newVersion
            (reverse (migrations (dgoDryRun opts)))

        downgrade
          :: T.Text
          -> T.Text
          -> [(T.Text, MigrationPair m)]
          -> Either T.Text [m ()]
        downgrade lower upper = skipFutureDowngrades where
          -- We find the list of downgrade scripts to run by first
          -- dropping any downgrades which correspond to newer versions
          -- of the schema than the one we're running currently.
          -- Then we take migrations as needed until we reach the target
          -- version, dropping any remaining migrations from the end of the
          -- (reversed) list.
          skipFutureDowngrades, dropOlderDowngrades :: [(T.Text, MigrationPair m)] -> Either T.Text [m ()]
          skipFutureDowngrades xs | previousVersion == lower = dropOlderDowngrades xs
          skipFutureDowngrades [] = Left "the starting version is unrecognized."
          skipFutureDowngrades ((x, _):xs)
            | x == lower = dropOlderDowngrades xs
            | otherwise = skipFutureDowngrades xs

          dropOlderDowngrades [] = Left "the target version is unrecognized."
          dropOlderDowngrades ((x, MigrationPair{ mpDown = Nothing }):_) =
            Left $ "there is no available migration back to version " <> x <> "."
          dropOlderDowngrades ((x, MigrationPair{ mpDown = Just y }):xs)
            | x == upper = Right [y]
            | otherwise = (y:) <$> dropOlderDowngrades xs

-- | The old 0.8 catalog version is non-integral, so we store it in the database as a
-- string.
getCatalogVersion :: MonadTx m => m Text
getCatalogVersion = liftTx $ runIdentity . Q.getRow <$> Q.withQE defaultTxErrorHandler
  [Q.sql| SELECT version FROM hdb_catalog.hdb_version |] () False

setCatalogVersion :: MonadTx m => Text -> UTCTime -> m ()
setCatalogVersion ver time = liftTx $ Q.unitQE defaultTxErrorHandler [Q.sql|
    INSERT INTO hdb_catalog.hdb_version (version, upgraded_on) VALUES ($1, $2)
    ON CONFLICT ((version IS NOT NULL))
    DO UPDATE SET version = $1, upgraded_on = $2
  |] (ver, time) False

migrations :: forall m. (MonadIO m, MonadTx m) => Bool -> [(T.Text, MigrationPair m)]
migrations dryRun =
    -- We need to build the list of migrations at compile-time so that we can compile the SQL
    -- directly into the executable using `Q.sqlFromFile`. The GHC stage restriction makes
    -- doing this a little bit awkward (we can’t use any definitions in this module at
    -- compile-time), but putting a `let` inside the splice itself is allowed.
    $(let migrationFromFile from to =
            let path = "src-rsr/migrations/" <> from <> "_to_" <> to <> ".sql"
             in [| runTxOrPrint $(Q.sqlFromFile path) |]
          migrationFromFileMaybe from to = do
            let path = "src-rsr/migrations/" <> from <> "_to_" <> to <> ".sql"
            exists <- TH.runIO (doesFileExist path)
            if exists
              then [| Just (runTxOrPrint $(Q.sqlFromFile path)) |]
              else [| Nothing |]

          migrationsFromFile = map $ \(to :: Integer) ->
            let from = to - 1
            in [| ( $(TH.lift $ T.pack (show from))
                  , MigrationPair
                      $(migrationFromFile (show from) (show to))
                      $(migrationFromFileMaybe (show to) (show from))
                  ) |]
      in TH.listE
        -- version 0.8 is the only non-integral catalog version
        $  [| ("0.8", (MigrationPair $(migrationFromFile "08" "1") Nothing)) |]
        :  migrationsFromFile [2..3]
        ++ [| ("3", (MigrationPair from3To4 Nothing)) |]
        :  migrationsFromFile [5..latestCatalogVersion])
  where
    runTxOrPrint :: Q.Query -> m ()
    runTxOrPrint
      | dryRun =
          liftIO . TIO.putStrLn . Q.getQueryText
      | otherwise = runTx

    from3To4 = liftTx $ Q.catchE defaultTxErrorHandler $ do
      Q.unitQ [Q.sql|
        ALTER TABLE hdb_catalog.event_triggers
        ADD COLUMN configuration JSON |] () False
      eventTriggers <- map uncurryEventTrigger <$> Q.listQ [Q.sql|
        SELECT e.name, e.definition::json, e.webhook, e.num_retries, e.retry_interval, e.headers::json
        FROM hdb_catalog.event_triggers e |] () False
      forM_ eventTriggers updateEventTrigger3To4
      Q.unitQ [Q.sql|
        ALTER TABLE hdb_catalog.event_triggers
        DROP COLUMN definition,
        DROP COLUMN query,
        DROP COLUMN webhook,
        DROP COLUMN num_retries,
        DROP COLUMN retry_interval,
        DROP COLUMN headers |] () False
      where
        uncurryEventTrigger (trn, Q.AltJ tDef, w, nr, rint, Q.AltJ headers) =
          EventTriggerConf trn tDef (Just w) Nothing (RetryConf nr rint Nothing) headers
        updateEventTrigger3To4 etc@(EventTriggerConf name _ _ _ _ _) = Q.unitQ [Q.sql|
                                             UPDATE hdb_catalog.event_triggers
                                             SET
                                             configuration = $1
                                             WHERE name = $2
                                             |] (Q.AltJ $ A.toJSON etc, name) True

-- | Drops and recreates all “system-defined” metadata, aka metadata for tables and views in the
-- @information_schema@ and @hdb_catalog@ schemas. These tables and views are tracked to expose them
-- to the console, which allows us to reuse the same functionality we use to implement user-defined
-- APIs to expose the catalog.
--
-- This process has a long and storied history.
--
-- In the past, we reused the same machinery we use for CLI migrations to define our own internal
-- metadata migrations. This caused trouble, however, as we’d have to run those migrations in
-- lockstep with our SQL migrations to ensure the two didn’t get out of sync. This in turn caused
-- trouble because those migrations would hit code paths inside @graphql-engine@ to add or remove
-- things from the @pg_catalog@ tables, and /that/ in turn would fail because we hadn’t finished
-- running the SQL migrations, so we were running a new version of the code against an old version
-- of the schema! That caused #2826.
--
-- To fix that, #2379 switched to the approach of just dropping and recreating all system metadata
-- every time we run any SQL migrations. But /that/ in turn caused trouble due to the way we were
-- constantly rebuilding the schema cache (#3354), causing us to switch to incremental schema cache
-- construction (#3394). However, although that mostly resolved the problem, we still weren’t
-- totally out of the woods, as the incremental construction was still too slow on slow Postgres
-- instances (#3654).
--
-- To sidestep the whole issue, as of #3686 we now just create all the system metadata in code here,
-- and we only rebuild the schema cache once, at the very end. This is a little unsatisfying, since
-- it means our internal migrations are “blessed” compared to user-defined CLI migrations. If we
-- improve CLI migrations further in the future, maybe we can switch back to using that approach,
-- instead.
recreateSystemMetadata :: (MonadTx m, CacheRWM m) => m ()
recreateSystemMetadata = do
  runTx $(Q.sqlFromFile "src-rsr/clear_system_metadata.sql")
  runHasSystemDefinedT (SystemDefined True) $ for_ systemMetadata \(tableName, tableRels) -> do
    saveTableToCatalog tableName False emptyTableConfig
    for_ tableRels \case
      Left relDef -> insertRelationshipToCatalog tableName ObjRel relDef
      Right relDef -> insertRelationshipToCatalog tableName ArrRel relDef
  buildSchemaCacheStrict
  where
    systemMetadata :: [(QualifiedTable, [Either ObjRelDef ArrRelDef])]
    systemMetadata =
      [ table "information_schema" "tables" []
      , table "information_schema" "schemata" []
      , table "information_schema" "views" []
      , table "information_schema" "columns" []
      , table "hdb_catalog" "hdb_table"
        [ objectRel $$(nonEmptyText "detail") $
          manualConfig "information_schema" "tables" tableNameMapping
        , objectRel $$(nonEmptyText "primary_key") $
          manualConfig "hdb_catalog" "hdb_primary_key" tableNameMapping
        , arrayRel $$(nonEmptyText "columns") $
          manualConfig "information_schema" "columns" tableNameMapping
        , arrayRel $$(nonEmptyText "foreign_key_constraints") $
          manualConfig "hdb_catalog" "hdb_foreign_key_constraint" tableNameMapping
        , arrayRel $$(nonEmptyText "relationships") $
          manualConfig "hdb_catalog" "hdb_relationship" tableNameMapping
        , arrayRel $$(nonEmptyText "permissions") $
          manualConfig "hdb_catalog" "hdb_permission_agg" tableNameMapping
        , arrayRel $$(nonEmptyText "computed_fields") $
          manualConfig "hdb_catalog" "hdb_computed_field" tableNameMapping
        , arrayRel $$(nonEmptyText "check_constraints") $
          manualConfig "hdb_catalog" "hdb_check_constraint" tableNameMapping
        , arrayRel $$(nonEmptyText "unique_constraints") $
          manualConfig "hdb_catalog" "hdb_unique_constraint" tableNameMapping
        ]
      , table "hdb_catalog" "hdb_primary_key" []
      , table "hdb_catalog" "hdb_foreign_key_constraint" []
      , table "hdb_catalog" "hdb_relationship" []
      , table "hdb_catalog" "hdb_permission_agg" []
      , table "hdb_catalog" "hdb_computed_field" []
      , table "hdb_catalog" "hdb_check_constraint" []
      , table "hdb_catalog" "hdb_unique_constraint" []
      , table "hdb_catalog" "hdb_remote_relationship" []
      , table "hdb_catalog" "event_triggers"
        [ arrayRel $$(nonEmptyText "events") $
          manualConfig "hdb_catalog" "event_log" [("name", "trigger_name")] ]
      , table "hdb_catalog" "event_log"
        [ objectRel $$(nonEmptyText "trigger") $
          manualConfig "hdb_catalog" "event_triggers" [("trigger_name", "name")]
        , arrayRel $$(nonEmptyText "logs") $ RUFKeyOn $
          ArrRelUsingFKeyOn (QualifiedObject "hdb_catalog" "event_invocation_logs") "event_id" ]
      , table "hdb_catalog" "event_invocation_logs"
        [ objectRel $$(nonEmptyText "event") $ RUFKeyOn "event_id" ]
      , table "hdb_catalog" "hdb_function" []
      , table "hdb_catalog" "hdb_function_agg"
        [ objectRel $$(nonEmptyText "return_table_info") $ manualConfig "hdb_catalog" "hdb_table"
          [ ("return_type_schema", "table_schema")
          , ("return_type_name", "table_name") ] ]
      , table "hdb_catalog" "remote_schemas" []
      , table "hdb_catalog" "hdb_version" []
      , table "hdb_catalog" "hdb_query_collection" []
      , table "hdb_catalog" "hdb_allowlist" []
      , table "hdb_catalog" "hdb_custom_types" []
      , table "hdb_catalog" "hdb_action_permission" []
      , table "hdb_catalog" "hdb_action"
        [ arrayRel $$(nonEmptyText "permissions") $ manualConfig "hdb_catalog" "hdb_action_permission"
          [("action_name", "action_name")]
        ]
      , table "hdb_catalog" "hdb_action_log" []
      , table "hdb_catalog" "hdb_role"
        [ arrayRel $$(nonEmptyText "action_permissions") $ manualConfig "hdb_catalog" "hdb_action_permission"
          [("role_name", "role_name")]
        , arrayRel $$(nonEmptyText "permissions") $ manualConfig "hdb_catalog" "hdb_permission_agg"
          [("role_name", "role_name")]
        ]
      , table "hdb_catalog" "hdb_cron_triggers"
        [ arrayRel $$(nonEmptyText "cron_events") $ RUFKeyOn $
          ArrRelUsingFKeyOn (QualifiedObject "hdb_catalog" "hdb_cron_events") "trigger_name"
        ]
      , table "hdb_catalog" "hdb_cron_events"
        [ objectRel $$(nonEmptyText "cron_trigger") $ RUFKeyOn "trigger_name"
        , arrayRel $$(nonEmptyText "cron_event_logs") $ RUFKeyOn $
          ArrRelUsingFKeyOn (QualifiedObject "hdb_catalog" "hdb_cron_event_invocation_logs") "event_id"
        ]
      , table "hdb_catalog" "hdb_cron_event_invocation_logs"
        [ objectRel $$(nonEmptyText "cron_event") $ RUFKeyOn "event_id"
        ]
      , table "hdb_catalog" "hdb_scheduled_events"
        [ arrayRel $$(nonEmptyText "scheduled_event_logs") $ RUFKeyOn $
          ArrRelUsingFKeyOn (QualifiedObject "hdb_catalog" "hdb_scheduled_event_invocation_logs") "event_id"
        ]
      , table "hdb_catalog" "hdb_scheduled_event_invocation_logs"
        [ objectRel $$(nonEmptyText "scheduled_event")  $ RUFKeyOn "event_id"
        ]
      ]

    tableNameMapping =
      [ ("table_schema", "table_schema")
      , ("table_name", "table_name") ]

    table schemaName tableName relationships = (QualifiedObject schemaName tableName, relationships)
    objectRel name using = Left $ RelDef (RelName name) using Nothing
    arrayRel name using = Right $ RelDef (RelName name) using Nothing
    manualConfig schemaName tableName columns =
      RUManual $ RelManualConfig (QualifiedObject schemaName tableName) (HM.fromList columns)

runTx :: (MonadTx m) => Q.Query -> m ()
runTx = liftTx . Q.multiQE defaultTxErrorHandler<|MERGE_RESOLUTION|>--- conflicted
+++ resolved
@@ -161,20 +161,12 @@
       where
         neededMigrations = dropWhile ((/= previousVersion) . fst) (migrations False)
 
-<<<<<<< HEAD
-=======
     updateCatalogVersion = setCatalogVersion latestCatalogVersionString migrationTime
 
->>>>>>> 6d0518bc
     buildCacheAndRecreateSystemMetadata :: m (RebuildableSchemaCache m)
     buildCacheAndRecreateSystemMetadata = do
       schemaCache <- buildRebuildableSchemaCache env
       view _2 <$> runCacheRWT schemaCache recreateSystemMetadata
-<<<<<<< HEAD
-
-    updateCatalogVersion = setCatalogVersion latestCatalogVersionString migrationTime
-=======
->>>>>>> 6d0518bc
 
     doesSchemaExist schemaName =
       liftTx $ (runIdentity . Q.getRow) <$> Q.withQE defaultTxErrorHandler [Q.sql|
