{-# LANGUAGE RecordWildCards #-}

module Hasura.Server.Auth
  ( getUserInfo
  , getUserInfoWithExpTime
  , AuthMode (..)
  , mkAuthMode
  , AdminSecret (..)
  -- WebHook related
  , AuthHookType (..)
  , AuthHookG (..)
  , AuthHook
  -- JWT related
  , RawJWT
  , JWTConfig (..)
  , JWTCtx (..)
  , JWKSet (..)
  , processJwt
  , updateJwkRef
  , UserAuthentication (..)
  ) where

import           Control.Concurrent.Extended (forkImmortal)
<<<<<<< HEAD
import           Control.Exception      (try)
import           Control.Lens
import           Data.Aeson
import           Data.IORef             (newIORef)
import           Data.Time.Clock        (UTCTime)
import           Hasura.Server.Version  (HasVersion)
=======
import           Data.IORef                  (newIORef)
import           Data.Time.Clock             (UTCTime)
import           Hasura.Server.Version       (HasVersion)
>>>>>>> 7e695602

import qualified Data.Text                   as T
import qualified Network.HTTP.Client         as H
import qualified Network.HTTP.Types          as N

import           Hasura.Logging
import           Hasura.Prelude
import           Hasura.RQL.Types
import           Hasura.Server.Auth.JWT
import           Hasura.Server.Auth.WebHook
import           Hasura.Server.Utils
import           Hasura.Session

-- | Typeclass representing the @UserInfo@ authorization and resolving effect
class (Monad m) => UserAuthentication m where
  resolveUserInfo
    :: HasVersion
    => Logger Hasura
    -> H.Manager
    -> [N.Header]
    -- ^ request headers
    -> AuthMode
    -> m (Either QErr (UserInfo, Maybe UTCTime))

newtype AdminSecret
  = AdminSecret { getAdminSecret :: T.Text }
  deriving (Show, Eq)


data AuthMode
  = AMNoAuth
  | AMAdminSecret !AdminSecret !(Maybe RoleName)
  | AMAdminSecretAndHook !AdminSecret !AuthHook
  | AMAdminSecretAndJWT !AdminSecret !JWTCtx !(Maybe RoleName)
  deriving (Show, Eq)

mkAuthMode
  :: ( HasVersion
     , MonadIO m
     , MonadError T.Text m
     )
  => Maybe AdminSecret
  -> Maybe AuthHook
  -> Maybe JWTConfig
  -> Maybe RoleName
  -> H.Manager
  -> Logger Hasura
  -> m AuthMode
mkAuthMode mAdminSecret mWebHook mJwtSecret mUnAuthRole httpManager logger =
  case (mAdminSecret, mWebHook, mJwtSecret) of
    (Nothing,  Nothing,   Nothing)      -> return AMNoAuth
    (Just key, Nothing,   Nothing)      -> return $ AMAdminSecret key mUnAuthRole
    (Just key, Just hook, Nothing)      -> unAuthRoleNotReqForWebHook >>
                                           return (AMAdminSecretAndHook key hook)
    (Just key, Nothing,   Just jwtConf) -> do
      jwtCtx <- mkJwtCtx jwtConf httpManager logger
      return $ AMAdminSecretAndJWT key jwtCtx mUnAuthRole

    (Nothing, Just _,  Nothing) -> throwError $
      "Fatal Error : --auth-hook (HASURA_GRAPHQL_AUTH_HOOK)" <> requiresAdminScrtMsg
    (Nothing, Nothing, Just _)  -> throwError $
      "Fatal Error : --jwt-secret (HASURA_GRAPHQL_JWT_SECRET)" <> requiresAdminScrtMsg
    (Nothing, Just _,  Just _)  -> throwError
      "Fatal Error: Both webhook and JWT mode cannot be enabled at the same time"
    (Just _,  Just _,  Just _)  -> throwError
      "Fatal Error: Both webhook and JWT mode cannot be enabled at the same time"
  where
    requiresAdminScrtMsg =
      " requires --admin-secret (HASURA_GRAPHQL_ADMIN_SECRET) or "
      <> " --access-key (HASURA_GRAPHQL_ACCESS_KEY) to be set"
    unAuthRoleNotReqForWebHook =
      when (isJust mUnAuthRole) $ throwError $
        "Fatal Error: --unauthorized-role (HASURA_GRAPHQL_UNAUTHORIZED_ROLE) is not allowed"
        <> " when --auth-hook (HASURA_GRAPHQL_AUTH_HOOK) is set"

-- | Given the 'JWTConfig' (the user input of JWT configuration), create the 'JWTCtx' (the runtime JWT config used)
mkJwtCtx
  :: ( HasVersion
     , MonadIO m
     , MonadError T.Text m
     )
  => JWTConfig
  -> H.Manager
  -> Logger Hasura
  -> m JWTCtx
mkJwtCtx JWTConfig{..} httpManager logger = do
  jwkRef <- case jcKeyOrUrl of
    Left jwk  -> liftIO $ newIORef (JWKSet [jwk])
    Right url -> getJwkFromUrl url
  let claimsFmt = fromMaybe JCFJson jcClaimsFormat
  return $ JWTCtx jwkRef jcClaimNs jcAudience claimsFmt jcIssuer
  where
    -- if we can't find any expiry time for the JWK (either in @Expires@ header or @Cache-Control@
    -- header), do not start a background thread for refreshing the JWK
    getJwkFromUrl url = do
      ref <- liftIO $ newIORef $ JWKSet []
      maybeExpiry <- withJwkError $ updateJwkRef logger httpManager url ref
      case maybeExpiry of
        Nothing   -> return ref
        Just time -> do
          void $ liftIO $ forkImmortal "jwkRefreshCtrl" logger $
            jwkRefreshCtrl logger httpManager url ref (fromUnits time)
          return ref

    withJwkError act = do
      res <- runExceptT act
      case res of
        Right r -> return r
        Left err  -> case err of
          -- when fetching JWK initially, except expiry parsing error, all errors are critical
          JFEHttpException _ msg  -> throwError msg
          JFEHttpError _ _ _ e    -> throwError e
          JFEJwkParseError _ e    -> throwError e
          JFEExpiryParseError _ _ -> return Nothing

getUserInfo
  :: (HasVersion, MonadIO m, MonadError QErr m)
  => Logger Hasura
  -> H.Manager
  -> [N.Header]
  -> AuthMode
  -> m UserInfo
getUserInfo l m r a = fst <$> getUserInfoWithExpTime l m r a

getUserInfoWithExpTime
  :: (HasVersion, MonadIO m, MonadError QErr m)
  => Logger Hasura
  -> H.Manager
  -> [N.Header]
  -> AuthMode
  -> m (UserInfo, Maybe UTCTime)
getUserInfoWithExpTime logger manager rawHeaders = \case

  AMNoAuth -> (, Nothing) <$> userInfoFromHeaders UAuthNotSet

  AMAdminSecret adminScrt unAuthRole ->
    case adminSecretM of
      Just givenAdminScrt ->
        withNoExpTime $ userInfoWhenAdminSecret adminScrt givenAdminScrt
      Nothing             ->
        withNoExpTime $ userInfoWhenNoAdminSecret unAuthRole

  AMAdminSecretAndHook accKey hook ->
    whenAdminSecretAbsent accKey $
      userInfoFromAuthHook logger manager hook rawHeaders

  AMAdminSecretAndJWT accKey jwtSecret unAuthRole ->
    whenAdminSecretAbsent accKey $ processJwt jwtSecret rawHeaders unAuthRole

  where
    -- when admin secret is absent, run the action to retrieve UserInfo, otherwise
    -- adminsecret override
    whenAdminSecretAbsent ak action =
      maybe action (withNoExpTime . userInfoWhenAdminSecret ak) adminSecretM

    adminSecretM= foldl1 (<|>) $
      map (`getSessionVariableValue` sessionVariables) [adminSecretHeader, deprecatedAccessKeyHeader]

    sessionVariables = mkSessionVariables rawHeaders

    userInfoWhenAdminSecret key reqKey = do
      when (reqKey /= getAdminSecret key) $ throw401 $
        "invalid " <> adminSecretHeader <> "/" <> deprecatedAccessKeyHeader
      userInfoFromHeaders UAdminSecretSent

    userInfoWhenNoAdminSecret = \case
      Nothing -> throw401 $ adminSecretHeader <> "/"
                 <> deprecatedAccessKeyHeader <> " required, but not found"
      Just roleName -> mkUserInfo UAdminSecretNotSent sessionVariables $ Just roleName

    withNoExpTime a = (, Nothing) <$> a

    userInfoFromHeaders uas =
      mkUserInfo uas sessionVariables $ Just adminRoleName<|MERGE_RESOLUTION|>--- conflicted
+++ resolved
@@ -21,18 +21,15 @@
   ) where
 
 import           Control.Concurrent.Extended (forkImmortal)
-<<<<<<< HEAD
 import           Control.Exception      (try)
 import           Control.Lens
 import           Data.Aeson
 import           Data.IORef             (newIORef)
 import           Data.Time.Clock        (UTCTime)
 import           Hasura.Server.Version  (HasVersion)
-=======
 import           Data.IORef                  (newIORef)
 import           Data.Time.Clock             (UTCTime)
 import           Hasura.Server.Version       (HasVersion)
->>>>>>> 7e695602
 
 import qualified Data.Text                   as T
 import qualified Network.HTTP.Client         as H
