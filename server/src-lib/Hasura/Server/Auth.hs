--- conflicted
+++ resolved
@@ -1,4 +1,3 @@
-{-# LANGUAGE RecordWildCards            #-}
 {-# LANGUAGE DerivingStrategies         #-}
 {-# LANGUAGE GeneralizedNewtypeDeriving #-}
 {-# LANGUAGE RecordWildCards            #-}
@@ -28,27 +27,27 @@
   ) where
 
 import qualified Control.Concurrent.Async.Lifted.Safe as LA
-import           Control.Concurrent.Extended (forkImmortal)
-import           Control.Monad.Trans.Control (MonadBaseControl)
-import           Data.Aeson                  (ToJSON, FromJSON)
-import           Data.IORef                  (newIORef)
-import           Data.Time.Clock             (UTCTime)
-import           Hasura.Server.Version       (HasVersion)
-
-import qualified Crypto.Hash                 as Crypto
-import qualified Data.Text                   as T
-import qualified Data.Text.Encoding          as T
-import qualified Network.HTTP.Client         as H
-import qualified Network.HTTP.Types          as N
+import           Control.Concurrent.Extended          (forkImmortal)
+import           Control.Monad.Trans.Control          (MonadBaseControl)
+import           Data.Aeson                           (FromJSON, ToJSON)
+import           Data.IORef                           (newIORef)
+import           Data.Time.Clock                      (UTCTime)
+import           Hasura.Server.Version                (HasVersion)
+
+import qualified Crypto.Hash                          as Crypto
+import qualified Data.Text                            as T
+import qualified Data.Text.Encoding                   as T
+import qualified Network.HTTP.Client                  as H
+import qualified Network.HTTP.Types                   as N
 
 import           Hasura.Logging
 import           Hasura.Prelude
 import           Hasura.RQL.Types
-import           Hasura.Server.Auth.JWT      hiding (processJwt_)
+import           Hasura.Server.Auth.JWT               hiding (processJwt_)
 import           Hasura.Server.Auth.WebHook
 import           Hasura.Server.Utils
 import           Hasura.Session
-import qualified Hasura.Tracing              as Tracing
+import qualified Hasura.Tracing                       as Tracing
 
 -- | Typeclass representing the @UserInfo@ authorization and resolving effect
 class (Monad m) => UserAuthentication m where
@@ -61,23 +60,15 @@
     -> AuthMode
     -> m (Either QErr (UserInfo, Maybe UTCTime))
 
-<<<<<<< HEAD
-newtype AdminSecret
-  = AdminSecret { getAdminSecret :: T.Text }
-  deriving (Show, Eq)
-  deriving newtype (ToJSON, FromJSON)
-
-
-=======
 -- | The hashed admin password. 'hashAdminSecret' is our public interface for
--- constructing the secret. 
+-- constructing the secret.
 --
 -- To prevent misuse and leaking we keep this opaque and don't provide
 -- instances that could leak information. Likewise for 'AuthMode'.
 --
 -- Although this exists only in memory we store only a hash of the admin secret
 -- primarily in order to:
---     
+--
 --     - prevent theoretical timing attacks from a naive `==` check
 --     - prevent misuse or inadvertent leaking of the secret
 --
@@ -95,10 +86,10 @@
 -- | The methods we'll use to derive roles for authenticating requests.
 --
 -- @Maybe RoleName@ below is the optionally-defined role for the
--- unauthenticated (anonymous) user. 
---
--- See: https://hasura.io/docs/1.0/graphql/manual/auth/authentication/unauthenticated-access.html 
->>>>>>> 6d0518bc
+-- unauthenticated (anonymous) user.
+--
+-- See: https://hasura.io/docs/1.0/graphql/manual/auth/authentication/unauthenticated-access.html
+
 data AuthMode
   = AMNoAuth
   | AMAdminSecret !AdminSecretHash !(Maybe RoleName)
@@ -123,18 +114,6 @@
   -> Maybe RoleName
   -> H.Manager
   -> Logger Hasura
-<<<<<<< HEAD
-  -> ExceptT T.Text m AuthMode
-mkAuthMode mAdminSecret mWebHook mJwtSecret mUnAuthRole httpManager logger =
-  case (mAdminSecret, mWebHook, mJwtSecret) of
-    (Nothing,  Nothing,   Nothing)      -> return AMNoAuth
-    (Just key, Nothing,   Nothing)      -> return $ AMAdminSecret key mUnAuthRole
-    (Just key, Just hook, Nothing)      -> unAuthRoleNotReqForWebHook >>
-                                           return (AMAdminSecretAndHook key hook)
-    (Just key, Nothing,   Just jwtConf) -> do
-      jwtCtx <- mkJwtCtx jwtConf httpManager logger
-      return $ AMAdminSecretAndJWT key jwtCtx mUnAuthRole
-=======
   -> m AuthMode
 setupAuthMode mAdminSecretHash mWebHook mJwtSecret mUnAuthRole httpManager logger =
   case (mAdminSecretHash, mWebHook, mJwtSecret) of
@@ -144,14 +123,13 @@
       return $ AMAdminSecretAndJWT hash jwtCtx mUnAuthRole
     -- Nothing below this case uses unauth role. Throw a fatal error if we would otherwise ignore
     -- that parameter, lest users misunderstand their auth configuration:
-    _ | isJust mUnAuthRole -> throwError $ 
-        "Fatal Error: --unauthorized-role (HASURA_GRAPHQL_UNAUTHORIZED_ROLE)" 
+    _ | isJust mUnAuthRole -> throwError $
+        "Fatal Error: --unauthorized-role (HASURA_GRAPHQL_UNAUTHORIZED_ROLE)"
           <> requiresAdminScrtMsg
           <> " and is not allowed when --auth-hook (HASURA_GRAPHQL_AUTH_HOOK) is set"
 
     (Nothing,  Nothing,   Nothing)  -> return AMNoAuth
     (Just hash, Just hook, Nothing) -> return $ AMAdminSecretAndHook hash hook
->>>>>>> 6d0518bc
 
     (Nothing, Just _,  Nothing) -> throwError $
       "Fatal Error : --auth-hook (HASURA_GRAPHQL_AUTH_HOOK)" <> requiresAdminScrtMsg
@@ -166,49 +144,6 @@
       " requires --admin-secret (HASURA_GRAPHQL_ADMIN_SECRET) or "
       <> " --access-key (HASURA_GRAPHQL_ACCESS_KEY) to be set"
 
-<<<<<<< HEAD
--- | Given the 'JWTConfig' (the user input of JWT configuration), create the 'JWTCtx' (the runtime JWT config used)
-mkJwtCtx
-  :: ( HasVersion
-     , MonadIO m
-     , MonadBaseControl IO m
-     , LA.Forall (LA.Pure m)
-     , Tracing.HasReporter m
-     )
-  => JWTConfig
-  -> H.Manager
-  -> Logger Hasura
-  -> ExceptT T.Text m JWTCtx
-mkJwtCtx JWTConfig{..} httpManager logger = do
-  jwkRef <- case jcKeyOrUrl of
-    Left jwk  -> liftIO $ newIORef (JWKSet [jwk])
-    Right url -> getJwkFromUrl url
-  let claimsFmt = fromMaybe JCFJson jcClaimsFormat
-  return $ JWTCtx jwkRef jcClaimNs jcAudience claimsFmt jcIssuer
-  where
-    -- if we can't find any expiry time for the JWK (either in @Expires@ header or @Cache-Control@
-    -- header), do not start a background thread for refreshing the JWK
-    getJwkFromUrl url = do
-      ref <- liftIO $ newIORef $ JWKSet []
-      maybeExpiry <- withJwkError $ Tracing.runTraceT "jwk init" $ updateJwkRef logger httpManager url ref
-      case maybeExpiry of
-        Nothing   -> return ref
-        Just time -> do
-          void . lift $ forkImmortal "jwkRefreshCtrl" logger $
-            jwkRefreshCtrl logger httpManager url ref (fromUnits time)
-          return ref
-
-    withJwkError act = do
-      res <- runExceptT act
-      case res of
-        Right r -> return r
-        Left err  -> case err of
-          -- when fetching JWK initially, except expiry parsing error, all errors are critical
-          JFEHttpException _ msg  -> throwError msg
-          JFEHttpError _ _ _ e    -> throwError e
-          JFEJwkParseError _ e    -> throwError e
-          JFEExpiryParseError _ _ -> return Nothing
-=======
     -- | Given the 'JWTConfig' (the user input of JWT configuration), create
     -- the 'JWTCtx' (the runtime JWT config used)
     mkJwtCtx :: (HasVersion, MonadIO m, MonadError T.Text m) => JWTConfig -> m JWTCtx
@@ -241,7 +176,6 @@
               JFEHttpError _ _ _ e    -> throwError e
               JFEJwkParseError _ e    -> throwError e
               JFEExpiryParseError _ _ -> return Nothing
->>>>>>> 6d0518bc
 
 getUserInfo
   :: (HasVersion, MonadIO m, MonadBaseControl IO m, MonadError QErr m, Tracing.MonadTrace m)
@@ -254,11 +188,7 @@
 
 -- | Authenticate the request using the headers and the configured 'AuthMode'.
 getUserInfoWithExpTime
-<<<<<<< HEAD
   :: forall m. (HasVersion, MonadIO m, MonadBaseControl IO m, MonadError QErr m, Tracing.MonadTrace m)
-=======
-  :: forall m. (HasVersion, MonadIO m, MonadError QErr m)
->>>>>>> 6d0518bc
   => Logger Hasura
   -> H.Manager
   -> [N.Header]
@@ -282,17 +212,12 @@
 
   AMNoAuth -> withNoExpTime $ mkUserInfoFallbackAdminRole UAuthNotSet
 
-<<<<<<< HEAD
-  AMAdminSecret adminSecretSet maybeUnauthRole ->
-    withAuthorization adminSecretSet $ withNoExpTime $
-=======
   -- If hasura was started with an admin secret we:
   --   - check if a secret was sent in the request
   --     - if so, check it and authorize as admin else fail
   --   - if not proceed with either webhook or JWT auth if configured
   AMAdminSecret realAdminSecretHash maybeUnauthRole ->
     checkingSecretIfSent realAdminSecretHash $ withNoExpTime $
->>>>>>> 6d0518bc
       -- Consider unauthorized role, if not found raise admin secret header required exception
       case maybeUnauthRole of
         Nothing -> throw401 $ adminSecretHeader <> "/"
@@ -300,15 +225,6 @@
         Just unAuthRole ->
           mkUserInfo (URBPreDetermined unAuthRole) UAdminSecretNotSent sessionVariables
 
-<<<<<<< HEAD
-  AMAdminSecretAndHook adminSecretSet hook ->
-    withAuthorization adminSecretSet $ userInfoFromAuthHook logger manager hook rawHeaders
-
-  AMAdminSecretAndJWT adminSecretSet jwtSecret unAuthRole ->
-    withAuthorization adminSecretSet $ processJwt jwtSecret rawHeaders unAuthRole
-
-  where
-=======
   AMAdminSecretAndHook realAdminSecretHash hook ->
     checkingSecretIfSent realAdminSecretHash $ userInfoFromAuthHook_ logger manager hook rawHeaders
 
@@ -317,22 +233,15 @@
 
   where
     -- CAREFUL!:
->>>>>>> 6d0518bc
     mkUserInfoFallbackAdminRole adminSecretState =
       mkUserInfo (URBFromSessionVariablesFallback adminRoleName)
       adminSecretState sessionVariables
 
     sessionVariables = mkSessionVariables rawHeaders
 
-<<<<<<< HEAD
-    withAuthorization
-      :: AdminSecret -> m (UserInfo, Maybe UTCTime) -> m (UserInfo, Maybe UTCTime)
-    withAuthorization adminSecretSet actionIfNoAdminSecret = do
-=======
     checkingSecretIfSent
       :: AdminSecretHash -> m (UserInfo, Maybe UTCTime) -> m (UserInfo, Maybe UTCTime)
     checkingSecretIfSent realAdminSecretHash actionIfNoAdminSecret = do
->>>>>>> 6d0518bc
       let maybeRequestAdminSecret =
             foldl1 (<|>) $ map (`getSessionVariableValue` sessionVariables)
             [adminSecretHeader, deprecatedAccessKeyHeader]
@@ -341,11 +250,7 @@
       case maybeRequestAdminSecret of
         Nothing                 -> actionIfNoAdminSecret
         Just requestAdminSecret -> do
-<<<<<<< HEAD
-          when (requestAdminSecret /= getAdminSecret adminSecretSet) $ throw401 $
-=======
           when (hashAdminSecret requestAdminSecret /= realAdminSecretHash) $ throw401 $
->>>>>>> 6d0518bc
             "invalid " <> adminSecretHeader <> "/" <> deprecatedAccessKeyHeader
           withNoExpTime $ mkUserInfoFallbackAdminRole UAdminSecretSent
 
