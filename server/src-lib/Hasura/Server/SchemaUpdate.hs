module Hasura.Server.SchemaUpdate
  (startSchemaSyncThreads)
where

import           Hasura.Prelude

import           Hasura.Logging
import           Hasura.RQL.DDL.Schema     (runCacheRWT)
import           Hasura.RQL.Types
import           Hasura.RQL.Types.Run
import           Hasura.Server.App         (SchemaCacheRef (..), withSCUpdate)
import           Hasura.Server.Init        (InstanceId (..))
import           Hasura.Server.Logging
import           Hasura.Server.Query

import           Data.Aeson
import           Data.Aeson.Casing
import           Data.Aeson.TH
import           Data.IORef
import           GHC.AssertNF

import qualified Control.Concurrent.Extended as C
import qualified Control.Concurrent.STM      as STM
import qualified Control.Immortal            as Immortal
import qualified Data.Text                   as T
import qualified Data.Time                   as UTC
import qualified Database.PG.Query           as PG
import qualified Database.PostgreSQL.LibPQ   as PQ
import qualified Network.HTTP.Client         as HTTP

pgChannel :: PG.PGChannel
pgChannel = "hasura_schema_update"

data ThreadType
  = TTListener
  | TTProcessor
  deriving (Eq)

instance Show ThreadType where
  show TTListener  = "listener"
  show TTProcessor = "processor"


data SchemaSyncThreadLog
  = SchemaSyncThreadLog
  { suelLogLevel   :: !LogLevel
  , suelThreadType :: !ThreadType
  , suelInfo       :: !Value
  } deriving (Show, Eq)

instance ToJSON SchemaSyncThreadLog where
  toJSON (SchemaSyncThreadLog _ t info) =
    object [ "thread_type" .= show t
           , "info" .= info
           ]

instance ToEngineLog SchemaSyncThreadLog Hasura where
  toEngineLog threadLog =
    (suelLogLevel threadLog, ELTInternal ILTSchemaSyncThread, toJSON threadLog)

data EventPayload
  = EventPayload
  { _epInstanceId    :: !InstanceId
  , _epOccurredAt    :: !UTC.UTCTime
  , _epInvalidations :: !CacheInvalidations
  }
$(deriveJSON (aesonDrop 3 snakeCase) ''EventPayload)

data ThreadError
  = TEJsonParse !T.Text
  | TEQueryError !QErr
$(deriveToJSON
  defaultOptions { constructorTagModifier = snakeCase . drop 2
                 , sumEncoding = TaggedObject "type" "info"
                 }
 ''ThreadError)

-- | An IO action that enables metadata syncing
startSchemaSyncThreads
  :: (MonadIO m)
  => SQLGenCtx
  -> IsPGExecCtx
  -> Logger Hasura
  -> HTTP.Manager
  -> SchemaCacheRef
  -> InstanceId
  -> Maybe UTC.UTCTime
<<<<<<< HEAD
  -> m ()
startSchemaSync sqlGenCtx isPGCtx logger httpMgr cacheRef instanceId cacheInitTime = do
=======
  -> m (Immortal.Thread, Immortal.Thread)
  -- ^ Returns: (listener handle, processor handle)
startSchemaSyncThreads sqlGenCtx pool logger httpMgr cacheRef instanceId cacheInitTime = do
>>>>>>> ad07c06e
  -- only the latest event is recorded here
  -- we don't want to store and process all the events, only the latest event
  updateEventRef <- liftIO $ STM.newTVarIO Nothing

  -- Start listener thread
<<<<<<< HEAD
  lTId <- liftIO $ C.forkIO $ listener sqlGenCtx isPGCtx
    logger httpMgr updateEventRef cacheRef instanceId cacheInitTime
  logThreadStarted TTListener lTId

  -- Start processor thread
  pTId <- liftIO $ C.forkIO $ processor sqlGenCtx isPGCtx
    logger httpMgr updateEventRef cacheRef instanceId
=======
  lTId <- liftIO $ C.forkImmortal "SchemeUpdate.listener" logger $ 
    listener sqlGenCtx pool logger httpMgr updateEventRef cacheRef instanceId cacheInitTime
  logThreadStarted TTListener lTId

  -- Start processor thread
  pTId <- liftIO $ C.forkImmortal "SchemeUpdate.processor" logger $
    processor sqlGenCtx pool logger httpMgr updateEventRef cacheRef instanceId
>>>>>>> ad07c06e
  logThreadStarted TTProcessor pTId

  return (lTId, pTId)

  where
    logThreadStarted threadType thread =
      let msg = T.pack (show threadType) <> " thread started"
      in unLogger logger $
         StartupLog LevelInfo "schema-sync" $
           object [ "instance_id" .= getInstanceId instanceId
                  , "thread_id" .= show (Immortal.threadId thread)
                  , "message" .= msg
                  ]

-- | An IO action that listens to postgres for events and pushes them to a Queue, in a loop forever.
listener
  :: SQLGenCtx
  -> IsPGExecCtx
  -> Logger Hasura
  -> HTTP.Manager
  -> STM.TVar (Maybe EventPayload)
  -> SchemaCacheRef
  -> InstanceId
<<<<<<< HEAD
  -> Maybe UTC.UTCTime -> IO ()
listener sqlGenCtx isPgCtx logger httpMgr updateEventRef
=======
  -> Maybe UTC.UTCTime -> IO void
listener sqlGenCtx pool logger httpMgr updateEventRef
>>>>>>> ad07c06e
  cacheRef instanceId cacheInitTime =
  -- Never exits
  forever $ do
    PGExecCtx pool _ <- getPGExecCtx isPgCtx PG.ReadWrite
    listenResE <-
      liftIO $ runExceptT $ PG.listen pool pgChannel notifyHandler
    either onError return listenResE
    logWarn
    C.sleep $ seconds 1
  where
    threadType = TTListener

    shouldRefresh dbInstId accrdAt =
      case cacheInitTime of
        Nothing   -> True
        Just time -> (dbInstId /= instanceId) && accrdAt > time

    refreshCache Nothing = return ()
    refreshCache (Just (dbInstId, accrdAt, invalidations)) =
      when (shouldRefresh dbInstId accrdAt) $
        refreshSchemaCache sqlGenCtx isPgCtx logger httpMgr cacheRef invalidations
          threadType "schema cache reloaded after postgres listen init"
    isPGSerCtx = withTxIsolation PG.Serializable isPgCtx
    notifyHandler = \case
      PG.PNEOnStart -> do
        eRes <- runExceptT $ runLazyTx PG.ReadWrite isPGSerCtx $ liftTx fetchLastUpdate
        case eRes of
          Left e         -> onError e
          Right mLastUpd -> refreshCache mLastUpd

      PG.PNEPQNotify notif ->
        case eitherDecodeStrict $ PQ.notifyExtra notif of
          Left e -> logError logger threadType $ TEJsonParse $ T.pack e
          Right payload -> do
            logInfo logger threadType $ object ["received_event" .= payload]
            $assertNFHere payload  -- so we don't write thunks to mutable vars
            -- Push a notify event to Queue
            STM.atomically $ STM.writeTVar updateEventRef $ Just payload

    onError = logError logger threadType . TEQueryError
    -- NOTE: we handle expected error conditions here, while unexpected exceptions will result in 
    -- a restart and log from 'forkImmortal'
    logWarn = unLogger logger $
      SchemaSyncThreadLog LevelWarn TTListener $ String
        "error occurred, retrying postgres listen after 1 second"


-- | An IO action that processes events from Queue, in a loop forever.
processor
  :: SQLGenCtx
  -> IsPGExecCtx
  -> Logger Hasura
  -> HTTP.Manager
  -> STM.TVar (Maybe EventPayload)
  -> SchemaCacheRef
<<<<<<< HEAD
  -> InstanceId -> IO ()
processor sqlGenCtx isPGCtx logger httpMgr updateEventRef
=======
  -> InstanceId -> IO void
processor sqlGenCtx pool logger httpMgr updateEventRef
>>>>>>> ad07c06e
  cacheRef instanceId =
  -- Never exits
  forever $ do
    event <- STM.atomically getLatestEvent
    logInfo logger threadType $ object ["processed_event" .= event]
    when (shouldReload event) $
      refreshSchemaCache sqlGenCtx isPGCtx logger httpMgr cacheRef (_epInvalidations event)
        threadType "schema cache reloaded"
  where
    -- checks if there is an event
    -- and replaces it with Nothing
    getLatestEvent = do
      eventM <- STM.readTVar updateEventRef
      case eventM of
        Just event -> do
          STM.writeTVar updateEventRef Nothing
          return event
        Nothing -> STM.retry
    threadType = TTProcessor

      -- If event is from another server
    shouldReload payload = _epInstanceId payload /= instanceId

refreshSchemaCache
  :: SQLGenCtx
  -> IsPGExecCtx
  -> Logger Hasura
  -> HTTP.Manager
  -> SchemaCacheRef
  -> CacheInvalidations
  -> ThreadType
  -> T.Text -> IO ()
refreshSchemaCache sqlGenCtx isPgCtx logger httpManager cacheRef invalidations threadType msg = do
  -- Reload schema cache from catalog
  resE <- liftIO $ runExceptT $ withSCUpdate cacheRef logger do
    rebuildableCache <- fst <$> liftIO (readIORef $ _scrCache cacheRef)
    ((), cache, _) <- buildSchemaCacheWithOptions CatalogSync invalidations
      & runCacheRWT rebuildableCache
      & peelRun runCtx isPgCtx (runLazyTx PG.ReadWrite)
    pure ((), cache)
  case resE of
    Left e   -> logError logger threadType $ TEQueryError e
    Right () -> logInfo logger threadType $ object ["message" .= msg]
 where
  runCtx = RunCtx adminUserInfo httpManager sqlGenCtx

logInfo :: Logger Hasura -> ThreadType -> Value -> IO ()
logInfo logger threadType val = unLogger logger $
  SchemaSyncThreadLog LevelInfo threadType val

logError :: ToJSON a => Logger Hasura -> ThreadType -> a -> IO ()
logError logger threadType err =
  unLogger logger $ SchemaSyncThreadLog LevelError threadType $
    object ["error" .= toJSON err]<|MERGE_RESOLUTION|>--- conflicted
+++ resolved
@@ -85,36 +85,35 @@
   -> SchemaCacheRef
   -> InstanceId
   -> Maybe UTC.UTCTime
-<<<<<<< HEAD
-  -> m ()
-startSchemaSync sqlGenCtx isPGCtx logger httpMgr cacheRef instanceId cacheInitTime = do
-=======
+-- <<<<<<< HEAD
+--   -> m ()
+-- startSchemaSync sqlGenCtx isPGCtx logger httpMgr cacheRef instanceId cacheInitTime = do
+-- =======
   -> m (Immortal.Thread, Immortal.Thread)
   -- ^ Returns: (listener handle, processor handle)
-startSchemaSyncThreads sqlGenCtx pool logger httpMgr cacheRef instanceId cacheInitTime = do
->>>>>>> ad07c06e
+startSchemaSyncThreads sqlGenCtx isPGCtx logger httpMgr cacheRef instanceId cacheInitTime = do
   -- only the latest event is recorded here
   -- we don't want to store and process all the events, only the latest event
   updateEventRef <- liftIO $ STM.newTVarIO Nothing
 
   -- Start listener thread
-<<<<<<< HEAD
-  lTId <- liftIO $ C.forkIO $ listener sqlGenCtx isPGCtx
-    logger httpMgr updateEventRef cacheRef instanceId cacheInitTime
-  logThreadStarted TTListener lTId
-
-  -- Start processor thread
-  pTId <- liftIO $ C.forkIO $ processor sqlGenCtx isPGCtx
-    logger httpMgr updateEventRef cacheRef instanceId
-=======
-  lTId <- liftIO $ C.forkImmortal "SchemeUpdate.listener" logger $ 
-    listener sqlGenCtx pool logger httpMgr updateEventRef cacheRef instanceId cacheInitTime
+-- <<<<<<< HEAD
+--   lTId <- liftIO $ C.forkIO $ listener sqlGenCtx isPGCtx
+--     logger httpMgr updateEventRef cacheRef instanceId cacheInitTime
+--   logThreadStarted TTListener lTId
+
+--   -- Start processor thread
+--   pTId <- liftIO $ C.forkIO $ processor sqlGenCtx isPGCtx
+--     logger httpMgr updateEventRef cacheRef instanceId
+-- =======
+  lTId <- liftIO $ C.forkImmortal "SchemeUpdate.listener" logger $
+    listener sqlGenCtx isPGCtx logger httpMgr updateEventRef cacheRef instanceId cacheInitTime
   logThreadStarted TTListener lTId
 
   -- Start processor thread
   pTId <- liftIO $ C.forkImmortal "SchemeUpdate.processor" logger $
-    processor sqlGenCtx pool logger httpMgr updateEventRef cacheRef instanceId
->>>>>>> ad07c06e
+    processor sqlGenCtx isPGCtx logger httpMgr updateEventRef cacheRef instanceId
+
   logThreadStarted TTProcessor pTId
 
   return (lTId, pTId)
@@ -138,13 +137,9 @@
   -> STM.TVar (Maybe EventPayload)
   -> SchemaCacheRef
   -> InstanceId
-<<<<<<< HEAD
-  -> Maybe UTC.UTCTime -> IO ()
+  -> Maybe UTC.UTCTime
+  -> IO void
 listener sqlGenCtx isPgCtx logger httpMgr updateEventRef
-=======
-  -> Maybe UTC.UTCTime -> IO void
-listener sqlGenCtx pool logger httpMgr updateEventRef
->>>>>>> ad07c06e
   cacheRef instanceId cacheInitTime =
   -- Never exits
   forever $ do
@@ -200,13 +195,9 @@
   -> HTTP.Manager
   -> STM.TVar (Maybe EventPayload)
   -> SchemaCacheRef
-<<<<<<< HEAD
-  -> InstanceId -> IO ()
+  -> InstanceId
+  -> IO void
 processor sqlGenCtx isPGCtx logger httpMgr updateEventRef
-=======
-  -> InstanceId -> IO void
-processor sqlGenCtx pool logger httpMgr updateEventRef
->>>>>>> ad07c06e
   cacheRef instanceId =
   -- Never exits
   forever $ do
