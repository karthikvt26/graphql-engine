--- conflicted
+++ resolved
@@ -19,10 +19,7 @@
 
 import           Control.Exception.Lifted        (try)
 import           Control.Lens
-<<<<<<< HEAD
 import           Control.Monad.Trans.Control     (MonadBaseControl)
-=======
->>>>>>> 6d0518bc
 import           Control.Monad.Trans.Maybe
 import           Data.IORef                      (IORef, readIORef, writeIORef)
 import           Data.Time.Clock                 (NominalDiffTime, UTCTime, diffUTCTime,
@@ -143,13 +140,9 @@
       res <- runExceptT $ updateJwkRef logger manager url ref
       mTime <- either (const $ logNotice >> return Nothing) return res
       -- if can't parse time from header, defaults to 1 min
-<<<<<<< HEAD
-      let delay = maybe (minutes 1) fromUnits mTime
+      -- let delay = maybe (minutes 1) fromUnits mTime
+      let delay = maybe (minutes 1) (convertDuration) mTime
       liftIO $ C.sleep delay
-=======
-      let delay = maybe (minutes 1) (convertDuration) mTime
-      C.sleep delay
->>>>>>> 6d0518bc
   where
     logNotice = do
       let err = JwkRefreshLog LevelInfo (Just "retrying again in 60 secs") Nothing
@@ -290,15 +283,11 @@
       userInfo <- mkUserInfo (URBPreDetermined requestedRole) UAdminSecretNotSent $
                   mkSessionVariablesText $ Map.toList metadata
       pure (userInfo, expTimeM)
-    
+
     withoutAuthZHeader = do
       unAuthRole <- maybe missingAuthzHeader return mUnAuthRole
-<<<<<<< HEAD
-      userInfo <- mkUserInfo (URBPreDetermined unAuthRole) UAdminSecretNotSent $ mkSessionVariables headers
-=======
-      userInfo <- mkUserInfo (URBPreDetermined unAuthRole) UAdminSecretNotSent $ 
+      userInfo <- mkUserInfo (URBPreDetermined unAuthRole) UAdminSecretNotSent $
         mkSessionVariables headers
->>>>>>> 6d0518bc
       pure (userInfo, Nothing)
 
       where
@@ -329,32 +318,31 @@
           ClaimNsPath path -> parseIValueJsonValue $ executeJSONPath path (J.toJSON $ claims ^. Jose.unregisteredClaims)
 
   hasuraClaimsV <- maybe claimsNotFound return mHasuraClaims
-
-<<<<<<< HEAD
-  -- get hasura claims value as an object. parse from string possibly
-  hasuraClaims <- parseObjectFromString claimsFmt hasuraClaimsV
-
-  -- filter only x-hasura claims and convert to lower-case
-  let claimsMap = Map.filterWithKey (\k _ -> isSessionVariable k)
-                $ Map.fromList $ map (first T.toLower)
-                $ Map.toList hasuraClaims
-
-  HasuraClaims allowedRoles defaultRole <- parseHasuraClaims claimsMap
-  let roleName = getCurrentRole defaultRole
-
-  when (roleName `notElem` allowedRoles) currRoleNotAllowed
-  let finalClaims =
-        Map.delete defaultRoleClaim . Map.delete allowedRolesClaim $ claimsMap
-
-  -- transform the map of text:aeson-value -> text:text
-  metadata <- decodeJSON $ J.Object finalClaims
-  userInfo <- mkUserInfo (URBPreDetermined roleName) UAdminSecretNotSent $
-              mkSessionVariablesText $ Map.toList metadata
-  pure (userInfo, expTimeM)
-=======
   -- return hasura claims value as an object. parse from string possibly
   (, expTimeM) <$> parseObjectFromString hasuraClaimsV
->>>>>>> 6d0518bc
+
+-- <<<<<<< HEAD
+--   -- get hasura claims value as an object. parse from string possibly
+--   hasuraClaims <- parseObjectFromString claimsFmt hasuraClaimsV
+
+--   -- filter only x-hasura claims and convert to lower-case
+--   let claimsMap = Map.filterWithKey (\k _ -> isSessionVariable k)
+--                 $ Map.fromList $ map (first T.toLower)
+--                 $ Map.toList hasuraClaims
+
+--   HasuraClaims allowedRoles defaultRole <- parseHasuraClaims claimsMap
+--   let roleName = getCurrentRole defaultRole
+
+--   when (roleName `notElem` allowedRoles) currRoleNotAllowed
+--   let finalClaims =
+--         Map.delete defaultRoleClaim . Map.delete allowedRolesClaim $ claimsMap
+
+--   -- transform the map of text:aeson-value -> text:text
+--   metadata <- decodeJSON $ J.Object finalClaims
+--   userInfo <- mkUserInfo (URBPreDetermined roleName) UAdminSecretNotSent $
+--               mkSessionVariablesText $ Map.toList metadata
+--   pure (userInfo, expTimeM)
+-- =======
   where
     parseAuthzHeader = do
       let tokenParts = BLC.words authzHeader
