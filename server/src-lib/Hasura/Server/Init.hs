--- conflicted
+++ resolved
@@ -346,11 +346,7 @@
         , "Max event threads"
         )
       , ( "HASURA_GRAPHQL_EVENTS_FETCH_INTERVAL"
-<<<<<<< HEAD
-        , "Interval in milliseconds to sleep before trying to fetch events again after a " 
-=======
         , "Interval in milliseconds to sleep before trying to fetch events again after a "
->>>>>>> 7e695602
           <> "fetch returned no events from postgres."
         )
       ]
