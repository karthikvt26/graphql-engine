--- conflicted
+++ resolved
@@ -54,16 +54,13 @@
   | RQSetRelationshipComment !SetRelComment
   | RQRenameRelationship !RenameRel
 
-<<<<<<< HEAD
+  -- computed fields related
+  | RQAddComputedField !AddComputedField
+  | RQDropComputedField !DropComputedField
+
   | RQCreateRemoteRelationship !RemoteRelationship
   | RQUpdateRemoteRelationship !RemoteRelationship
   | RQDeleteRemoteRelationship !DeleteRemoteRelationship
-=======
-  -- computed fields related
-
-  | RQAddComputedField !AddComputedField
-  | RQDropComputedField !DropComputedField
->>>>>>> b84db36e
 
   | RQCreateInsertPermission !CreateInsPerm
   | RQCreateSelectPermission !CreateSelPerm
@@ -227,14 +224,12 @@
   RQSetRelationshipComment  _     -> False
   RQRenameRelationship _          -> True
 
-<<<<<<< HEAD
+  RQAddComputedField _            -> True
+  RQDropComputedField _           -> True
+
   RQCreateRemoteRelationship _    -> True
   RQUpdateRemoteRelationship _    -> True
   RQDeleteRemoteRelationship _    -> True
-=======
-  RQAddComputedField _            -> True
-  RQDropComputedField _           -> True
->>>>>>> b84db36e
 
   RQCreateInsertPermission _      -> True
   RQCreateSelectPermission _      -> True
@@ -448,6 +443,10 @@
     RQAddComputedField _            -> True
     RQDropComputedField _           -> True
 
+    RQCreateRemoteRelationship _    -> True
+    RQUpdateRemoteRelationship _    -> True
+    RQDeleteRemoteRelationship _    -> True
+
     RQCreateInsertPermission _      -> True
     RQCreateSelectPermission _      -> True
     RQCreateUpdatePermission _      -> True
@@ -471,6 +470,8 @@
     RQAddRemoteSchema    _          -> True
     RQRemoveRemoteSchema _          -> True
     RQReloadRemoteSchema _          -> True
+
+    RQIntrospectRemoteSchema _      -> True
 
     RQCreateEventTrigger _          -> True
     RQDeleteEventTrigger _          -> True
