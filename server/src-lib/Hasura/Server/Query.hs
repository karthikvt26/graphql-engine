{-# LANGUAGE DeriveLift        #-}
{-# LANGUAGE FlexibleContexts  #-}
{-# LANGUAGE OverloadedStrings #-}
{-# LANGUAGE TemplateHaskell   #-}

module Hasura.Server.Query where

import           Data.Aeson
import           Data.Aeson.Casing
import           Data.Aeson.TH
import           Language.Haskell.TH.Syntax   (Lift)

import qualified Data.Aeson.Text              as AT
import qualified Data.ByteString.Builder      as BB
import qualified Data.ByteString.Lazy         as BL
import qualified Data.Sequence                as Seq
import qualified Data.Text.Lazy               as LT
import qualified Data.Vector                  as V

import           Hasura.Prelude
import           Hasura.RQL.DDL.Metadata
import           Hasura.RQL.DDL.Permission
import           Hasura.RQL.DDL.QueryTemplate
import           Hasura.RQL.DDL.Relationship
import           Hasura.RQL.DDL.Schema.Table
import           Hasura.RQL.DML.QueryTemplate
import           Hasura.RQL.DML.Returning     (encodeJSONVector)
import           Hasura.RQL.Types
import           Hasura.SQL.Types

import qualified Database.PG.Query            as Q

data RQLQuery
  = RQAddExistingTableOrView !TrackTable
  | RQTrackTable !TrackTable
  | RQUntrackTable !UntrackTable

  | RQCreateObjectRelationship !CreateObjRel
  | RQCreateArrayRelationship !CreateArrRel
  | RQDropRelationship !DropRel
  | RQSetRelationshipComment !SetRelComment

  | RQCreateInsertPermission !CreateInsPerm
  | RQCreateSelectPermission !CreateSelPerm
  | RQCreateUpdatePermission !CreateUpdPerm
  | RQCreateDeletePermission !CreateDelPerm

  | RQDropInsertPermission !DropInsPerm
  | RQDropSelectPermission !DropSelPerm
  | RQDropUpdatePermission !DropUpdPerm
  | RQDropDeletePermission !DropDelPerm
  | RQSetPermissionComment !SetPermComment

  | RQInsert !InsertQuery
  | RQSelect !SelectQuery
  | RQUpdate !UpdateQuery
  | RQDelete !DeleteQuery
  | RQCount !CountQuery
  | RQBulk ![RQLQuery]

  | RQCreateEventTrigger !CreateEventTriggerQuery
  | RQDeleteEventTrigger !DeleteEventTriggerQuery
  | RQDeliverEvent       !DeliverEventQuery

  | RQCreateQueryTemplate !CreateQueryTemplate
  | RQDropQueryTemplate !DropQueryTemplate
  | RQExecuteQueryTemplate !ExecQueryTemplate
  | RQSetQueryTemplateComment !SetQueryTemplateComment

  | RQRunSql !RunSQL

  | RQReplaceMetadata !ReplaceMetadata
  | RQExportMetadata !ExportMetadata
  | RQClearMetadata !ClearMetadata
  | RQReloadMetadata !ReloadMetadata

  | RQDumpInternalState !DumpInternalState

  deriving (Show, Eq, Lift)

$(deriveJSON
  defaultOptions { constructorTagModifier = snakeCase . drop 2
                 , sumEncoding = TaggedObject "type" "args"
                 }
  ''RQLQuery)

buildTx
  :: (HDBQuery q)
  => UserInfo
  -> SchemaCache
  -> q
  -> Either QErr (Q.TxE QErr (BL.ByteString, SchemaCache))
buildTx userInfo sc q = do
  p1Res <- withPathK "args" $ runP1 qEnv $ phaseOne q
  return $ flip runReaderT (qcUserInfo qEnv) $
    flip runStateT sc $ withPathK "args" $ phaseTwo q p1Res
  where
    qEnv = QCtx userInfo sc

runQuery
  :: (MonadIO m, MonadError QErr m)
  => Q.PGPool -> Q.TxIsolation
  -> UserInfo -> SchemaCache
  -> RQLQuery -> m (BL.ByteString, SchemaCache)
runQuery pool isoL userInfo sc query = do
  tx <- liftEither $ buildTxAny userInfo sc query
  res <- liftIO $ runExceptT $ Q.runTx pool (isoL, Nothing) $
         setHeadersTx userInfo >> tx
  liftEither res

queryNeedsReload :: RQLQuery -> Bool
queryNeedsReload qi = case qi of
  RQAddExistingTableOrView q   -> queryModifiesSchema q
  RQTrackTable q               -> queryModifiesSchema q
  RQUntrackTable q             -> queryModifiesSchema q

  RQCreateObjectRelationship q -> queryModifiesSchema q
  RQCreateArrayRelationship  q -> queryModifiesSchema q
  RQDropRelationship  q        -> queryModifiesSchema q
  RQSetRelationshipComment  q  -> queryModifiesSchema q

  RQCreateInsertPermission q   -> queryModifiesSchema q
  RQCreateSelectPermission q   -> queryModifiesSchema q
  RQCreateUpdatePermission q   -> queryModifiesSchema q
  RQCreateDeletePermission q   -> queryModifiesSchema q

  RQDropInsertPermission q     -> queryModifiesSchema q
  RQDropSelectPermission q     -> queryModifiesSchema q
  RQDropUpdatePermission q     -> queryModifiesSchema q
  RQDropDeletePermission q     -> queryModifiesSchema q
  RQSetPermissionComment q     -> queryModifiesSchema q

  RQInsert q                   -> queryModifiesSchema q
  RQSelect q                   -> queryModifiesSchema q
  RQUpdate q                   -> queryModifiesSchema q
  RQDelete q                   -> queryModifiesSchema q
  RQCount q                    -> queryModifiesSchema q

  RQCreateEventTrigger q       -> queryModifiesSchema q
  RQDeleteEventTrigger q       -> queryModifiesSchema q
  RQDeliverEvent q             -> queryModifiesSchema q

  RQCreateQueryTemplate q      -> queryModifiesSchema q
  RQDropQueryTemplate q        -> queryModifiesSchema q
  RQExecuteQueryTemplate q     -> queryModifiesSchema q
  RQSetQueryTemplateComment q  -> queryModifiesSchema q

  RQRunSql q                   -> queryModifiesSchema q

  RQReplaceMetadata q          -> queryModifiesSchema q
  RQExportMetadata q           -> queryModifiesSchema q
  RQClearMetadata q            -> queryModifiesSchema q
  RQReloadMetadata q           -> queryModifiesSchema q

  RQDumpInternalState q        -> queryModifiesSchema q

  RQBulk qs                    -> any queryNeedsReload qs

buildTxAny :: UserInfo
           -> SchemaCache
           -> RQLQuery
           -> Either QErr (Q.TxE QErr (BL.ByteString, SchemaCache))
buildTxAny userInfo sc rq = case rq of
  RQAddExistingTableOrView q    -> buildTx userInfo sc q
  RQTrackTable q                -> buildTx userInfo sc q
  RQUntrackTable q              -> buildTx userInfo sc q

  RQCreateObjectRelationship q -> buildTx userInfo sc q
  RQCreateArrayRelationship  q -> buildTx userInfo sc q
  RQDropRelationship  q        -> buildTx userInfo sc q
  RQSetRelationshipComment  q  -> buildTx userInfo sc q

  RQCreateInsertPermission q -> buildTx userInfo sc q
  RQCreateSelectPermission q -> buildTx userInfo sc q
  RQCreateUpdatePermission q -> buildTx userInfo sc q
  RQCreateDeletePermission q -> buildTx userInfo sc q

  RQDropInsertPermission q -> buildTx userInfo sc q
  RQDropSelectPermission q -> buildTx userInfo sc q
  RQDropUpdatePermission q -> buildTx userInfo sc q
  RQDropDeletePermission q -> buildTx userInfo sc q
  RQSetPermissionComment q -> buildTx userInfo sc q

  RQInsert q -> buildTx userInfo sc q
  RQSelect q -> buildTx userInfo sc q
  RQUpdate q -> buildTx userInfo sc q
  RQDelete q -> buildTx userInfo sc q
  RQCount q  -> buildTx userInfo sc q

  RQCreateEventTrigger q -> buildTx userInfo sc q
  RQDeleteEventTrigger q -> buildTx userInfo sc q
  RQDeliverEvent q -> buildTx userInfo sc q

  RQCreateQueryTemplate q     -> buildTx userInfo sc q
  RQDropQueryTemplate q       -> buildTx userInfo sc q
  RQExecuteQueryTemplate q    -> buildTx userInfo sc q
  RQSetQueryTemplateComment q -> buildTx userInfo sc q

  RQReplaceMetadata q -> buildTx userInfo sc q
  RQClearMetadata q -> buildTx userInfo sc q
  RQExportMetadata q -> buildTx userInfo sc q
  RQReloadMetadata q -> buildTx userInfo sc q

  RQDumpInternalState q -> buildTx userInfo sc q

  RQRunSql q -> buildTx userInfo sc q

  RQBulk qs  ->
    let f (respList, scf) q = do
          dbAction <- liftEither $ buildTxAny userInfo scf q
          (resp, newSc) <- dbAction
          return ((Seq.|>) respList resp, newSc)
    in
      return $ withPathK "args" $ do
        (respList, finalSc) <- indexedFoldM f (Seq.empty, sc) qs
        let bsVector = V.fromList $ toList respList
        return ( BB.toLazyByteString $ encodeJSONVector BB.lazyByteString bsVector
               , finalSc
               )

setHeadersTx :: UserInfo -> Q.TxE QErr ()
setHeadersTx userInfo =
  Q.unitQE defaultTxErrorHandler setSess () False
  where
<<<<<<< HEAD
    hdrs = Map.toList $ Map.delete accessKeyHeader
      $ userHeaders userInfo
    mkQ (h, v) = Q.fromBuilder $ BB.string7 $
      T.unpack $
      "SET LOCAL " <> hdrVar h <> " =  " <> pgFmtLit v
=======
    toStrictText = LT.toStrict . AT.encodeToLazyText
    setSess = Q.fromText $
      "SET LOCAL \"hasura.user\" = " <>
      pgFmtLit (toStrictText $ userVars userInfo)
>>>>>>> a8cee16a
<|MERGE_RESOLUTION|>--- conflicted
+++ resolved
@@ -222,15 +222,7 @@
 setHeadersTx userInfo =
   Q.unitQE defaultTxErrorHandler setSess () False
   where
-<<<<<<< HEAD
-    hdrs = Map.toList $ Map.delete accessKeyHeader
-      $ userHeaders userInfo
-    mkQ (h, v) = Q.fromBuilder $ BB.string7 $
-      T.unpack $
-      "SET LOCAL " <> hdrVar h <> " =  " <> pgFmtLit v
-=======
     toStrictText = LT.toStrict . AT.encodeToLazyText
     setSess = Q.fromText $
       "SET LOCAL \"hasura.user\" = " <>
-      pgFmtLit (toStrictText $ userVars userInfo)
->>>>>>> a8cee16a
+      pgFmtLit (toStrictText $ userVars userInfo)