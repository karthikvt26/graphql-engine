--- conflicted
+++ resolved
@@ -9,17 +9,16 @@
   , RunLazyTx
 
   , PGExecCtx(..)
-<<<<<<< HEAD
-  , IsPGExecCtx(..)
-  , withTxIsolation
-  , runLazyTx
-  , runLazyROTx'
-  , runLazyRWTx'
-=======
+-- <<<<<<< HEAD
+--   , IsPGExecCtx(..)
+--   , withTxIsolation
+--   , runLazyTx
+--   , runLazyROTx'
+--   , runLazyRWTx'
+-- =======
   , mkPGExecCtx
   , runLazyTx
   , runQueryTx
->>>>>>> 6d0518bc
   , withUserInfo
   , sessionInfoJsonExp
 
@@ -61,44 +60,6 @@
   -- ^ Checks the health of this execution context
   }
 
-<<<<<<< HEAD
-data IsPGExecCtx
-  = IsPGExecCtx
-  { getPGExecCtx :: Q.TxAccess -> IO PGExecCtx
-  , getPGPools   :: [Q.PGPool]
-  }
-
-withTxIsolation :: Q.TxIsolation -> IsPGExecCtx -> IsPGExecCtx
-withTxIsolation txIso isPGExecCtx = isPGExecCtx { getPGExecCtx = getPGCtx' }
-  where
-    getPGCtx' txAccess = fmap (flip PGExecCtx txIso . _pecPool) $
-      getPGExecCtx isPGExecCtx txAccess
-
-type RunLazyTx m a = IsPGExecCtx -> LazyTx QErr a -> ExceptT QErr m a
-
-runLazyTx :: (MonadIO m) => Q.TxAccess -> RunLazyTx m a
-runLazyTx txAccess = \isPGCtx -> \case
-  LTErr e -> throwError e
-  LTNoTx a -> return a
-  LTTx tx -> do
-    PGExecCtx pgPool txIso <- liftIO $ getPGExecCtx isPGCtx txAccess
-    ExceptT <$> liftIO $ runExceptT $ Q.runTx pgPool (txIso, Just txAccess) tx
-
-runLazyTx' :: MonadIO m => Q.TxAccess -> RunLazyTx m a
-runLazyTx' txAccess = \isPGCtx -> \case
-  LTErr e  -> throwError e
-  LTNoTx a -> return a
-  LTTx tx  -> do
-    PGExecCtx pgPool _ <- liftIO $ getPGExecCtx isPGCtx txAccess
-    ExceptT <$> liftIO $ runExceptT $ Q.runTx' pgPool tx
-
-runLazyRWTx' :: MonadIO m => RunLazyTx m a
-runLazyRWTx' = runLazyTx' Q.ReadWrite
-
-runLazyROTx' :: MonadIO m => RunLazyTx m a
-runLazyROTx' = runLazyTx' Q.ReadOnly
-
-=======
 -- | Creates a Postgres execution context for a single Postgres master pool
 mkPGExecCtx :: Q.TxIsolation -> Q.PGPool -> PGExecCtx
 mkPGExecCtx isoLevel pool =
@@ -117,7 +78,6 @@
         select1Query =
           runIdentity . Q.getRow <$>
           Q.withQE defaultTxErrorHandler [Q.sql| SELECT 1 |] () False
->>>>>>> 6d0518bc
 
 class (MonadError QErr m) => MonadTx m where
   liftTx :: Q.TxE QErr a -> m a
@@ -130,22 +90,19 @@
   liftTx = lift . liftTx
 instance (MonadTx m) => MonadTx (ValidateT e m) where
   liftTx = lift . liftTx
-<<<<<<< HEAD
 instance (MonadTx m) => MonadTx (Tracing.TraceT m) where
   liftTx = lift . liftTx
 instance (MonadTx m) => MonadTx (Tracing.NoReporter m) where
   liftTx = lift . liftTx
-  
+
 -- | Like 'Q.TxE', but defers acquiring a Postgres connection until the first execution of 'liftTx'.
 -- If no call to 'liftTx' is ever reached (i.e. a successful result is returned or an error is
 -- raised before ever executing a query), no connection is ever acquired.
-=======
 
 -- | Like 'Q.TxE', but defers acquiring a Postgres connection until the first
 -- execution of 'liftTx'.  If no call to 'liftTx' is ever reached (i.e. a
 -- successful result is returned or an error is raised before ever executing a
 -- query), no connection is ever acquired.
->>>>>>> 6d0518bc
 --
 -- This is useful for certain code paths that only conditionally need database
 -- access. For example, although most queries will eventually hit Postgres,
@@ -168,8 +125,6 @@
   LTNoTx r -> return r
   LTTx tx  -> tx
 
-<<<<<<< HEAD
-=======
 runLazyTx
   :: (MonadIO m)
   => PGExecCtx
@@ -192,7 +147,6 @@
   LTNoTx a -> return a
   LTTx tx  -> ExceptT <$> liftIO $ runExceptT $ _pecRunReadNoTx pgExecCtx tx
 
->>>>>>> 6d0518bc
 type RespTx = Q.TxE QErr EncJSON
 type LazyRespTx = LazyTx QErr EncJSON
 
