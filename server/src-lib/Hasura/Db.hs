--- conflicted
+++ resolved
@@ -1,9 +1,6 @@
-<<<<<<< HEAD
 {-# OPTIONS_GHC -fno-warn-orphans #-}
-=======
 {-# LANGUAGE UndecidableInstances #-}
 
->>>>>>> b84db36e
 -- A module for postgres execution related types and operations
 
 module Hasura.Db
