--- conflicted
+++ resolved
@@ -15,7 +15,6 @@
   , encJFromAssocList
   ) where
 
-import qualified Data.ByteString.Char8   as S8
 import           Hasura.Prelude
 
 import qualified Data.Aeson              as J
@@ -32,18 +31,12 @@
   = EncJSON { unEncJSON :: BB.Builder }
   deriving (Semigroup, Monoid, IsString)
 
-<<<<<<< HEAD
-instance Show EncJSON where show = S8.unpack . encJToBS
-
-instance Eq EncJSON where a == b = show a == show b
-=======
 instance Show EncJSON where
   showsPrec d x = showParen (d > 10) $
     showString "encJFromBS " . showsPrec 11 (encJToLBS x)
 
 instance Eq EncJSON where
   (==) = (==) `on` encJToLBS
->>>>>>> b84db36e
 
 instance Q.FromCol EncJSON where
   fromCol = fmap encJFromBS . Q.fromCol
