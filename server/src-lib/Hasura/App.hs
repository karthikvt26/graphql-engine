{-# LANGUAGE RecordWildCards      #-}
{-# LANGUAGE UndecidableInstances #-}

module Hasura.App where

import           Control.Monad.Base
import           Control.Monad.Stateless
import           Control.Monad.STM                      (atomically)
import           Control.Monad.Trans.Control            (MonadBaseControl (..))
import           Data.Aeson                             ((.=))
import           Data.Time.Clock                        (UTCTime, getCurrentTime)
import           Options.Applicative
import           System.Environment                     (getEnvironment, lookupEnv)
import           System.Exit                            (exitFailure)


import qualified Control.Concurrent                     as C
import qualified Control.Concurrent.Async.Lifted.Safe   as LA
import qualified Data.Aeson                             as A
import qualified Data.ByteString.Char8                  as BC
import qualified Data.ByteString.Lazy.Char8             as BLC
import qualified Data.Text                              as T
import qualified Data.Time.Clock                        as Clock
import qualified Data.Yaml                              as Y
import qualified Database.PG.Query                      as Q
import qualified Network.HTTP.Client                    as HTTP
import qualified Network.HTTP.Client.TLS                as HTTP
import qualified Network.Wai.Handler.Warp               as Warp
import qualified System.Posix.Signals                   as Signals
import qualified Text.Mustache.Compile                  as M

import           Hasura.Db
import           Hasura.EncJSON
import           Hasura.Events.Lib
import           Hasura.GraphQL.Execute                 (GQLApiAuthorization (..))
import           Hasura.GraphQL.Transport.HTTP.Protocol (toParsed)
import           Hasura.Logging
import           Hasura.Prelude
import           Hasura.RQL.Types                       (CacheRWM, Code (..), HasHttpManager,
                                                         HasSQLGenCtx, HasSystemDefined, QErr (..),
                                                         SQLGenCtx (..), SchemaCache (..),
                                                         UserInfoM, adminRole, adminUserInfo,
                                                         buildSchemaCacheStrict, decodeValue,
                                                         throw400, userRole, withPathK)
import           Hasura.RQL.Types.Run
import           Hasura.Server.App
import           Hasura.Server.Auth
import           Hasura.Server.CheckUpdates             (checkForUpdates)
import           Hasura.Server.Init
import           Hasura.Server.Logging
import           Hasura.Server.Migrate                  (migrateCatalog)
import           Hasura.Server.Query                    (requiresAdmin, runQueryM)
import           Hasura.Server.SchemaUpdate
import           Hasura.Server.Telemetry
import           Hasura.Server.Version

<<<<<<< HEAD
=======

>>>>>>> 9e6c8e99
printErrExit :: (MonadIO m) => forall a . String -> m a
printErrExit = liftIO . (>> exitFailure) . putStrLn

printErrJExit :: (A.ToJSON a, MonadIO m) => forall b . a -> m b
printErrJExit = liftIO . (>> exitFailure) . printJSON

parseHGECommand :: EnabledLogTypes impl => Parser (RawHGECommand impl)
parseHGECommand =
  subparser
    ( command "serve" (info (helper <*> (HCServe <$> serveOptionsParser))
          ( progDesc "Start the GraphQL Engine Server"
            <> footerDoc (Just serveCmdFooter)
          ))
        <> command "export" (info (pure  HCExport)
          ( progDesc "Export graphql-engine's metadata to stdout" ))
        <> command "clean" (info (pure  HCClean)
          ( progDesc "Clean graphql-engine's metadata to start afresh" ))
        <> command "execute" (info (pure  HCExecute)
          ( progDesc "Execute a query" ))
        <> command "version" (info (pure  HCVersion)
          (progDesc "Prints the version of GraphQL Engine"))
    )

parseArgs :: EnabledLogTypes impl => IO (HGEOptions impl)
parseArgs = do
  rawHGEOpts <- execParser opts
  env <- getEnvironment
  let eitherOpts = runWithEnv env $ mkHGEOptions rawHGEOpts
  either printErrExit return eitherOpts
  where
    opts = info (helper <*> hgeOpts)
           ( fullDesc <>
             header "Hasura GraphQL Engine: Realtime GraphQL API over Postgres with access control" <>
             footerDoc (Just mainCmdFooter)
           )
    hgeOpts = HGEOptionsG <$> parseRawConnInfo <*> parseHGECommand

printJSON :: (A.ToJSON a, MonadIO m) => a -> m ()
printJSON = liftIO . BLC.putStrLn . A.encode

printYaml :: (A.ToJSON a, MonadIO m) => a -> m ()
printYaml = liftIO . BC.putStrLn . Y.encode

mkPGLogger :: Logger Hasura -> Q.PGLogger
mkPGLogger (Logger logger) (Q.PLERetryMsg msg) =
  logger $ PGLog LevelWarn msg


-- | most of the required types for initializing graphql-engine
data InitCtx
  = InitCtx
  { _icHttpManager :: !HTTP.Manager
  , _icInstanceId  :: !InstanceId
  , _icDbUid       :: !Text
  , _icLoggers     :: !Loggers
  , _icConnInfo    :: !Q.ConnInfo
  , _icPgExecCtx   :: !IsPGExecCtx
  }

-- | Collection of the LoggerCtx, the regular Logger and the PGLogger
-- TODO: better naming?
data Loggers
  = Loggers
  { _lsLoggerCtx :: !(LoggerCtx Hasura)
  , _lsLogger    :: !(Logger Hasura)
  , _lsPgLogger  :: !Q.PGLogger
  }

newtype AppM a = AppM { unAppM :: IO a }
  deriving (Functor, Applicative, Monad, MonadIO, MonadBase IO, MonadBaseControl IO)

-- | this function initializes the catalog and returns an @InitCtx@, based on the command given
-- - for serve command it creates a proper PG connection pool
-- - for other commands, it creates a minimal pool
-- this exists as a separate function because the context (logger, http manager, pg pool) can be
-- used by other functions as well
initialiseCtx
  :: (HasVersion, MonadIO m)
  => HGECommand Hasura
  -> RawConnInfo
  -> m (InitCtx, UTCTime)
initialiseCtx hgeCmd rci = do
  initTime <- liftIO Clock.getCurrentTime
  -- global http manager
  httpManager <- liftIO $ HTTP.newManager HTTP.tlsManagerSettings
  instanceId <- liftIO generateInstanceId
  connInfo <- liftIO procConnInfo
  (loggers, pool, isPGCtx) <- case hgeCmd of
    -- for server command generate a proper pool
    HCServe so@ServeOptions{..} -> do
      l@(Loggers _ logger pgLogger) <- mkLoggers soEnabledLogTypes soLogLevel
      -- log serve options
      unLogger logger $ serveOptsToLog so
      -- log postgres connection info
      unLogger logger $ connInfoToLog connInfo
      pool <- liftIO $ Q.initPGPool connInfo soConnParams pgLogger
      let isPgCtx = mkIsPgCtx pool soTxIso
      -- safe init catalog
<<<<<<< HEAD
      initialiseCatalog pool (SQLGenCtx soStringifyNum) httpManager logger
      return (l, pool)
=======
      initialiseCatalog isPgCtx (SQLGenCtx soStringifyNum) httpManager logger

      return (l, pool, isPgCtx)
>>>>>>> 9e6c8e99

    -- for other commands generate a minimal pool
    _ -> do
      l@(Loggers _ _ pgLogger) <- mkLoggers defaultEnabledLogTypes LevelInfo
      pool <- getMinimalPool pgLogger connInfo
      return (l, pool, mkIsPgCtx pool Q.Serializable)

  -- get the unique db id
  eDbId <- liftIO $ runExceptT $ Q.runTx pool (Q.Serializable, Nothing) getDbId
  dbId <- either printErrJExit return eDbId

  return (InitCtx httpManager instanceId dbId loggers connInfo isPGCtx, initTime)
  where
    mkIsPgCtx pool txIso = IsPGExecCtx (const $ pure $ PGExecCtx pool txIso) [pool]
    procConnInfo =
      either (printErrExit . connInfoErrModifier) return $ mkConnInfo rci

    getMinimalPool pgLogger ci = do
      let connParams = Q.defaultConnParams { Q.cpConns = 1 }
      liftIO $ Q.initPGPool ci connParams pgLogger

    mkLoggers enabledLogs logLevel = do
      loggerCtx <- liftIO $ mkLoggerCtx (defaultLoggerSettings True logLevel) enabledLogs
      let logger = mkLogger loggerCtx
          pgLogger = mkPGLogger logger
      return $ Loggers loggerCtx logger pgLogger

    initialiseCatalog pool sqlGenCtx httpManager (Logger logger) = do
      currentTime <- liftIO getCurrentTime
      -- initialise the catalog
      initRes <- runAsAdmin pool sqlGenCtx httpManager $ migrateCatalog currentTime
      either printErrJExit (\(result, schemaCache) -> logger result $> schemaCache) initRes


runHGEServer
  :: ( HasVersion
     , MonadIO m
     , MonadStateless IO m
     , UserAuthentication m
     , MetadataApiAuthorization m
     , GQLApiAuthorization m
     , HttpLog m
     , ConsoleRenderer m
     , ConfigApiHandler m
     , LA.Forall (LA.Pure m)
     )
  => ServeOptions impl
  -> InitCtx
  -> UTCTime
  -- ^ start time
  -> m ()
runHGEServer ServeOptions{..} InitCtx{..} initTime = do
  let sqlGenCtx = SQLGenCtx soStringifyNum
      Loggers loggerCtx logger _ = _icLoggers

  authModeRes <- runExceptT $ mkAuthMode soAdminSecret soAuthHook soJwtSecret soUnAuthRole
                              _icHttpManager logger

  authMode <- either (printErrExit . T.unpack) return authModeRes

  HasuraApp app cacheRef cacheInitTime shutdownApp <- mkWaiApp
                                                               logger
                                                               sqlGenCtx
                                                               soEnableAllowlist
                                                               _icPgExecCtx
                                                               _icConnInfo
                                                               _icHttpManager
                                                               authMode
                                                               soCorsConfig
                                                               soEnableConsole
                                                               soConsoleAssetsDir
                                                               soEnableTelemetry
                                                               _icInstanceId
                                                               soEnabledAPIs
                                                               soLiveQueryOpts
                                                               soPlanCacheOptions

  -- log inconsistent schema objects
  inconsObjs <- scInconsistentObjs <$> liftIO (getSCFromRef cacheRef)
  liftIO $ logInconsObjs logger inconsObjs

  -- start a background thread for schema sync
  startSchemaSync sqlGenCtx _icPgExecCtx logger _icHttpManager
                  cacheRef _icInstanceId cacheInitTime

  let warpSettings = Warp.setPort soPort
                     . Warp.setHost soHost
                     . Warp.setGracefulShutdownTimeout (Just 30) -- 30s graceful shutdown
                     . Warp.setInstallShutdownHandler (shutdownHandler logger shutdownApp)
                     $ Warp.defaultSettings

  maxEvThrds <- liftIO $ getFromEnv defaultMaxEventThreads "HASURA_GRAPHQL_EVENTS_HTTP_POOL_SIZE"
  fetchI  <- fmap milliseconds $ liftIO $
    getFromEnv defaultFetchIntervalMilliSec "HASURA_GRAPHQL_EVENTS_FETCH_INTERVAL"
  logEnvHeaders <- liftIO $ getFromEnv False "LOG_HEADERS_FROM_ENV"

  -- prepare event triggers data
  prepareEvents _icPgExecCtx logger
  eventEngineCtx <- liftIO $ atomically $ initEventEngineCtx maxEvThrds fetchI
  unLogger logger $ mkGenericStrLog LevelInfo "event_triggers" "starting workers"
  void $ liftIO $ C.forkIO $ processEventQueue logger logEnvHeaders
    _icHttpManager _icPgExecCtx (getSCFromRef cacheRef) eventEngineCtx

  -- start a background thread to check for updates
  void $ liftIO $ C.forkIO $ checkForUpdates loggerCtx _icHttpManager

  -- TODO async/immortal:
  -- start a background thread for telemetry
  when soEnableTelemetry $ do
    unLogger logger $ mkGenericStrLog LevelInfo "telemetry" telemetryNotice
    void $ liftIO $ C.forkIO $ runTelemetry logger _icHttpManager (getSCFromRef cacheRef) _icDbUid _icInstanceId

  finishTime <- liftIO Clock.getCurrentTime
  let apiInitTime = realToFrac $ Clock.diffUTCTime finishTime initTime
  unLogger logger $
    mkGenericLog LevelInfo "server" $ StartupTimeInfo "starting API server" apiInitTime
  liftIO $ Warp.runSettings warpSettings app

  where
    prepareEvents isPGCtx (Logger logger) = do
      liftIO $ logger $ mkGenericStrLog LevelInfo "event_triggers" "preparing data"
      res <- runExceptT $ runLazyTx Q.ReadWrite isPGCtx $ liftTx unlockAllEvents
      either printErrJExit return res

    getFromEnv :: (Read a) => a -> String -> IO a
    getFromEnv defaults env = do
      mEnv <- lookupEnv env
      let mRes = case mEnv of
            Nothing  -> Just defaults
            Just val -> readMaybe val
          eRes = maybe (Left $ "Wrong expected type for environment variable: " <> env) Right mRes
      either printErrExit return eRes

    -- | Catches the SIGTERM signal and initiates a graceful shutdown. Graceful shutdown for regular HTTP
    -- requests is already implemented in Warp, and is triggered by invoking the 'closeSocket' callback.
    -- We only catch the SIGTERM signal once, that is, if the user hits CTRL-C once again, we terminate
    -- the process immediately.
    shutdownHandler :: Logger Hasura -> IO () -> IO () -> IO ()
    shutdownHandler (Logger logger) shutdownApp closeSocket =
      void $ Signals.installHandler
        Signals.sigTERM
        (Signals.CatchOnce shutdownSequence)
        Nothing
     where
      shutdownSequence = do
        closeSocket
        shutdownApp
        logShutdown

      logShutdown = logger $ mkGenericStrLog LevelInfo "server" "gracefully shutting down server"

runAsAdmin
  :: (MonadIO m)
  => IsPGExecCtx
  -> SQLGenCtx
  -> HTTP.Manager
  -> Run a
  -> m (Either QErr a)
runAsAdmin isPgCtx sqlGenCtx httpManager m = do
  let runCtx = RunCtx adminUserInfo httpManager sqlGenCtx
  runExceptT $ peelRun runCtx isPgCtx' (runLazyTx Q.ReadWrite) m
  where isPgCtx' = withTxIsolation Q.Serializable isPgCtx

execQuery
  :: ( HasVersion
     , CacheRWM m
     , MonadTx m
     , MonadIO m
     , HasHttpManager m
     , HasSQLGenCtx m
     , UserInfoM m
     , HasSystemDefined m
     )
  => BLC.ByteString
  -> m BLC.ByteString
execQuery queryBs = do
  query <- case A.decode queryBs of
    Just jVal -> decodeValue jVal
    Nothing   -> throw400 InvalidJSON "invalid json"
  buildSchemaCacheStrict
  encJToLBS <$> runQueryM query


instance HttpLog AppM where
  logHttpError logger userInfoM reqId httpReq req qErr headers =
    unLogger logger $ mkHttpLog $
      mkHttpErrorLogContext userInfoM reqId httpReq qErr req Nothing Nothing headers

  logHttpSuccess logger userInfoM reqId httpReq _ _ compressedResponse qTime cType headers =
    unLogger logger $ mkHttpLog $
      mkHttpAccessLogContext userInfoM reqId httpReq compressedResponse qTime cType headers

instance UserAuthentication AppM where
  resolveUserInfo logger manager headers authMode =
    runExceptT $ getUserInfoWithExpTime logger manager headers authMode

instance MetadataApiAuthorization AppM where
  authorizeMetadataApi query userInfo = do
    let currRole = userRole userInfo
    when (requiresAdmin query && currRole /= adminRole) $
      withPathK "args" $ throw400 AccessDenied errMsg
    where
      errMsg = "restricted access : admin only"

instance GQLApiAuthorization AppM where
  authorizeGQLApi _ _ query = runExceptT $ toParsed query

instance ConfigApiHandler AppM where
  runConfigApiHandler = configApiGetHandler

instance ConsoleRenderer AppM where
  renderConsole path authMode enableTelemetry consoleAssetsDir =
    return $ mkConsoleHTML path authMode enableTelemetry consoleAssetsDir

mkConsoleHTML :: HasVersion => Text -> AuthMode -> Bool -> Maybe Text -> Either String Text
mkConsoleHTML path authMode enableTelemetry consoleAssetsDir =
  renderHtmlTemplate consoleTmplt $
      -- variables required to render the template
      A.object [ "isAdminSecretSet" .= isAdminSecretSet authMode
               , "consolePath" .= consolePath
               , "enableTelemetry" .= boolToText enableTelemetry
               , "cdnAssets" .= boolToText (isNothing consoleAssetsDir)
               , "assetsVersion" .= consoleAssetsVersion
               , "serverVersion" .= currentVersion
               ]
    where
      consolePath = case path of
        "" -> "/console"
        r  -> "/console/" <> r

      consoleTmplt = $(M.embedSingleTemplate "src-rsr/console.html")


telemetryNotice :: String
telemetryNotice =
  "Help us improve Hasura! The graphql-engine server collects anonymized "
  <> "usage stats which allows us to keep improving Hasura at warp speed. "
  <> "To read more or opt-out, visit https://docs.hasura.io/1.0/graphql/manual/guides/telemetry.html"<|MERGE_RESOLUTION|>--- conflicted
+++ resolved
@@ -54,10 +54,6 @@
 import           Hasura.Server.Telemetry
 import           Hasura.Server.Version
 
-<<<<<<< HEAD
-=======
-
->>>>>>> 9e6c8e99
 printErrExit :: (MonadIO m) => forall a . String -> m a
 printErrExit = liftIO . (>> exitFailure) . putStrLn
 
@@ -156,14 +152,9 @@
       pool <- liftIO $ Q.initPGPool connInfo soConnParams pgLogger
       let isPgCtx = mkIsPgCtx pool soTxIso
       -- safe init catalog
-<<<<<<< HEAD
-      initialiseCatalog pool (SQLGenCtx soStringifyNum) httpManager logger
-      return (l, pool)
-=======
       initialiseCatalog isPgCtx (SQLGenCtx soStringifyNum) httpManager logger
 
       return (l, pool, isPgCtx)
->>>>>>> 9e6c8e99
 
     -- for other commands generate a minimal pool
     _ -> do
