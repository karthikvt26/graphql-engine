--- conflicted
+++ resolved
@@ -5,29 +5,6 @@
 
 import           Control.Monad.Base
 import           Control.Monad.Stateless
-<<<<<<< HEAD
-import           Control.Monad.STM                (atomically)
-import           Control.Monad.Trans.Control      (MonadBaseControl (..))
-import           Data.Aeson                       ((.=))
-import           Data.Time.Clock                  (UTCTime, getCurrentTime)
-import           Options.Applicative
-import           System.Environment               (getEnvironment, lookupEnv)
-import           System.Exit                      (exitFailure)
-
-import qualified Control.Concurrent               as C
-import qualified Data.Aeson                       as A
-import qualified Data.ByteString.Char8            as BC
-import qualified Data.ByteString.Lazy.Char8       as BLC
-import qualified Data.Text                        as T
-import qualified Data.Time.Clock                  as Clock
-import qualified Data.Yaml                        as Y
-import qualified Database.PG.Query                as Q
-import qualified Network.HTTP.Client              as HTTP
-import qualified Network.HTTP.Client.TLS          as HTTP
-import qualified Network.Wai.Handler.Warp         as Warp
-import qualified System.Posix.Signals             as Signals
-import qualified Text.Mustache.Compile            as M
-=======
 import           Control.Monad.STM                    (atomically)
 import           Control.Monad.Trans.Control          (MonadBaseControl (..))
 import           Data.Aeson                           ((.=))
@@ -50,7 +27,6 @@
 import qualified Network.Wai.Handler.Warp             as Warp
 import qualified System.Posix.Signals                 as Signals
 import qualified Text.Mustache.Compile                as M
->>>>>>> 7e954634
 
 import           Hasura.Db
 import           Hasura.EncJSON
@@ -59,25 +35,6 @@
 import           Hasura.Logging
 import           Hasura.Prelude
 import           Hasura.RQL.DDL.Schema.Cache
-<<<<<<< HEAD
-import           Hasura.RQL.Types                 (CacheRWM, Code (..),
-                                                   HasHttpManager, HasSQLGenCtx,
-                                                   HasSystemDefined, QErr (..),
-                                                   SQLGenCtx (..),
-                                                   SchemaCache (..), UserInfoM,
-                                                   adminRole, adminUserInfo,
-                                                   decodeValue,
-                                                   emptySchemaCache, throw400,
-                                                   userRole, withPathK)
-import           Hasura.Server.App
-import           Hasura.Server.Auth
-import           Hasura.Server.CheckUpdates       (checkForUpdates)
-import           Hasura.Server.Init
-import           Hasura.Server.Logging
-import           Hasura.Server.Migrate            (migrateCatalog)
-import           Hasura.Server.Query              (Run, RunCtx (..), peelRun,
-                                                   requiresAdmin, runQueryM)
-=======
 import           Hasura.RQL.Types                     (CacheRWM, Code (..), HasHttpManager,
                                                        HasSQLGenCtx, HasSystemDefined, QErr (..),
                                                        SQLGenCtx (..), SchemaCache (..), UserInfoM,
@@ -92,7 +49,6 @@
 import           Hasura.Server.Migrate                (migrateCatalog)
 import           Hasura.Server.Query                  (Run, RunCtx (..), peelRun, requiresAdmin,
                                                        runQueryM)
->>>>>>> 7e954634
 import           Hasura.Server.SchemaUpdate
 import           Hasura.Server.Telemetry
 import           Hasura.Server.Version
