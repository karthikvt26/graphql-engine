{-# LANGUAGE RecordWildCards      #-}
{-# LANGUAGE UndecidableInstances #-}

module Hasura.App where

import           Control.Concurrent.STM.TVar               (readTVarIO)
import           Control.Monad.Base
import           Control.Monad.Catch                       (MonadCatch, MonadThrow, onException)
import           Control.Monad.Stateless
import           Control.Monad.STM                         (atomically)
import           Control.Monad.Trans.Control               (MonadBaseControl (..))
import           Data.Aeson                                ((.=))
import           Data.Time.Clock                           (UTCTime)
import           GHC.AssertNF
import           Options.Applicative
-- import           System.Environment                        (getEnvironment, lookupEnv)
-- import           System.Exit                               (exitFailure)

-- import qualified Control.Concurrent.Async.Lifted.Safe      as LA
-- import qualified Control.Concurrent.Extended               as C
-- import qualified Data.Aeson                                as A
-- import qualified Data.ByteString.Char8                     as BC
-- import qualified Data.ByteString.Lazy.Char8                as BLC
-- import qualified Data.Set                                  as Set
-- import qualified Data.Text                                 as T
-- import qualified Data.Time.Clock                           as Clock
-- import qualified Data.Yaml                                 as Y
-- import qualified Database.PG.Query                         as Q
-- import qualified Network.HTTP.Client                       as HTTP
-- import qualified Network.HTTP.Client.TLS                   as HTTP
-- import qualified Network.Wai.Handler.Warp                  as Warp
-- import qualified System.Posix.Signals                      as Signals
-- import qualified Text.Mustache.Compile                     as M
import           System.Environment                        (getEnvironment, lookupEnv)
import           System.Exit                               (exitFailure)

import qualified Control.Concurrent.Async.Lifted.Safe      as LA
import qualified Control.Concurrent.Extended               as C
import qualified Data.Aeson                                as A
import qualified Data.ByteString.Char8                     as BC
import qualified Data.ByteString.Lazy.Char8                as BLC
import qualified Data.Set                                  as Set
import qualified Data.Text                                 as T
import qualified Data.Environment                          as Env
import qualified Data.Time.Clock                           as Clock
import qualified Data.Yaml                                 as Y
import qualified Database.PG.Query                         as Q
import qualified Network.HTTP.Client                       as HTTP
import qualified Network.HTTP.Client.TLS                   as HTTP
import qualified Network.Wai.Handler.Warp                  as Warp
<<<<<<< HEAD
=======
import qualified System.Log.FastLogger                     as FL
import qualified System.Posix.Signals                      as Signals
>>>>>>> 47283309
import qualified Text.Mustache.Compile                     as M

import           Hasura.Db
import           Hasura.EncJSON
import           Hasura.Events.Lib
import           Hasura.GraphQL.Execute                    (GQLApiAuthorization (..),
                                                            checkQueryInAllowlist)
import           Hasura.GraphQL.Logging                    (QueryLog (..))
import           Hasura.GraphQL.Transport.HTTP.Protocol    (toParsed)
import           Hasura.GraphQL.Transport.WebSocket.Server (WSServerLogger (..))

import           Hasura.GraphQL.Resolve.Action             (asyncActionsProcessor)
import           Hasura.GraphQL.Transport.HTTP             (MonadExecuteQuery(..))
import           Hasura.Logging
import           Hasura.Prelude
import           Hasura.RQL.Types                          (CacheRWM, Code (..), HasHttpManager,
                                                            HasSQLGenCtx, HasSystemDefined,
                                                            QErr (..), SQLGenCtx (..),
                                                            SchemaCache (..), UserInfoM,
                                                            buildSchemaCacheStrict, decodeValue,
                                                            throw400, withPathK)
import           Hasura.RQL.Types.Run
import           Hasura.Server.API.Query                   (requiresAdmin, runQueryM)
import           Hasura.Server.App
import           Hasura.Server.Auth
import           Hasura.Server.CheckUpdates                (checkForUpdates)
import           Hasura.Server.Init
import           Hasura.Server.Logging
import           Hasura.Server.SchemaUpdate
import           Hasura.Server.Telemetry
import           Hasura.Server.Version
import           Hasura.Session
import qualified Hasura.Tracing                            as Tracing

printErrExit :: (MonadIO m) => forall a . String -> m a
printErrExit = liftIO . (>> exitFailure) . putStrLn

printErrJExit :: (A.ToJSON a, MonadIO m) => forall b . a -> m b
printErrJExit = liftIO . (>> exitFailure) . printJSON

parseHGECommand :: EnabledLogTypes impl => Parser (RawHGECommand impl)
parseHGECommand =
  subparser
    ( command "serve" (info (helper <*> (HCServe <$> serveOptionsParser))
          ( progDesc "Start the GraphQL Engine Server"
            <> footerDoc (Just serveCmdFooter)
          ))
        <> command "export" (info (pure  HCExport)
          ( progDesc "Export graphql-engine's metadata to stdout" ))
        <> command "clean" (info (pure  HCClean)
          ( progDesc "Clean graphql-engine's metadata to start afresh" ))
        <> command "execute" (info (pure  HCExecute)
          ( progDesc "Execute a query" ))
        <> command "downgrade" (info (HCDowngrade <$> downgradeOptionsParser)
          (progDesc "Downgrade the GraphQL Engine schema to the specified version"))
        <> command "version" (info (pure  HCVersion)
          (progDesc "Prints the version of GraphQL Engine"))
    )

parseArgs :: EnabledLogTypes impl => IO (HGEOptions impl)
parseArgs = do
  rawHGEOpts <- execParser opts
  env <- getEnvironment
  let eitherOpts = runWithEnv env $ mkHGEOptions rawHGEOpts
  either printErrExit return eitherOpts
  where
    opts = info (helper <*> hgeOpts)
           ( fullDesc <>
             header "Hasura GraphQL Engine: Realtime GraphQL API over Postgres with access control" <>
             footerDoc (Just mainCmdFooter)
           )
    hgeOpts = HGEOptionsG <$> parseRawConnInfo <*> parseHGECommand

printJSON :: (A.ToJSON a, MonadIO m) => a -> m ()
printJSON = liftIO . BLC.putStrLn . A.encode

printYaml :: (A.ToJSON a, MonadIO m) => a -> m ()
printYaml = liftIO . BC.putStrLn . Y.encode

mkPGLogger :: Logger Hasura -> Q.PGLogger
mkPGLogger (Logger logger) (Q.PLERetryMsg msg) =
  logger $ PGLog LevelWarn msg


-- | most of the required types for initializing graphql-engine
data InitCtx
  = InitCtx
  { _icHttpManager :: !HTTP.Manager
  , _icInstanceId  :: !InstanceId
  -- , _icDbUid       :: !Text
  , _icLoggers     :: !Loggers
  , _icConnInfo    :: !Q.ConnInfo
  , _icPgExecCtx   :: !IsPGExecCtx
  }

-- | Collection of the LoggerCtx, the regular Logger and the PGLogger
-- TODO: better naming?
data Loggers
  = Loggers
  { _lsLoggerCtx :: !(LoggerCtx Hasura)
  , _lsLogger    :: !(Logger Hasura)
  , _lsPgLogger  :: !Q.PGLogger
  }

newtype AppM a = AppM { unAppM :: IO a }
  deriving (Functor, Applicative, Monad, MonadIO, MonadBase IO, MonadBaseControl IO, MonadCatch, MonadThrow)

-- | this function initializes the catalog and returns an @InitCtx@, based on the command given
-- - for serve command it creates a proper PG connection pool
-- - for other commands, it creates a minimal pool
-- this exists as a separate function because the context (logger, http manager, pg pool) can be
-- used by other functions as well
initialiseCtx
  :: MonadIO m
  => HGECommand Hasura
  -> RawConnInfo
  -> m (InitCtx, UTCTime)
initialiseCtx hgeCmd rci = do
  initTime <- liftIO Clock.getCurrentTime
  -- global http manager
  httpManager <- liftIO $ HTTP.newManager HTTP.tlsManagerSettings
  instanceId <- liftIO generateInstanceId
  connInfo <- liftIO procConnInfo
  (loggers, _, isPGCtx) <- case hgeCmd of
    -- for server command generate a proper pool
    HCServe so@ServeOptions{..} -> do
      l@(Loggers _ logger pgLogger) <- mkLoggers soEnabledLogTypes soLogLevel
      -- log serve options
      unLogger logger $ serveOptsToLog so
      -- log postgres connection info
      unLogger logger $ connInfoToLog connInfo
      pool <- liftIO $ Q.initPGPool connInfo soConnParams pgLogger
      let isPgCtx = mkIsPgCtx pool soTxIso

      return (l, pool, isPgCtx)

    -- for other commands generate a minimal pool
    _ -> do
      l@(Loggers _ _ pgLogger) <- mkLoggers defaultEnabledLogTypes LevelInfo
      pool <- getMinimalPool pgLogger connInfo
      return (l, pool, mkIsPgCtx pool Q.Serializable)

  return (InitCtx httpManager instanceId loggers connInfo isPGCtx, initTime)
  where
    mkIsPgCtx pool txIso = IsPGExecCtx (const $ pure $ PGExecCtx pool txIso) [pool]
    procConnInfo =
      either (printErrExit . ("Fatal Error : " <>)) return $ mkConnInfo rci

    getMinimalPool pgLogger ci = do
      let connParams = Q.defaultConnParams { Q.cpConns = 1 }
      liftIO $ Q.initPGPool ci connParams pgLogger

    mkLoggers enabledLogs logLevel = do
      loggerCtx <- liftIO $ mkLoggerCtx (defaultLoggerSettings True logLevel) enabledLogs
      let logger = mkLogger loggerCtx
          pgLogger = mkPGLogger logger
      return $ Loggers loggerCtx logger pgLogger

-- | Run a transaction and if an error is encountered, log the error and abort the program
runTxIO :: IsPGExecCtx -> Q.TxAccess -> Q.TxE QErr a -> IO a
runTxIO pool isoLevel tx = do
  eVal <- liftIO $ runExceptT $ runLazyTx isoLevel pool $ liftTx tx
  either printErrJExit return eVal


class Monad m => Telemetry m where
  -- an abstract method to start telemetry
  startTelemetry
    :: HasVersion
    => Logger Hasura -> ServeOptions impl -> SchemaCacheRef -> InitCtx -> m ()

-- TODO: Put Env into ServeOptions?

runHGEServer
  :: ( HasVersion
     , MonadIO m
     , MonadCatch m
     , MonadStateless IO m
     , UserAuthentication (Tracing.TraceT m)
     , MetadataApiAuthorization m
     , GQLApiAuthorization m
     , HttpLog m
     , QueryLogger m
     , WSServerLogger m
     , ConsoleRenderer m
     , ConfigApiHandler m
     , Tracing.HasReporter m
     , LA.Forall (LA.Pure m)
     , MonadExecuteQuery m
     , Telemetry m
     )
  => Env.Environment
  -> ServeOptions impl
  -> InitCtx
  -> UTCTime
  -- ^ start time
  -> C.MVar ()
  -- ^ shutdown latch
  -> m ()
runHGEServer env serveOpts@ServeOptions{..} initCtx@InitCtx{..} initTime shutdownLatch = do
  -- Comment this to enable expensive assertions from "GHC.AssertNF". These will log lines to
  -- STDOUT containing "not in normal form". In the future we could try to integrate this into
  -- our tests. For now this is a development tool.
  --
  -- NOTE: be sure to compile WITHOUT code coverage, for this to work properly.
  liftIO disableAssertNF

  let sqlGenCtx = SQLGenCtx soStringifyNum
      Loggers loggerCtx logger _ = _icLoggers

  authModeRes <- runExceptT $ mkAuthMode soAdminSecret soAuthHook soJwtSecret soUnAuthRole
                              _icHttpManager logger

  authMode <- either (printErrExit . T.unpack) return authModeRes

<<<<<<< HEAD
  HasuraApp app cacheRef cacheInitTime shutdownApp <-
    mkWaiApp env
             logger
=======
-- <<<<<<< HEAD
--   HasuraApp app cacheRef cacheInitTime shutdownApp <-
--     mkWaiApp logger
-- =======
  -- If an exception is encountered in 'mkWaiApp', flush the log buffer and rethrow
  -- If we do not flush the log buffer on exception, then log lines written in 'mkWaiApp' may be missed
  -- See: https://github.com/hasura/graphql-engine/issues/4772
  let flushLogger = liftIO $ FL.flushLogStr $ _lcLoggerSet loggerCtx
  HasuraApp app cacheRef cacheInitTime shutdownApp <- flip onException flushLogger $
    mkWaiApp logger
>>>>>>> 47283309
             sqlGenCtx
             soEnableAllowlist
             _icPgExecCtx
             _icConnInfo
             _icHttpManager
             authMode
             soCorsConfig
             soEnableConsole
             soConsoleAssetsDir
             soEnableTelemetry
             _icInstanceId
             soEnabledAPIs
             soLiveQueryOpts
             soPlanCacheOptions
             soResponseInternalErrorsConfig

  -- log inconsistent schema objects
  inconsObjs <- scInconsistentObjs <$> liftIO (getSCFromRef cacheRef)
  liftIO $ logInconsObjs logger inconsObjs

  -- start background threads for schema sync
  (_schemaSyncListenerThread, _schemaSyncProcessorThread) <-
    startSchemaSyncThreads sqlGenCtx _icPgExecCtx logger _icHttpManager
                           cacheRef _icInstanceId cacheInitTime


  maxEvThrds <- liftIO $ getFromEnv defaultMaxEventThreads "HASURA_GRAPHQL_EVENTS_HTTP_POOL_SIZE"
  fetchI  <- fmap milliseconds $ liftIO $
    getFromEnv defaultFetchIntervalMilliSec "HASURA_GRAPHQL_EVENTS_FETCH_INTERVAL"
  logEnvHeaders <- liftIO $ getFromEnv False "LOG_HEADERS_FROM_ENV"

  -- prepare event triggers data
  prepareEvents _icPgExecCtx logger
  eventEngineCtx <- liftIO $ atomically $ initEventEngineCtx maxEvThrds fetchI
  unLogger logger $ mkGenericStrLog LevelInfo "event_triggers" "starting workers"

  _eventQueueThread <- C.forkImmortal "processEventQueue" logger $
    processEventQueue logger logEnvHeaders
    _icHttpManager _icPgExecCtx (getSCFromRef cacheRef) eventEngineCtx

  -- start a backgroud thread to handle async actions
  _asyncActionsThread <- C.forkImmortal "asyncActionsProcessor" logger $
    asyncActionsProcessor env (_scrCache cacheRef) _icPgExecCtx _icHttpManager

  -- start a background thread to check for updates
  _updateThread <- C.forkImmortal "checkForUpdates" logger $ liftIO $
    checkForUpdates loggerCtx _icHttpManager

  startTelemetry logger serveOpts cacheRef initCtx

  finishTime <- liftIO Clock.getCurrentTime
  let apiInitTime = realToFrac $ Clock.diffUTCTime finishTime initTime
  unLogger logger $
    mkGenericLog LevelInfo "server" $ StartupTimeInfo "starting API server" apiInitTime
  let warpSettings = Warp.setPort soPort
                     . Warp.setHost soHost
                     . Warp.setGracefulShutdownTimeout (Just 30) -- 30s graceful shutdown
                     . Warp.setInstallShutdownHandler (shutdownHandler logger shutdownApp eventEngineCtx _icPgExecCtx)
                     $ Warp.defaultSettings
  liftIO $ Warp.runSettings warpSettings app

  where
    -- | prepareEvents is a function to unlock all the events that are
    -- locked and unprocessed, which is called while hasura is started.
    -- Locked and unprocessed events can occur in 2 ways
    -- 1.
    -- Hasura's shutdown was not graceful in which all the fetched
    -- events will remain locked and unprocessed(TODO: clean shutdown)
    -- state.
    -- 2.
    -- There is another hasura instance which is processing events and
    -- it will lock events to process them.
    -- So, unlocking all the locked events might re-deliver an event(due to #2).
    prepareEvents isPgCtx (Logger logger) = do
      liftIO $ logger $ mkGenericStrLog LevelInfo "event_triggers" "preparing data"
      res <- runExceptT $ runLazyTx Q.ReadWrite isPgCtx $ liftTx unlockAllEvents
      either printErrJExit return res

    -- | shutdownEvents will be triggered when a graceful shutdown has been inititiated, it will
    -- get the locked events from the event engine context and then it will unlock all those events.
    -- It may happen that an event may be processed more than one time, an event that has been already
    -- processed but not been marked as delivered in the db will be unlocked by `shutdownEvents`
    -- and will be processed when the events are proccessed next time.
    shutdownEvents :: IsPGExecCtx -> Logger Hasura -> EventEngineCtx -> IO ()
    shutdownEvents pool (Logger logger) EventEngineCtx {..} = do
      liftIO $ logger $ mkGenericStrLog LevelInfo "event_triggers" "unlocking events that are locked by the HGE"
      lockedEvents <- readTVarIO _eeCtxLockedEvents
      liftIO $ do
        when (not $ Set.null $ lockedEvents) $ do
          res <- runTx pool Q.ReadWrite (unlockEvents $ toList lockedEvents)
          case res of
            Left err -> logger $ mkGenericStrLog
                         LevelWarn "event_triggers" ("Error in unlocking the events " ++ (show err))
            Right count -> logger $ mkGenericStrLog
                            LevelInfo "event_triggers" ((show count) ++ " events were updated")

    -- This should be isolated to the few env variables required for starting the application server,
    -- Not any variables supplied by the user for URL templating etc.
    getFromEnv :: (Read a) => a -> String -> IO a
    getFromEnv defaults k = do
      mEnv <- lookupEnv k
      let mRes = case mEnv of
            Nothing  -> Just defaults
            Just val -> readMaybe val
          eRes = maybe (Left $ "Wrong expected type for environment variable: " <> k) Right mRes
      either printErrExit return eRes

    runTx :: IsPGExecCtx -> Q.TxAccess -> Q.TxE QErr a -> IO (Either QErr a)
    runTx pool txLevel tx =
      liftIO $ runExceptT $ runLazyTx txLevel pool $ liftTx tx

    -- | Waits for the shutdown latch 'MVar' to be filled, and then
    -- shuts down the server and associated resources.
    -- Structuring things this way lets us decide elsewhere exactly how
    -- we want to control shutdown. 
    shutdownHandler :: Logger Hasura -> IO () -> EventEngineCtx -> IsPGExecCtx -> IO () -> IO ()
    shutdownHandler (Logger logger) shutdownApp eeCtx pool closeSocket =
      LA.link =<< LA.async do
        _ <- C.takeMVar shutdownLatch
        logger $ mkGenericStrLog LevelInfo "server" "gracefully shutting down server"
        shutdownEvents pool (Logger logger) eeCtx
        closeSocket
        shutdownApp

runAsAdmin
  :: (MonadIO m)
  => IsPGExecCtx
  -> SQLGenCtx
  -> HTTP.Manager
  -> Run a
  -> m (Either QErr a)
runAsAdmin isPgCtx sqlGenCtx httpManager m = do
  let runCtx = RunCtx adminUserInfo httpManager sqlGenCtx
  runExceptT $ peelRun runCtx isPgCtx' (runLazyTx Q.ReadWrite) m
  where isPgCtx' = withTxIsolation Q.Serializable isPgCtx

execQuery
  :: ( HasVersion
     , CacheRWM m
     , MonadTx m
     , MonadIO m
     , HasHttpManager m
     , HasSQLGenCtx m
     , UserInfoM m
     , HasSystemDefined m
     )
  => Env.Environment
  -> BLC.ByteString
  -> m BLC.ByteString
execQuery env queryBs = do
  query <- case A.decode queryBs of
    Just jVal -> decodeValue jVal
    Nothing   -> throw400 InvalidJSON "invalid json"
  buildSchemaCacheStrict
  encJToLBS <$> runQueryM env query

instance QueryLogger AppM where
  logQuery logger query genSqlM reqId =
    unLogger logger $ QueryLog query genSqlM reqId

instance WSServerLogger AppM where
  logWSServer = unLogger

instance Tracing.HasReporter AppM

instance HttpLog AppM where
  logHttpError logger userInfoM reqId httpReq req qErr headers =
    unLogger logger $ mkHttpLog $
      mkHttpErrorLogContext userInfoM reqId httpReq qErr req Nothing Nothing headers

  logHttpSuccess logger userInfoM reqId httpReq _ _ compressedResponse qTime cType headers =
    unLogger logger $ mkHttpLog $
      mkHttpAccessLogContext userInfoM reqId httpReq compressedResponse qTime cType headers

instance MonadExecuteQuery AppM where
  executeQuery _ _ _ isPgCtx txAccess tx = do
    ([],) <$> case txAccess of
      Q.ReadOnly  -> runLazyROTx' isPgCtx tx
      Q.ReadWrite -> runLazyRWTx' isPgCtx tx

instance UserAuthentication (Tracing.TraceT AppM) where
  resolveUserInfo logger manager headers authMode =
    runExceptT $ getUserInfoWithExpTime logger manager headers authMode

instance MetadataApiAuthorization AppM where
  authorizeMetadataApi query userInfo = do
    let currRole = _uiRole userInfo
    when (requiresAdmin query && currRole /= adminRoleName) $
      withPathK "args" $ throw400 AccessDenied errMsg
    where
      errMsg = "restricted access : admin only"

instance GQLApiAuthorization AppM where
  authorizeGQLApi userInfo _ enableAL sc query = do
    runExceptT $ do
      req <- toParsed query
      checkQueryInAllowlist enableAL userInfo req sc
      return req

instance ConfigApiHandler AppM where
  runConfigApiHandler = configApiGetHandler

instance Telemetry AppM where
  startTelemetry logger serveOptions cacheRef InitCtx{..} = do
    -- start a background thread for telemetry
    when (soEnableTelemetry serveOptions) $ do
      unLogger logger $ mkGenericStrLog LevelInfo "telemetry" telemetryNotice

      (dbId, pgVersion) <- liftIO $ runTxIO _icPgExecCtx Q.ReadOnly $
        (,) <$> getDbId <*> getPgVersion

      void $ C.forkImmortal "runTelemetry" logger $ liftIO $
        runTelemetry logger _icHttpManager (getSCFromRef cacheRef) dbId _icInstanceId pgVersion


instance ConsoleRenderer AppM where
  renderConsole path authMode enableTelemetry consoleAssetsDir =
    return $ mkConsoleHTML path authMode enableTelemetry consoleAssetsDir

mkConsoleHTML :: HasVersion => Text -> AuthMode -> Bool -> Maybe Text -> Either String Text
mkConsoleHTML path authMode enableTelemetry consoleAssetsDir =
  renderHtmlTemplate consoleTmplt $
      -- variables required to render the template
      A.object [ "isAdminSecretSet" .= isAdminSecretSet authMode
               , "consolePath" .= consolePath
               , "enableTelemetry" .= boolToText enableTelemetry
               , "cdnAssets" .= boolToText (isNothing consoleAssetsDir)
               , "assetsVersion" .= consoleAssetsVersion
               , "serverVersion" .= currentVersion
               ]
    where
      consolePath = case path of
        "" -> "/console"
        r  -> "/console/" <> r

      consoleTmplt = $(M.embedSingleTemplate "src-rsr/console.html")

telemetryNotice :: String
telemetryNotice =
  "Help us improve Hasura! The graphql-engine server collects anonymized "
  <> "usage stats which allows us to keep improving Hasura at warp speed. "
  <> "To read more or opt-out, visit https://hasura.io/docs/1.0/graphql/manual/guides/telemetry.html"<|MERGE_RESOLUTION|>--- conflicted
+++ resolved
@@ -48,11 +48,7 @@
 import qualified Network.HTTP.Client                       as HTTP
 import qualified Network.HTTP.Client.TLS                   as HTTP
 import qualified Network.Wai.Handler.Warp                  as Warp
-<<<<<<< HEAD
-=======
 import qualified System.Log.FastLogger                     as FL
-import qualified System.Posix.Signals                      as Signals
->>>>>>> 47283309
 import qualified Text.Mustache.Compile                     as M
 
 import           Hasura.Db
@@ -268,22 +264,13 @@
 
   authMode <- either (printErrExit . T.unpack) return authModeRes
 
-<<<<<<< HEAD
-  HasuraApp app cacheRef cacheInitTime shutdownApp <-
-    mkWaiApp env
-             logger
-=======
--- <<<<<<< HEAD
---   HasuraApp app cacheRef cacheInitTime shutdownApp <-
---     mkWaiApp logger
--- =======
   -- If an exception is encountered in 'mkWaiApp', flush the log buffer and rethrow
   -- If we do not flush the log buffer on exception, then log lines written in 'mkWaiApp' may be missed
   -- See: https://github.com/hasura/graphql-engine/issues/4772
   let flushLogger = liftIO $ FL.flushLogStr $ _lcLoggerSet loggerCtx
   HasuraApp app cacheRef cacheInitTime shutdownApp <- flip onException flushLogger $
-    mkWaiApp logger
->>>>>>> 47283309
+    mkWaiApp env
+             logger
              sqlGenCtx
              soEnableAllowlist
              _icPgExecCtx
