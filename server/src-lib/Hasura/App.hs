--- conflicted
+++ resolved
@@ -3,98 +3,91 @@
 
 module Hasura.App where
 
-import           Control.Concurrent.STM.TVar          (readTVarIO)
+import           Control.Concurrent.STM.TVar               (readTVarIO)
 import           Control.Monad.Base
 import           Control.Monad.Stateless
-<<<<<<< HEAD
-import           Control.Monad.STM                      (atomically)
-import           Control.Monad.Trans.Control            (MonadBaseControl (..))
-import           Data.Aeson                             ((.=))
-import           Data.Time.Clock                        (UTCTime, getCurrentTime)
+-- <<<<<<< HEAD
+-- import           Control.Monad.STM                      (atomically)
+-- import           Control.Monad.Trans.Control            (MonadBaseControl (..))
+-- import           Data.Aeson                             ((.=))
+-- import           Data.Time.Clock                        (UTCTime, getCurrentTime)
+-- import           GHC.AssertNF
+-- import           Options.Applicative
+-- import           System.Environment                     (getEnvironment, lookupEnv)
+-- import           System.Exit                            (exitFailure)
+
+-- import qualified Control.Concurrent.Async.Lifted.Safe   as LA
+-- import qualified Control.Concurrent.Extended            as C
+-- import qualified Data.Aeson                             as A
+-- import qualified Data.ByteString.Char8                  as BC
+-- import qualified Data.ByteString.Lazy.Char8             as BLC
+-- import qualified Data.Text                              as T
+-- import qualified Data.Time.Clock                        as Clock
+-- import qualified Data.Yaml                              as Y
+-- import qualified Database.PG.Query                      as Q
+-- import qualified Network.HTTP.Client                    as HTTP
+-- import qualified Network.HTTP.Client.TLS                as HTTP
+-- import qualified Network.Wai.Handler.Warp               as Warp
+-- import qualified System.Posix.Signals                   as Signals
+-- import qualified Text.Mustache.Compile                  as M
+-- =======
+import           Control.Monad.STM                         (atomically)
+import           Control.Monad.Trans.Control               (MonadBaseControl (..))
+import           Data.Aeson                                ((.=))
+import           Data.Time.Clock                           (UTCTime)
 import           GHC.AssertNF
 import           Options.Applicative
-import           System.Environment                     (getEnvironment, lookupEnv)
-import           System.Exit                            (exitFailure)
-
-import qualified Control.Concurrent.Async.Lifted.Safe   as LA
-import qualified Control.Concurrent.Extended            as C
-import qualified Data.Aeson                             as A
-import qualified Data.ByteString.Char8                  as BC
-import qualified Data.ByteString.Lazy.Char8             as BLC
-import qualified Data.Text                              as T
-import qualified Data.Time.Clock                        as Clock
-import qualified Data.Yaml                              as Y
-import qualified Database.PG.Query                      as Q
-import qualified Network.HTTP.Client                    as HTTP
-import qualified Network.HTTP.Client.TLS                as HTTP
-import qualified Network.Wai.Handler.Warp               as Warp
-import qualified System.Posix.Signals                   as Signals
-import qualified Text.Mustache.Compile                  as M
-=======
-import           Control.Monad.STM                    (atomically)
-import           Control.Monad.Trans.Control          (MonadBaseControl (..))
-import           Data.Aeson                           ((.=))
-import           Data.Time.Clock                      (UTCTime)
-import           GHC.AssertNF
-import           Options.Applicative
-import           System.Environment                   (getEnvironment, lookupEnv)
-import           System.Exit                          (exitFailure)
-
-import qualified Control.Concurrent.Async.Lifted.Safe as LA
-import qualified Control.Concurrent.Extended          as C
-import qualified Data.Aeson                           as A
-import qualified Data.ByteString.Char8                as BC
-import qualified Data.ByteString.Lazy.Char8           as BLC
-import qualified Data.Set                             as Set
-import qualified Data.Text                            as T
-import qualified Data.Time.Clock                      as Clock
-import qualified Data.Yaml                            as Y
-import qualified Database.PG.Query                    as Q
-import qualified Network.HTTP.Client                  as HTTP
-import qualified Network.HTTP.Client.TLS              as HTTP
-import qualified Network.Wai.Handler.Warp             as Warp
-import qualified System.Posix.Signals                 as Signals
-import qualified Text.Mustache.Compile                as M
->>>>>>> 7e695602
+import           System.Environment                        (getEnvironment, lookupEnv)
+import           System.Exit                               (exitFailure)
+
+import qualified Control.Concurrent.Async.Lifted.Safe      as LA
+import qualified Control.Concurrent.Extended               as C
+import qualified Data.Aeson                                as A
+import qualified Data.ByteString.Char8                     as BC
+import qualified Data.ByteString.Lazy.Char8                as BLC
+import qualified Data.Set                                  as Set
+import qualified Data.Text                                 as T
+import qualified Data.Time.Clock                           as Clock
+import qualified Data.Yaml                                 as Y
+import qualified Database.PG.Query                         as Q
+import qualified Network.HTTP.Client                       as HTTP
+import qualified Network.HTTP.Client.TLS                   as HTTP
+import qualified Network.Wai.Handler.Warp                  as Warp
+import qualified System.Posix.Signals                      as Signals
+import qualified Text.Mustache.Compile                     as M
 
 import           Hasura.Db
 import           Hasura.EncJSON
 import           Hasura.Events.Lib
-<<<<<<< HEAD
-import           Hasura.GraphQL.Execute                 (GQLApiAuthorization (..))
-import           Hasura.GraphQL.Logging                 (QueryLog (..))
-import           Hasura.GraphQL.Transport.HTTP.Protocol (toParsed)
-import           Hasura.GraphQL.Transport.WebSocket.Server (WSServerLogger(..))
+-- import           Hasura.RQL.Types                       (CacheRWM, Code (..), HasHttpManager,
+--                                                          HasSQLGenCtx, HasSystemDefined, QErr (..),
+--                                                          SQLGenCtx (..), SchemaCache (..),
+--                                                          UserInfoM, adminRole, adminUserInfo,
+--                                                          buildSchemaCacheStrict, decodeValue,
+--                                                          throw400, userRole, withPathK)
+import           Hasura.GraphQL.Execute                    (GQLApiAuthorization (..))
+import           Hasura.GraphQL.Logging                    (QueryLog (..))
+import           Hasura.GraphQL.Transport.HTTP.Protocol    (toParsed)
+import           Hasura.GraphQL.Transport.WebSocket.Server (WSServerLogger (..))
+
+import           Hasura.GraphQL.Resolve.Action             (asyncActionsProcessor)
 import           Hasura.Logging
 import           Hasura.Prelude
-import           Hasura.RQL.Types                       (CacheRWM, Code (..), HasHttpManager,
-                                                         HasSQLGenCtx, HasSystemDefined, QErr (..),
-                                                         SQLGenCtx (..), SchemaCache (..),
-                                                         UserInfoM, adminRole, adminUserInfo,
-                                                         buildSchemaCacheStrict, decodeValue,
-                                                         throw400, userRole, withPathK)
-=======
-import           Hasura.GraphQL.Resolve.Action        (asyncActionsProcessor)
-import           Hasura.Logging
-import           Hasura.Prelude
-import           Hasura.RQL.Types                     (CacheRWM, Code (..), HasHttpManager,
-                                                       HasSQLGenCtx, HasSystemDefined, QErr (..),
-                                                       SQLGenCtx (..), SchemaCache (..), UserInfoM,
-                                                       buildSchemaCacheStrict, decodeValue,
-                                                       throw400, withPathK)
->>>>>>> 7e695602
+import           Hasura.RQL.Types                          (CacheRWM, Code (..), HasHttpManager,
+                                                            HasSQLGenCtx, HasSystemDefined,
+                                                            QErr (..), SQLGenCtx (..),
+                                                            SchemaCache (..), UserInfoM,
+                                                            buildSchemaCacheStrict, decodeValue,
+                                                            throw400, withPathK)
 import           Hasura.RQL.Types.Run
-import           Hasura.Server.API.Query              (requiresAdmin, runQueryM)
+import           Hasura.Server.API.Query                   (requiresAdmin, runQueryM)
 import           Hasura.Server.App
 import           Hasura.Server.Auth
-import           Hasura.Server.CheckUpdates             (checkForUpdates)
+import           Hasura.Server.CheckUpdates                (checkForUpdates)
 import           Hasura.Server.Init
 import           Hasura.Server.Logging
-<<<<<<< HEAD
-import           Hasura.Server.Migrate                  (migrateCatalog)
-import           Hasura.Server.Query                    (requiresAdmin, runQueryM)
-=======
->>>>>>> 7e695602
+import           Hasura.Server.Migrate                     (migrateCatalog)
+import           Hasura.Server.Query                       (requiresAdmin, runQueryM)
 import           Hasura.Server.SchemaUpdate
 import           Hasura.Server.Telemetry
 import           Hasura.Server.Version
@@ -197,21 +190,16 @@
       -- log postgres connection info
       unLogger logger $ connInfoToLog connInfo
       pool <- liftIO $ Q.initPGPool connInfo soConnParams pgLogger
-<<<<<<< HEAD
       let isPgCtx = mkIsPgCtx pool soTxIso
       -- safe init catalog
-      initialiseCatalog isPgCtx (SQLGenCtx soStringifyNum) httpManager logger
+      -- initialiseCatalog isPgCtx (SQLGenCtx soStringifyNum) httpManager logger
 
       return (l, pool, isPgCtx)
-=======
-      pure (l, pool)
->>>>>>> 7e695602
 
     -- for other commands generate a minimal pool
     _ -> do
       l@(Loggers _ _ pgLogger) <- mkLoggers defaultEnabledLogTypes LevelInfo
       pool <- getMinimalPool pgLogger connInfo
-<<<<<<< HEAD
       return (l, pool, mkIsPgCtx pool Q.Serializable)
 
   -- get the unique db id
@@ -219,11 +207,6 @@
   dbId <- either printErrJExit return eDbId
 
   return (InitCtx httpManager instanceId dbId loggers connInfo isPGCtx, initTime)
-=======
-      pure (l, pool)
-
-  pure (InitCtx httpManager instanceId loggers connInfo pool, initTime)
->>>>>>> 7e695602
   where
     mkIsPgCtx pool txIso = IsPGExecCtx (const $ pure $ PGExecCtx pool txIso) [pool]
     procConnInfo =
@@ -280,24 +263,6 @@
 
   authMode <- either (printErrExit . T.unpack) return authModeRes
 
-<<<<<<< HEAD
-  HasuraApp app cacheRef cacheInitTime shutdownApp <- mkWaiApp
-                                                               logger
-                                                               sqlGenCtx
-                                                               soEnableAllowlist
-                                                               _icPgExecCtx
-                                                               _icConnInfo
-                                                               _icHttpManager
-                                                               authMode
-                                                               soCorsConfig
-                                                               soEnableConsole
-                                                               soConsoleAssetsDir
-                                                               soEnableTelemetry
-                                                               _icInstanceId
-                                                               soEnabledAPIs
-                                                               soLiveQueryOpts
-                                                               soPlanCacheOptions
-=======
   HasuraApp app cacheRef cacheInitTime shutdownApp <-
     mkWaiApp soTxIso
              logger
@@ -316,7 +281,6 @@
              soLiveQueryOpts
              soPlanCacheOptions
              soResponseInternalErrorsConfig
->>>>>>> 7e695602
 
   -- log inconsistent schema objects
   inconsObjs <- scInconsistentObjs <$> liftIO (getSCFromRef cacheRef)
@@ -324,19 +288,9 @@
 
   -- start background threads for schema sync
   (_schemaSyncListenerThread, _schemaSyncProcessorThread) <-
-<<<<<<< HEAD
     startSchemaSyncThreads sqlGenCtx _icPgExecCtx logger _icHttpManager
                            cacheRef _icInstanceId cacheInitTime
 
-  let warpSettings = Warp.setPort soPort
-                     . Warp.setHost soHost
-                     . Warp.setGracefulShutdownTimeout (Just 30) -- 30s graceful shutdown
-                     . Warp.setInstallShutdownHandler (shutdownHandler logger shutdownApp)
-                     $ Warp.defaultSettings
-=======
-    startSchemaSyncThreads sqlGenCtx _icPgPool logger _icHttpManager
-                           cacheRef _icInstanceId cacheInitTime
->>>>>>> 7e695602
 
   maxEvThrds <- liftIO $ getFromEnv defaultMaxEventThreads "HASURA_GRAPHQL_EVENTS_HTTP_POOL_SIZE"
   fetchI  <- fmap milliseconds $ liftIO $
@@ -347,16 +301,10 @@
   prepareEvents _icPgExecCtx logger
   eventEngineCtx <- liftIO $ atomically $ initEventEngineCtx maxEvThrds fetchI
   unLogger logger $ mkGenericStrLog LevelInfo "event_triggers" "starting workers"
-<<<<<<< HEAD
 
   _eventQueueThread <- C.forkImmortal "processEventQueue" logger $ liftIO $
     processEventQueue logger logEnvHeaders
     _icHttpManager _icPgExecCtx (getSCFromRef cacheRef) eventEngineCtx
-=======
-  _eventQueueThread <- C.forkImmortal "processEventQueue" logger $ liftIO $
-    processEventQueue logger logEnvHeaders
-    _icHttpManager _icPgPool (getSCFromRef cacheRef) eventEngineCtx
->>>>>>> 7e695602
 
   -- start a backgroud thread to handle async actions
   _asyncActionsThread <- C.forkImmortal "asyncActionsProcessor" logger $ liftIO $
@@ -369,15 +317,14 @@
   -- start a background thread for telemetry
   when soEnableTelemetry $ do
     unLogger logger $ mkGenericStrLog LevelInfo "telemetry" telemetryNotice
-<<<<<<< HEAD
     void $ C.forkImmortal "runTelemetry" logger $ liftIO $
       runTelemetry logger _icHttpManager (getSCFromRef cacheRef) _icDbUid _icInstanceId
-=======
-    (dbId, pgVersion) <- liftIO $ runTxIO _icPgPool (Q.ReadCommitted, Nothing) $
-      (,) <$> getDbId <*> getPgVersion
-    void $ C.forkImmortal "runTelemetry" logger $ liftIO $
-      runTelemetry logger _icHttpManager (getSCFromRef cacheRef) dbId _icInstanceId pgVersion
->>>>>>> 7e695602
+-- =======
+--     (dbId, pgVersion) <- liftIO $ runTxIO _icPgPool (Q.ReadCommitted, Nothing) $
+--       (,) <$> getDbId <*> getPgVersion
+--     void $ C.forkImmortal "runTelemetry" logger $ liftIO $
+--       runTelemetry logger _icHttpManager (getSCFromRef cacheRef) dbId _icInstanceId pgVersion
+-- >>>>>>> stable
 
   finishTime <- liftIO Clock.getCurrentTime
   let apiInitTime = realToFrac $ Clock.diffUTCTime finishTime initTime
@@ -391,11 +338,6 @@
   liftIO $ Warp.runSettings warpSettings app
 
   where
-<<<<<<< HEAD
-    prepareEvents isPGCtx (Logger logger) = do
-      liftIO $ logger $ mkGenericStrLog LevelInfo "event_triggers" "preparing data"
-      res <- runExceptT $ runLazyTx Q.ReadWrite isPGCtx $ liftTx unlockAllEvents
-=======
     -- | prepareEvents is a function to unlock all the events that are
     -- locked and unprocessed, which is called while hasura is started.
     -- Locked and unprocessed events can occur in 2 ways
@@ -409,8 +351,7 @@
     -- So, unlocking all the locked events might re-deliver an event(due to #2).
     prepareEvents pool (Logger logger) = do
       liftIO $ logger $ mkGenericStrLog LevelInfo "event_triggers" "preparing data"
-      res <- liftIO $ runTx pool (Q.ReadCommitted, Nothing) unlockAllEvents
->>>>>>> 7e695602
+      res <- runExceptT $ runLazyTx Q.ReadCommitted isPGCtx $ liftTx unlockAllEvents
       either printErrJExit return res
 
     -- | shutdownEvents will be triggered when a graceful shutdown has been inititiated, it will
@@ -440,13 +381,10 @@
           eRes = maybe (Left $ "Wrong expected type for environment variable: " <> env) Right mRes
       either printErrExit return eRes
 
-<<<<<<< HEAD
-=======
     runTx :: Q.PGPool -> Q.TxMode -> Q.TxE QErr a -> IO (Either QErr a)
     runTx pool txLevel tx =
       liftIO $ runExceptT $ Q.runTx pool txLevel tx
 
->>>>>>> 7e695602
     -- | Catches the SIGTERM signal and initiates a graceful shutdown. Graceful shutdown for regular HTTP
     -- requests is already implemented in Warp, and is triggered by invoking the 'closeSocket' callback.
     -- We only catch the SIGTERM signal once, that is, if we catch another SIGTERM signal then the process
