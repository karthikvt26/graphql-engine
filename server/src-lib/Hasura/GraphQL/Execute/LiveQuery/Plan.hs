--- conflicted
+++ resolved
@@ -271,28 +271,17 @@
   -- are correct according to Postgres. Without this check
   -- an invalid value for a variable for one instance of the
   -- subscription will take down the entire multiplexed query
-<<<<<<< HEAD
   validatedQueryVars <- validateVariables isPgCtx queryVariableValues
   validatedSyntheticVars <- validateVariables isPgCtx (toList syntheticVariableValues)
-  let cohortVariables = CohortVariables (userVars userInfo) validatedQueryVars validatedSyntheticVars
-=======
-  validatedQueryVars <- validateVariables pgExecCtx queryVariableValues
-  validatedSyntheticVars <- validateVariables pgExecCtx (toList syntheticVariableValues)
   let cohortVariables = CohortVariables (_uiSession userInfo) validatedQueryVars validatedSyntheticVars
->>>>>>> 7e695602
       plan = LiveQueryPlan parameterizedPlan cohortVariables
       reusablePlan = ReusableLiveQueryPlan parameterizedPlan validatedSyntheticVars <$> varTypes
   pure (plan, reusablePlan)
 
 reuseLiveQueryPlan
   :: (MonadError QErr m, MonadIO m)
-<<<<<<< HEAD
   => IsPGExecCtx
-  -> UserVars
-=======
-  => PGExecCtx
   -> SessionVariables
->>>>>>> 7e695602
   -> Maybe GH.VariableValues
   -> ReusableLiveQueryPlan
   -> m LiveQueryPlan
