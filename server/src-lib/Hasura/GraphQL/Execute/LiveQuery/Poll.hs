-- | Multiplexed live query poller threads; see "Hasura.GraphQL.Execute.LiveQuery" for details.
module Hasura.GraphQL.Execute.LiveQuery.Poll (
  -- * Pollers
    Poller(..)
  , PollerId(..)
  , PollerIOState(..)
  , pollQuery

  , PollerKey(..)
  , PollerMap
  , dumpPollerMap

  , RefetchMetrics
  , initRefetchMetrics

  -- * Cohorts
  , Cohort(..)
  , CohortId
  , newCohortId
  , CohortVariables
  , CohortKey
  , CohortMap

  -- * Subscribers
  , Subscriber(..)
  , SubscriberId
  , UniqueSubscriberId(..)
  , newSinkId
  , SubscriberMap
  , OnChange
  , LGQResponse
  , LiveQueryResponse(..)
  , LiveQueryMetadata(..)
  ) where

import           Hasura.Prelude

<<<<<<< HEAD
import qualified Control.Concurrent.Async                    as A
import qualified Control.Concurrent.STM                      as STM
import qualified Crypto.Hash                                 as CH
import qualified Data.Aeson.Casing                           as J
import qualified Data.Aeson.Extended                         as J
import qualified Data.Aeson.TH                               as J
import qualified Data.ByteString                             as BS
import qualified Data.ByteString.Lazy                        as BL
import qualified Data.HashMap.Strict                         as Map
import qualified Data.Time.Clock                             as Clock
import qualified Data.UUID                                   as UUID
import qualified Data.UUID.V4                                as UUID
import qualified Database.PG.Query                           as Q
import qualified Language.GraphQL.Draft.Syntax               as G
=======
import qualified Control.Concurrent.Async                 as A
import qualified Control.Concurrent.STM                   as STM
import qualified Crypto.Hash                              as CH
import qualified Data.Aeson.Extended                      as J
import qualified Data.ByteString                          as BS
import qualified Data.ByteString.Lazy                     as BL
import qualified Data.HashMap.Strict                      as Map
import qualified Data.Time.Clock                          as Clock
import qualified Data.UUID                                as UUID
import qualified Data.UUID.V4                             as UUID
import qualified Language.GraphQL.Draft.Syntax            as G
>>>>>>> 9e6c8e99
import qualified ListT
import qualified StmContainers.Map                           as STMMap
import qualified System.Metrics.Distribution                 as Metrics

import           Data.List.Split                             (chunksOf)

import qualified Hasura.GraphQL.Execute.LiveQuery.TMap       as TMap
import qualified Hasura.GraphQL.Transport.WebSocket.Protocol as WS
import qualified Hasura.GraphQL.Transport.WebSocket.Server   as WS
import qualified Hasura.Logging                              as L

import           Hasura.Db
import           Hasura.EncJSON
import           Hasura.GraphQL.Execute.LiveQuery.Options
import           Hasura.GraphQL.Execute.LiveQuery.Plan
import           Hasura.GraphQL.Transport.HTTP.Protocol
import           Hasura.RQL.Types

-- -------------------------------------------------------------------------------------------------
-- Subscribers

-- | This is to identify each subscriber based on their (websocket id, operation id) - this is
-- useful for collecting metrics and then correlating. The current 'SubscriberId' has a UUID which
-- is internal and not useful for metrics.
data UniqueSubscriberId
  = UniqueSubscriberId
  { _usiWebsocketId :: !WS.WSId
  , _usiOperationId :: !WS.OperationId
  } deriving (Show, Eq)

$(J.deriveToJSON (J.aesonDrop 4 J.snakeCase) ''UniqueSubscriberId)


data Subscriber
  = Subscriber
  { _sRootAlias            :: !G.Alias
  , _sOnChangeCallback     :: !OnChange
  , _sWebsocketOperationId :: !UniqueSubscriberId
  }

<<<<<<< HEAD
instance Show Subscriber where
  show (Subscriber root _ wsOpId) =
    "Subscriber { _sRootAlias = " <> show root <> ", _sOnChangeCallback = <fn> , _sWebsocketOperationId =" <> show wsOpId <> " }"

-- | live query onChange metadata, used for adding more extra analytics data
data LiveQueryMetadata
  = LiveQueryMetadata
  { _lqmExecutionTime :: !Clock.NominalDiffTime
=======
-- | live query onChange metadata, used for adding more extra analytics data
data LiveQueryMetadata
  = LiveQueryMetadata
  { _lqmExecutionTime :: !Clock.DiffTime
  -- ^ Time spent waiting on the generated query to execute on postgres or the remote.
>>>>>>> 9e6c8e99
  }

data LiveQueryResponse
  = LiveQueryResponse
  { _lqrPayload       :: !BL.ByteString
<<<<<<< HEAD
  , _lqrExecutionTime :: !Clock.NominalDiffTime
=======
  , _lqrExecutionTime :: !Clock.DiffTime
>>>>>>> 9e6c8e99
  }

type LGQResponse = GQResult LiveQueryResponse

type OnChange = LGQResponse -> IO ()

newtype SubscriberId = SubscriberId { _unSinkId :: UUID.UUID }
  deriving (Show, Eq, Hashable, J.ToJSON)

newSinkId :: IO SubscriberId
newSinkId = SubscriberId <$> UUID.nextRandom

type SubscriberMap = TMap.TMap SubscriberId Subscriber

-- -------------------------------------------------------------------------------------------------
-- Cohorts

-- | A batched group of 'Subscriber's who are not only listening to the same query but also have
-- identical session and query variables. Each result pushed to a 'Cohort' is forwarded along to
-- each of its 'Subscriber's.
--
-- In SQL, each 'Cohort' corresponds to a single row in the laterally-joined @_subs@ table (and
-- therefore a single row in the query result).
data Cohort
  = Cohort
  { _cCohortId            :: !CohortId
  -- ^ a unique identifier used to identify the cohort in the generated query
  , _cPreviousResponse    :: !(STM.TVar (Maybe ResponseHash))
  -- ^ a hash of the previous query result, if any, used to determine if we need to push an updated
  -- result to the subscribers or not
  , _cExistingSubscribers :: !SubscriberMap
  -- ^ the subscribers we’ve already pushed a result to; we push new results to them iff the
  -- response changes
  , _cNewSubscribers      :: !SubscriberMap
  -- ^ subscribers we haven’t yet pushed any results to; we push results to them regardless if the
  -- result changed, then merge them in the map of existing subscribers
  }

{- Note [Blake2b faster than SHA-256]
~~~~~~~~~~~~~~~~~~~~~~~~~~~~~~~~~~~~~
At the time of writing, from https://blake2.net, it is stated,
"BLAKE2 is a cryptographic hash function faster than MD5, SHA-1, SHA-2, and SHA-3,
yet is at least as secure as the latest standard SHA-3".
-}

-- | A hash used to determine if the result changed without having to keep the entire result in
-- memory. Using a cryptographic hash ensures that a hash collision is almost impossible: with 256
-- bits, even if a subscription changes once per second for an entire year, the probability of a
-- hash collision is ~4.294417×10-63. See Note [Blake2b faster than SHA-256].
newtype ResponseHash = ResponseHash { unResponseHash :: CH.Digest CH.Blake2b_256 }
  deriving (Show, Eq)

instance J.ToJSON ResponseHash where
  toJSON = J.toJSON . show . unResponseHash

mkRespHash :: BS.ByteString -> ResponseHash
mkRespHash = ResponseHash . CH.hash

-- | A key we use to determine if two 'Subscriber's belong in the same 'Cohort' (assuming they
-- already meet the criteria to be in the same 'Poller'). Note the distinction between this and
-- 'CohortId'; the latter is a completely synthetic key used only to identify the cohort in the
-- generated SQL query.
type CohortKey = CohortVariables
type CohortMap = TMap.TMap CohortKey Cohort

dumpCohortMap :: CohortMap -> IO J.Value
dumpCohortMap cohortMap = do
  cohorts <- STM.atomically $ TMap.toList cohortMap
  fmap J.toJSON . forM cohorts $ \(variableValues, cohort) -> do
    cohortJ <- dumpCohort cohort
    return $ J.object
      [ "variables" J..= variableValues
      , "cohort" J..= cohortJ
      ]
  where
    dumpCohort (Cohort respId respTV curOps newOps) =
      STM.atomically $ do
      prevResHash <- STM.readTVar respTV
      curOpIds <- TMap.toList curOps
      newOpIds <- TMap.toList newOps
      return $ J.object
        [ "resp_id" J..= respId
        , "current_ops" J..= map fst curOpIds
        , "new_ops" J..= map fst newOpIds
        , "previous_result_hash" J..= prevResHash
        ]

data CohortSnapshot
  = CohortSnapshot
  { _csVariables           :: !CohortVariables
  , _csPreviousResponse    :: !(STM.TVar (Maybe ResponseHash))
  , _csExistingSubscribers :: ![Subscriber]
  , _csNewSubscribers      :: ![Subscriber]
  }

pushResultToCohort
  :: GQResult EncJSON
  -- ^ a response that still needs to be wrapped with each 'Subscriber'’s root 'G.Alias'
  -> Maybe ResponseHash
  -> LiveQueryMetadata
  -> CohortSnapshot
  -> IO ()
pushResultToCohort result respHashM (LiveQueryMetadata dTime) cohortSnapshot = do
  prevRespHashM <- STM.readTVarIO respRef
  -- write to the current websockets if needed
  sinks <-
    if isExecError result || respHashM /= prevRespHashM
    then do
      STM.atomically $ STM.writeTVar respRef respHashM
      return (newSinks <> curSinks)
    else
      return newSinks
  pushResultToSubscribers sinks
  where
    CohortSnapshot _ respRef curSinks newSinks = cohortSnapshot
    pushResultToSubscribers = A.mapConcurrently_ $ \(Subscriber alias action _) ->
      let aliasText = G.unName $ G.unAlias alias
          wrapWithAlias response = LiveQueryResponse
            { _lqrPayload = encJToLBS $ encJFromAssocList [(aliasText, response)]
            , _lqrExecutionTime = dTime
            }
      in action (wrapWithAlias <$> result)

-- -------------------------------------------------------------------------------------------------
-- Pollers

-- | A unique, multiplexed query. Each 'Poller' has its own polling thread that periodically polls
-- Postgres and pushes results to each of its listening 'Cohort's.
--
-- In SQL, an 'Poller' corresponds to a single, multiplexed query, though in practice, 'Poller's
-- with large numbers of 'Cohort's are batched into multiple concurrent queries for performance
-- reasons.
data Poller
  = Poller
  { _pCohorts :: !CohortMap
  , _pIOState :: !(STM.TMVar PollerIOState)
  -- ^ This is in a separate 'STM.TMVar' because it’s important that we are able to construct
  -- 'Poller' values in 'STM.STM' --- we need the insertion into the 'PollerMap' to be atomic to
  -- ensure that we don’t accidentally create two for the same query due to a race. However, we
  -- can’t spawn the worker thread or create the metrics store in 'STM.STM', so we insert it into
  -- the 'Poller' only after we’re certain we won’t create any duplicates.
  }

data PollerIOState
  = PollerIOState
  { _pThread  :: !(A.Async ())
  -- ^ a handle on the poller’s worker thread that can be used to 'A.cancel' it if all its cohorts
  -- stop listening
  , _pMetrics :: !RefetchMetrics
  }

data RefetchMetrics
  = RefetchMetrics
  { _rmSnapshot :: !Metrics.Distribution
  , _rmPush     :: !Metrics.Distribution
  , _rmQuery    :: !Metrics.Distribution
  , _rmTotal    :: !Metrics.Distribution
  }

initRefetchMetrics :: IO RefetchMetrics
initRefetchMetrics = RefetchMetrics <$> Metrics.new <*> Metrics.new <*> Metrics.new <*> Metrics.new

data PollerKey
  -- we don't need operation name here as a subscription will
  -- only have a single top level field
  = PollerKey
  { _lgRole  :: !RoleName
  , _lgQuery :: !MultiplexedQuery
  } deriving (Show, Eq, Generic)

instance Hashable PollerKey

instance J.ToJSON PollerKey where
  toJSON (PollerKey role query) =
    J.object [ "role" J..= role
             , "query" J..= query
             ]

type PollerMap = STMMap.Map PollerKey Poller

dumpPollerMap :: Bool -> PollerMap -> IO J.Value
dumpPollerMap extended lqMap =
  fmap J.toJSON $ do
    entries <- STM.atomically $ ListT.toList $ STMMap.listT lqMap
    forM entries $ \(PollerKey role query, Poller cohortsMap ioState) -> do
      PollerIOState threadId metrics <- STM.atomically $ STM.readTMVar ioState
      metricsJ <- dumpRefetchMetrics metrics
      cohortsJ <-
        if extended
        then Just <$> dumpCohortMap cohortsMap
        else return Nothing
      return $ J.object
        [ "role" J..= role
        , "thread_id" J..= show (A.asyncThreadId threadId)
        , "multiplexed_query" J..= query
        , "cohorts" J..= cohortsJ
        , "metrics" J..= metricsJ
        ]
  where
    dumpRefetchMetrics metrics = do
      snapshotS <- Metrics.read $ _rmSnapshot metrics
      queryS <- Metrics.read $ _rmQuery metrics
      pushS <- Metrics.read $ _rmPush metrics
      totalS <- Metrics.read $ _rmTotal metrics
      return $ J.object
        [ "snapshot" J..= dumpStats snapshotS
        , "query" J..= dumpStats queryS
        , "push" J..= dumpStats pushS
        , "total" J..= dumpStats totalS
        ]

    dumpStats stats =
      J.object
      [ "mean" J..= Metrics.mean stats
      , "variance" J..= Metrics.variance stats
      , "count" J..= Metrics.count stats
      , "min" J..= Metrics.min stats
      , "max" J..= Metrics.max stats
      ]

-- | these functions are for debugging purposes to print out various concurrent data structures
-- showCohortSnapshotMap :: Map.HashMap CohortId CohortSnapshot -> IO ()
-- showCohortSnapshotMap cmap = do
--   let assocList = Map.toList cmap
--   forM_ assocList $ \(cohortId, cohortSnapshot) -> do
--     putStrLn "cohort snaps -->"
--     putStr "cohortId: " >> pPrint cohortId
--     putStrLn "cohortSnapShot: " >> showCohortSnapshot cohortSnapshot

-- showCohortSnapshot :: CohortSnapshot -> IO ()
-- showCohortSnapshot (CohortSnapshot vars prevResp subs newSubs) = do
--   respHash <- STM.atomically $ STM.readTVar prevResp
--   putStrLn "(cohort vars, resp hash, existing subs, new subs)"
--   pPrint (vars, respHash, subs, newSubs)

-- showCohortMapToList :: [(CohortKey, Cohort)] -> IO ()
-- showCohortMapToList xs = do
--   forM_ xs $ \(cohortKey, cohort) -> do
--     putStrLn "cohort map to list"
--     putStr "cohortKey: " >> pPrint cohortKey
--     jVal <- J.encode <$> dumpCohort cohort
--     putStrLn "cohort: " >> pPrint jVal


-- | create an ID to track unique 'Poller's, so that we can gather metrics about each poller
-- TODO(anon): but does it make sense? if there are hundreds of threads running to serve
-- subscriptions to 100s of clients, does it make sense to generate uuids for each thread?
-- shouldn't we just use thread id?
newtype PollerId = PollerId { unPollerId :: UUID.UUID }
  deriving (Show, Eq, Generic, J.ToJSON)

data SimpleCohort
  = SimpleCohort
  { _scCohortId          :: !CohortId
  , _scCohortVariables   :: !CohortVariables
  , _scResponseSizeBytes :: !(Maybe Int)
  , _scSubscribers       :: ![UniqueSubscriberId]
  } deriving (Show, Eq)

$(J.deriveToJSON (J.aesonDrop 3 J.snakeCase) ''SimpleCohort)

data ExecutionBatch
  = ExecutionBatch
  { _ebPgExecutionTime :: !Clock.NominalDiffTime
  -- ^ postgres execution time of each batch
  , _ebPushCohortsTime :: !Clock.NominalDiffTime
  -- ^ time to taken to push to all cohorts belonging to this batch
  , _ebBatchSize       :: !Int
  -- ^ the number of cohorts belonging to this batch
  } deriving (Show, Eq)

$(J.deriveToJSON (J.aesonDrop 3 J.snakeCase) ''ExecutionBatch)

-- | To log out various metrics from the 'Poller' thread in 'pollQuery'
data PollerLog
  = PollerLog
  { _plPollerId           :: !PollerId
  -- ^ the unique ID (basically a thread that run as a 'Poller') for the 'Poller'; TODO: is this
  -- practical? do we need to track, potentially, 1000s of poller threads uniquely?
  , _plSubscribers        :: !(Maybe [(Text, Text)])
  -- ^ list of (WebsocketConnId, OperationId) to uniquely identify each subscriber
  , _plCohortSize         :: !Int
  -- ^ how many cohorts (or no of groups of different variables but same query) are there
  , _plCohorts            :: ![SimpleCohort]
  -- ^ the different query vars which forms the different cohorts
  , _plExecutionBatches   :: ![ExecutionBatch]
  -- ^ list of execution batches and their details
  , _plExecutionBatchSize :: !Int
  -- ^ what is the current batch size that is being run. i.e. in how many batches will this query be
  -- run
  , _plSnapshotTime       :: !Clock.NominalDiffTime
  -- ^ the time taken to get a snapshot of cohorts from our 'LiveQueriesState' data structure
  , _plTotalTime          :: !Clock.NominalDiffTime
  -- ^ total time spent on running the entire 'Poller' thread (which may run more than one thread in
  -- batches for one SQL query) and then push results to each client
  , _plGeneratedSql       :: !Q.Query
  -- ^ the multiplexed SQL query to be run against Postgres with all the variables together
  , _plLiveQueryOptions   :: !LiveQueriesOptions
  } deriving (Show, Eq)

$(J.deriveToJSON (J.aesonDrop 3 J.snakeCase) ''PollerLog)

instance L.ToEngineLog PollerLog L.Hasura where
  toEngineLog pl = (L.LevelInfo, L.ELTInternal L.ILTPollerLog, J.toJSON pl)

-- | Where the magic happens: the top-level action run periodically by each active 'Poller'.
pollQuery
<<<<<<< HEAD
  :: L.Logger L.Hasura
  -> PollerId
  -> RefetchMetrics
  -> LiveQueriesOptions
  -> PGExecCtx
  -> MultiplexedQuery
  -> Poller
  -> IO ()
pollQuery logger pollerId metrics lqOpts pgExecCtx pgQuery handler = do
  -- start timing, get the process init time
=======
  :: RefetchMetrics
  -> BatchSize
  -> IsPGExecCtx
  -> MultiplexedQuery
  -> Poller
  -> IO ()
pollQuery metrics batchSize isPgCtx pgQuery handler = do
>>>>>>> 9e6c8e99
  procInit <- Clock.getCurrentTime

  -- get a snapshot of all the cohorts
  -- this need not be done in a transaction
  cohorts <- STM.atomically $ TMap.toList cohortMap
  cohortSnapshotMap <- Map.fromList <$> mapM (STM.atomically . getCohortSnapshot) cohorts

  -- queryVarsBatches are queryVars broken down into chunks specified by the batch size
  -- TODO(anon): optimize this to fetch all data at one-shot
  let queryVars = getQueryVars cohortSnapshotMap
      queryVarsBatches = chunksOf (unBatchSize batchSize) queryVars
      subscriberWsOpIds = getSubscribers cohortSnapshotMap

  -- get time after a cohorts snapshot is taken
  snapshotFinish <- Clock.getCurrentTime
  let snapshotTime = Clock.diffUTCTime snapshotFinish procInit
  Metrics.add (_rmSnapshot metrics) $ realToFrac snapshotTime

  -- run the multiplexed query, in the partitioned batches
  res <- A.forConcurrently queryVarsBatches $ \queryVarsBatch -> do
    queryInit <- Clock.getCurrentTime
<<<<<<< HEAD
    mxRes <- runExceptT . runLazyTx' pgExecCtx $ executeMultiplexedQuery pgQuery queryVarsBatch
    queryFinish <- Clock.getCurrentTime
    let dt = Clock.diffUTCTime queryFinish queryInit
        queryTime = realToFrac dt
        -- TODO: is this 'LiveQueryMetadata' required
        lqMeta = LiveQueryMetadata dt
=======
    -- Running multiplexed query for subscription with read-only access
    mxRes <- runExceptT . runLazyROTx' isPgCtx $ executeMultiplexedQuery pgQuery queryVars
    queryFinish <- Clock.getCurrentTime
    let dt = Clock.diffUTCTime queryFinish queryInit
        queryTime = realToFrac dt
        lqMeta = LiveQueryMetadata $ fromUnits dt
>>>>>>> 9e6c8e99
        operations = getCohortOperations cohortSnapshotMap lqMeta mxRes
    Metrics.add (_rmQuery metrics) queryTime

    -- concurrently push each unique result
<<<<<<< HEAD
    respSizes <- A.forConcurrently operations $ \(res, respSize, respHash, action, snapshot) ->
      pushResultToCohort res respHash action snapshot >> return respSize

=======
    A.mapConcurrently_ (uncurry4 pushResultToCohort) operations
>>>>>>> 9e6c8e99
    pushFinish <- Clock.getCurrentTime
    let pushTime = Clock.diffUTCTime pushFinish queryFinish
    Metrics.add (_rmPush metrics) $ realToFrac pushTime

    -- return various metrics of each opeartion of executing against postgres
    return $ (ExecutionBatch dt pushTime (length queryVarsBatch), respSizes)

  procFinish <- Clock.getCurrentTime
  let totalTime = Clock.diffUTCTime procFinish procInit
  Metrics.add (_rmTotal metrics) $ realToFrac totalTime

  -- transform data for PollerLog and log it
  let (execBatches, respSizes') = unzip res
      respSizes = concat respSizes'
      simpleCohorts = zipWith3 (\(cId, vars) (_, size) (_, subs) -> SimpleCohort cId vars size subs)
                      queryVars respSizes subscriberWsOpIds
      pollerLog = PollerLog
                { _plPollerId = pollerId
                , _plSubscribers = Nothing
                , _plCohortSize = length cohorts
                , _plCohorts = simpleCohorts
                , _plExecutionBatches = execBatches
                , _plExecutionBatchSize = length queryVarsBatches
                , _plSnapshotTime = snapshotTime
                , _plTotalTime = totalTime
                , _plGeneratedSql = unMultiplexedQuery pgQuery
                , _plLiveQueryOptions = lqOpts
                }
  L.unLogger logger pollerLog

  where
    Poller cohortMap _ = handler
    LiveQueriesOptions batchSize _ = lqOpts

<<<<<<< HEAD
    -- uncurry4 :: (a -> b -> c -> d -> e) -> (a, b, c, d) -> e
    -- uncurry4 f (a, b, c, d) = f a b c d
=======
    uncurry4 :: (a -> b -> c -> d -> e) -> (a, b, c, d) -> e
    uncurry4 f (a, b, c, d) = f a b c d
>>>>>>> 9e6c8e99

    getCohortSnapshot (cohortVars, handlerC) = do
      let Cohort resId respRef curOpsTV newOpsTV = handlerC
      curOpsL <- TMap.toList curOpsTV
      newOpsL <- TMap.toList newOpsTV
      forM_ newOpsL $ \(k, action) -> TMap.insert action k curOpsTV
      TMap.reset newOpsTV
      let cohortSnapshot = CohortSnapshot cohortVars respRef (map snd curOpsL) (map snd newOpsL)
      return (resId, cohortSnapshot)

    getSubscribers :: Map.HashMap CohortId CohortSnapshot -> [(CohortId, [UniqueSubscriberId])]
    getSubscribers cohortSnapshotMap =
      let getWsOpId v = map _sWebsocketOperationId $ _csExistingSubscribers v <> _csNewSubscribers v
      in Map.toList $ Map.map getWsOpId cohortSnapshotMap

    getQueryVars :: Map.HashMap CohortId CohortSnapshot -> [(CohortId, CohortVariables)]
    getQueryVars cohortSnapshotMap =
      Map.toList $ fmap _csVariables cohortSnapshotMap

    getCohortOperations cohortSnapshotMap actionMeta = \case
      Left e ->
        -- TODO: this is internal error
        let resp = GQExecError [encodeGQErr False e]
<<<<<<< HEAD
        in [ (resp, (cId, Nothing), Nothing, actionMeta, snapshot)
           | (cId, snapshot) <- Map.toList cohortSnapshotMap
=======
        in [ (resp, Nothing, actionMeta, snapshot)
           | (_, snapshot) <- Map.toList cohortSnapshotMap
>>>>>>> 9e6c8e99
           ]
      Right responses ->
        flip mapMaybe responses $ \(respId, result) ->
          -- TODO: change it to use bytestrings directly
          let -- No reason to use lazy bytestrings here, since (1) we fetch the entire result set
              -- from Postgres strictly and (2) even if we didn’t, hashing will have to force the
              -- whole thing anyway.
<<<<<<< HEAD
              respBS = encJToBS result
              respHash = mkRespHash respBS
              respSize = BS.length respBS
          in (GQSuccess result, (respId, Just respSize), Just respHash, actionMeta,)
             <$> Map.lookup respId cohortSnapshotMap
=======
              respHash = mkRespHash (encJToBS result)
          in (GQSuccess result, Just respHash, actionMeta,) <$> Map.lookup respId cohortSnapshotMap
>>>>>>> 9e6c8e99
<|MERGE_RESOLUTION|>--- conflicted
+++ resolved
@@ -35,7 +35,6 @@
 
 import           Hasura.Prelude
 
-<<<<<<< HEAD
 import qualified Control.Concurrent.Async                    as A
 import qualified Control.Concurrent.STM                      as STM
 import qualified Crypto.Hash                                 as CH
@@ -50,20 +49,6 @@
 import qualified Data.UUID.V4                                as UUID
 import qualified Database.PG.Query                           as Q
 import qualified Language.GraphQL.Draft.Syntax               as G
-=======
-import qualified Control.Concurrent.Async                 as A
-import qualified Control.Concurrent.STM                   as STM
-import qualified Crypto.Hash                              as CH
-import qualified Data.Aeson.Extended                      as J
-import qualified Data.ByteString                          as BS
-import qualified Data.ByteString.Lazy                     as BL
-import qualified Data.HashMap.Strict                      as Map
-import qualified Data.Time.Clock                          as Clock
-import qualified Data.UUID                                as UUID
-import qualified Data.UUID.V4                             as UUID
-import qualified Language.GraphQL.Draft.Syntax            as G
->>>>>>> 9e6c8e99
-import qualified ListT
 import qualified StmContainers.Map                           as STMMap
 import qualified System.Metrics.Distribution                 as Metrics
 
@@ -73,6 +58,7 @@
 import qualified Hasura.GraphQL.Transport.WebSocket.Protocol as WS
 import qualified Hasura.GraphQL.Transport.WebSocket.Server   as WS
 import qualified Hasura.Logging                              as L
+import qualified ListT
 
 import           Hasura.Db
 import           Hasura.EncJSON
@@ -103,32 +89,20 @@
   , _sWebsocketOperationId :: !UniqueSubscriberId
   }
 
-<<<<<<< HEAD
 instance Show Subscriber where
   show (Subscriber root _ wsOpId) =
     "Subscriber { _sRootAlias = " <> show root <> ", _sOnChangeCallback = <fn> , _sWebsocketOperationId =" <> show wsOpId <> " }"
 
--- | live query onChange metadata, used for adding more extra analytics data
-data LiveQueryMetadata
-  = LiveQueryMetadata
-  { _lqmExecutionTime :: !Clock.NominalDiffTime
-=======
 -- | live query onChange metadata, used for adding more extra analytics data
 data LiveQueryMetadata
   = LiveQueryMetadata
   { _lqmExecutionTime :: !Clock.DiffTime
-  -- ^ Time spent waiting on the generated query to execute on postgres or the remote.
->>>>>>> 9e6c8e99
   }
 
 data LiveQueryResponse
   = LiveQueryResponse
   { _lqrPayload       :: !BL.ByteString
-<<<<<<< HEAD
-  , _lqrExecutionTime :: !Clock.NominalDiffTime
-=======
   , _lqrExecutionTime :: !Clock.DiffTime
->>>>>>> 9e6c8e99
   }
 
 type LGQResponse = GQResult LiveQueryResponse
@@ -436,26 +410,16 @@
 
 -- | Where the magic happens: the top-level action run periodically by each active 'Poller'.
 pollQuery
-<<<<<<< HEAD
   :: L.Logger L.Hasura
   -> PollerId
   -> RefetchMetrics
   -> LiveQueriesOptions
-  -> PGExecCtx
-  -> MultiplexedQuery
-  -> Poller
-  -> IO ()
-pollQuery logger pollerId metrics lqOpts pgExecCtx pgQuery handler = do
-  -- start timing, get the process init time
-=======
-  :: RefetchMetrics
-  -> BatchSize
   -> IsPGExecCtx
   -> MultiplexedQuery
   -> Poller
   -> IO ()
-pollQuery metrics batchSize isPgCtx pgQuery handler = do
->>>>>>> 9e6c8e99
+pollQuery logger pollerId metrics lqOpts isPgCtx pgQuery handler = do
+  -- start timing, get the process init time
   procInit <- Clock.getCurrentTime
 
   -- get a snapshot of all the cohorts
@@ -477,32 +441,20 @@
   -- run the multiplexed query, in the partitioned batches
   res <- A.forConcurrently queryVarsBatches $ \queryVarsBatch -> do
     queryInit <- Clock.getCurrentTime
-<<<<<<< HEAD
-    mxRes <- runExceptT . runLazyTx' pgExecCtx $ executeMultiplexedQuery pgQuery queryVarsBatch
-    queryFinish <- Clock.getCurrentTime
-    let dt = Clock.diffUTCTime queryFinish queryInit
-        queryTime = realToFrac dt
-        -- TODO: is this 'LiveQueryMetadata' required
-        lqMeta = LiveQueryMetadata dt
-=======
+
     -- Running multiplexed query for subscription with read-only access
     mxRes <- runExceptT . runLazyROTx' isPgCtx $ executeMultiplexedQuery pgQuery queryVars
     queryFinish <- Clock.getCurrentTime
     let dt = Clock.diffUTCTime queryFinish queryInit
         queryTime = realToFrac dt
         lqMeta = LiveQueryMetadata $ fromUnits dt
->>>>>>> 9e6c8e99
         operations = getCohortOperations cohortSnapshotMap lqMeta mxRes
     Metrics.add (_rmQuery metrics) queryTime
 
     -- concurrently push each unique result
-<<<<<<< HEAD
     respSizes <- A.forConcurrently operations $ \(res, respSize, respHash, action, snapshot) ->
       pushResultToCohort res respHash action snapshot >> return respSize
 
-=======
-    A.mapConcurrently_ (uncurry4 pushResultToCohort) operations
->>>>>>> 9e6c8e99
     pushFinish <- Clock.getCurrentTime
     let pushTime = Clock.diffUTCTime pushFinish queryFinish
     Metrics.add (_rmPush metrics) $ realToFrac pushTime
@@ -537,13 +489,8 @@
     Poller cohortMap _ = handler
     LiveQueriesOptions batchSize _ = lqOpts
 
-<<<<<<< HEAD
     -- uncurry4 :: (a -> b -> c -> d -> e) -> (a, b, c, d) -> e
     -- uncurry4 f (a, b, c, d) = f a b c d
-=======
-    uncurry4 :: (a -> b -> c -> d -> e) -> (a, b, c, d) -> e
-    uncurry4 f (a, b, c, d) = f a b c d
->>>>>>> 9e6c8e99
 
     getCohortSnapshot (cohortVars, handlerC) = do
       let Cohort resId respRef curOpsTV newOpsTV = handlerC
@@ -567,13 +514,8 @@
       Left e ->
         -- TODO: this is internal error
         let resp = GQExecError [encodeGQErr False e]
-<<<<<<< HEAD
         in [ (resp, (cId, Nothing), Nothing, actionMeta, snapshot)
            | (cId, snapshot) <- Map.toList cohortSnapshotMap
-=======
-        in [ (resp, Nothing, actionMeta, snapshot)
-           | (_, snapshot) <- Map.toList cohortSnapshotMap
->>>>>>> 9e6c8e99
            ]
       Right responses ->
         flip mapMaybe responses $ \(respId, result) ->
@@ -581,13 +523,8 @@
           let -- No reason to use lazy bytestrings here, since (1) we fetch the entire result set
               -- from Postgres strictly and (2) even if we didn’t, hashing will have to force the
               -- whole thing anyway.
-<<<<<<< HEAD
               respBS = encJToBS result
               respHash = mkRespHash respBS
               respSize = BS.length respBS
           in (GQSuccess result, (respId, Just respSize), Just respHash, actionMeta,)
-             <$> Map.lookup respId cohortSnapshotMap
-=======
-              respHash = mkRespHash (encJToBS result)
-          in (GQSuccess result, Just respHash, actionMeta,) <$> Map.lookup respId cohortSnapshotMap
->>>>>>> 9e6c8e99
+             <$> Map.lookup respId cohortSnapshotMap