-- | Multiplexed live query poller threads; see "Hasura.GraphQL.Execute.LiveQuery" for details.
module Hasura.GraphQL.Execute.LiveQuery.Poll (
  -- * Pollers
    Poller(..)
  , PollerId(..)
  , PollerIOState(..)
  , pollQuery

  , PollerKey(..)
  , PollerMap
  , dumpPollerMap

  , RefetchMetrics
  , initRefetchMetrics

  -- * Cohorts
  , Cohort(..)
  , CohortId
  , newCohortId
  , CohortVariables
  , CohortKey
  , CohortMap

  -- * Subscribers
  , Subscriber(..)
  , SubscriberId
  , UniqueSubscriberId(..)
  , newSinkId
  , SubscriberMap
  , OnChange
  , LGQResponse
  , LiveQueryResponse(..)
  , LiveQueryMetadata(..)
  ) where

import           Data.List.Split                             (chunksOf)
import           GHC.AssertNF
import           Hasura.Prelude

<<<<<<< HEAD
import qualified Control.Concurrent.Async                    as A
import qualified Control.Concurrent.STM                      as STM
import qualified Control.Immortal                            as Immortal
import qualified Crypto.Hash                                 as CH
import qualified Data.Aeson.Casing                           as J
import qualified Data.Aeson.Extended                         as J
import qualified Data.Aeson.TH                               as J
import qualified Data.ByteString                             as BS
import qualified Data.ByteString.Lazy                        as BL
import qualified Data.HashMap.Strict                         as Map
import qualified Data.Time.Clock                             as Clock
import qualified Data.UUID                                   as UUID
import qualified Data.UUID.V4                                as UUID
import qualified Database.PG.Query                           as Q
import qualified Language.GraphQL.Draft.Syntax               as G
import qualified ListT
import qualified StmContainers.Map                           as STMMap
import qualified System.Metrics.Distribution                 as Metrics
=======
import qualified Control.Concurrent.Async                 as A
import qualified Control.Concurrent.STM                   as STM
import qualified Control.Immortal                         as Immortal
import qualified Crypto.Hash                              as CH
import qualified Data.Aeson.Extended                      as J
import qualified Data.ByteString                          as BS
import qualified Data.ByteString.Lazy                     as BL
import qualified Data.HashMap.Strict                      as Map
import qualified Data.Time.Clock                          as Clock
import qualified Data.UUID                                as UUID
import qualified Data.UUID.V4                             as UUID
import qualified Language.GraphQL.Draft.Syntax            as G
import qualified ListT
import qualified StmContainers.Map                        as STMMap
import qualified System.Metrics.Distribution              as Metrics

import           Data.List.Split                          (chunksOf)
import           GHC.AssertNF

import qualified Hasura.GraphQL.Execute.LiveQuery.TMap    as TMap
>>>>>>> 7e695602

import           Hasura.Db
import           Hasura.EncJSON
import           Hasura.GraphQL.Execute.LiveQuery.Options
import           Hasura.GraphQL.Execute.LiveQuery.Plan
import           Hasura.GraphQL.Transport.HTTP.Protocol
import           Hasura.RQL.Types.Error
import           Hasura.Session

import qualified Hasura.GraphQL.Execute.LiveQuery.TMap       as TMap
import qualified Hasura.GraphQL.Transport.WebSocket.Protocol as WS
import qualified Hasura.GraphQL.Transport.WebSocket.Server   as WS
import qualified Hasura.Logging                              as L


-- -------------------------------------------------------------------------------------------------
-- Subscribers

-- | This is to identify each subscriber based on their (websocket id, operation id) - this is
-- useful for collecting metrics and then correlating. The current 'SubscriberId' has a UUID which
-- is internal and not useful for metrics.
data UniqueSubscriberId
  = UniqueSubscriberId
  { _usiWebsocketId :: !WS.WSId
  , _usiOperationId :: !WS.OperationId
  } deriving (Show, Eq)

$(J.deriveToJSON (J.aesonDrop 4 J.snakeCase) ''UniqueSubscriberId)


data Subscriber
  = Subscriber
  { _sRootAlias            :: !G.Alias
  , _sOnChangeCallback     :: !OnChange
  , _sWebsocketOperationId :: !UniqueSubscriberId
  }

instance Show Subscriber where
  show (Subscriber root _ wsOpId) =
    "Subscriber { _sRootAlias = " <> show root <> ", _sOnChangeCallback = <fn> , _sWebsocketOperationId =" <> show wsOpId <> " }"

-- | live query onChange metadata, used for adding more extra analytics data
data LiveQueryMetadata
  = LiveQueryMetadata
  { _lqmExecutionTime :: !Clock.DiffTime
  }

data LiveQueryResponse
  = LiveQueryResponse
  { _lqrPayload       :: !BL.ByteString
  , _lqrExecutionTime :: !Clock.DiffTime
  }

type LGQResponse = GQResult LiveQueryResponse

type OnChange = LGQResponse -> IO ()

newtype SubscriberId = SubscriberId { _unSinkId :: UUID.UUID }
  deriving (Show, Eq, Hashable, J.ToJSON)

newSinkId :: IO SubscriberId
newSinkId = SubscriberId <$> UUID.nextRandom

type SubscriberMap = TMap.TMap SubscriberId Subscriber

-- -------------------------------------------------------------------------------------------------
-- Cohorts

-- | A batched group of 'Subscriber's who are not only listening to the same query but also have
-- identical session and query variables. Each result pushed to a 'Cohort' is forwarded along to
-- each of its 'Subscriber's.
--
-- In SQL, each 'Cohort' corresponds to a single row in the laterally-joined @_subs@ table (and
-- therefore a single row in the query result).
--
-- See also 'CohortMap'.
data Cohort
  = Cohort
  { _cCohortId            :: !CohortId
  -- ^ a unique identifier used to identify the cohort in the generated query
  , _cPreviousResponse    :: !(STM.TVar (Maybe ResponseHash))
  -- ^ a hash of the previous query result, if any, used to determine if we need to push an updated
  -- result to the subscribers or not
  , _cExistingSubscribers :: !SubscriberMap
  -- ^ the subscribers we’ve already pushed a result to; we push new results to them iff the
  -- response changes
  , _cNewSubscribers      :: !SubscriberMap
  -- ^ subscribers we haven’t yet pushed any results to; we push results to them regardless if the
  -- result changed, then merge them in the map of existing subscribers
  }

{- Note [Blake2b faster than SHA-256]
~~~~~~~~~~~~~~~~~~~~~~~~~~~~~~~~~~~~~
At the time of writing, from https://blake2.net, it is stated,
"BLAKE2 is a cryptographic hash function faster than MD5, SHA-1, SHA-2, and SHA-3,
yet is at least as secure as the latest standard SHA-3".
-}

-- | A hash used to determine if the result changed without having to keep the entire result in
-- memory. Using a cryptographic hash ensures that a hash collision is almost impossible: with 256
-- bits, even if a subscription changes once per second for an entire year, the probability of a
-- hash collision is ~4.294417×10-63. See Note [Blake2b faster than SHA-256].
newtype ResponseHash = ResponseHash { unResponseHash :: CH.Digest CH.Blake2b_256 }
  deriving (Show, Eq)

instance J.ToJSON ResponseHash where
  toJSON = J.toJSON . show . unResponseHash

mkRespHash :: BS.ByteString -> ResponseHash
mkRespHash = ResponseHash . CH.hash

-- | A key we use to determine if two 'Subscriber's belong in the same 'Cohort' (assuming they
-- already meet the criteria to be in the same 'Poller'). Note the distinction between this and
-- 'CohortId'; the latter is a completely synthetic key used only to identify the cohort in the
-- generated SQL query.
type CohortKey = CohortVariables
-- | This has the invariant, maintained in 'removeLiveQuery', that it contains no 'Cohort' with
-- zero total (existing + new) subscribers.
type CohortMap = TMap.TMap CohortKey Cohort

dumpCohortMap :: CohortMap -> IO J.Value
dumpCohortMap cohortMap = do
  cohorts <- STM.atomically $ TMap.toList cohortMap
  fmap J.toJSON . forM cohorts $ \(variableValues, cohort) -> do
    cohortJ <- dumpCohort cohort
    return $ J.object
      [ "variables" J..= variableValues
      , "cohort" J..= cohortJ
      ]
  where
    dumpCohort (Cohort respId respTV curOps newOps) =
      STM.atomically $ do
      prevResHash <- STM.readTVar respTV
      curOpIds <- TMap.toList curOps
      newOpIds <- TMap.toList newOps
      return $ J.object
        [ "resp_id" J..= respId
        , "current_ops" J..= map fst curOpIds
        , "new_ops" J..= map fst newOpIds
        , "previous_result_hash" J..= prevResHash
        ]

data CohortSnapshot
  = CohortSnapshot
  { _csVariables           :: !CohortVariables
  , _csPreviousResponse    :: !(STM.TVar (Maybe ResponseHash))
  , _csExistingSubscribers :: ![Subscriber]
  , _csNewSubscribers      :: ![Subscriber]
  }

pushResultToCohort
  :: GQResult EncJSON
  -- ^ a response that still needs to be wrapped with each 'Subscriber'’s root 'G.Alias'
  -> Maybe ResponseHash
  -> LiveQueryMetadata
  -> CohortSnapshot
  -> IO ()
pushResultToCohort result !respHashM (LiveQueryMetadata dTime) cohortSnapshot = do
  prevRespHashM <- STM.readTVarIO respRef
  -- write to the current websockets if needed
  sinks <-
    if isExecError result || respHashM /= prevRespHashM
    then do
      $assertNFHere respHashM  -- so we don't write thunks to mutable vars
      STM.atomically $ STM.writeTVar respRef respHashM
      return (newSinks <> curSinks)
    else
      return newSinks
  pushResultToSubscribers sinks
  where
    CohortSnapshot _ respRef curSinks newSinks = cohortSnapshot
    pushResultToSubscribers = A.mapConcurrently_ $ \(Subscriber alias action _) ->
      let aliasText = G.unName $ G.unAlias alias
          wrapWithAlias response = LiveQueryResponse
            { _lqrPayload = encJToLBS $ encJFromAssocList [(aliasText, response)]
            , _lqrExecutionTime = dTime
            }
      in action (wrapWithAlias <$> result)

-- -------------------------------------------------------------------------------------------------
-- Pollers

-- | A unique, multiplexed query. Each 'Poller' has its own polling thread that periodically polls
-- Postgres and pushes results to each of its listening 'Cohort's.
--
-- In SQL, an 'Poller' corresponds to a single, multiplexed query, though in practice, 'Poller's
-- with large numbers of 'Cohort's are batched into multiple concurrent queries for performance
-- reasons.
data Poller
  = Poller
  { _pCohorts :: !CohortMap
  , _pIOState :: !(STM.TMVar PollerIOState)
  -- ^ This is in a separate 'STM.TMVar' because it’s important that we are able to construct
  -- 'Poller' values in 'STM.STM' --- we need the insertion into the 'PollerMap' to be atomic to
  -- ensure that we don’t accidentally create two for the same query due to a race. However, we
  -- can’t spawn the worker thread or create the metrics store in 'STM.STM', so we insert it into
  -- the 'Poller' only after we’re certain we won’t create any duplicates.
  --
  -- This var is "write once", moving monotonically from empty to full.
  -- TODO this could probably be tightened up to something like :: STM PollerIOState
  }

data PollerIOState
  = PollerIOState
<<<<<<< HEAD
  { _pThread  :: !(Immortal.Thread)
=======
  { _pThread  :: !Immortal.Thread
>>>>>>> 7e695602
  -- ^ a handle on the poller’s worker thread that can be used to 'Immortal.stop' it if all its
  -- cohorts stop listening
  , _pMetrics :: !RefetchMetrics
  }

data RefetchMetrics
  = RefetchMetrics
  { _rmSnapshot :: !Metrics.Distribution
  , _rmPush     :: !Metrics.Distribution
  , _rmQuery    :: !Metrics.Distribution
  , _rmTotal    :: !Metrics.Distribution
  }

initRefetchMetrics :: IO RefetchMetrics
initRefetchMetrics = RefetchMetrics <$> Metrics.new <*> Metrics.new <*> Metrics.new <*> Metrics.new

data PollerKey
  -- we don't need operation name here as a subscription will
  -- only have a single top level field
  = PollerKey
  { _lgRole  :: !RoleName
  , _lgQuery :: !MultiplexedQuery
  } deriving (Show, Eq, Generic)

instance Hashable PollerKey

instance J.ToJSON PollerKey where
  toJSON (PollerKey role query) =
    J.object [ "role" J..= role
             , "query" J..= query
             ]

type PollerMap = STMMap.Map PollerKey Poller

dumpPollerMap :: Bool -> PollerMap -> IO J.Value
dumpPollerMap extended lqMap =
  fmap J.toJSON $ do
    entries <- STM.atomically $ ListT.toList $ STMMap.listT lqMap
    forM entries $ \(PollerKey role query, Poller cohortsMap ioState) -> do
      PollerIOState threadId metrics <- STM.atomically $ STM.readTMVar ioState
      metricsJ <- dumpRefetchMetrics metrics
      cohortsJ <-
        if extended
        then Just <$> dumpCohortMap cohortsMap
        else return Nothing
      return $ J.object
        [ "role" J..= role
        , "thread_id" J..= show (Immortal.threadId threadId)
        , "multiplexed_query" J..= query
        , "cohorts" J..= cohortsJ
        , "metrics" J..= metricsJ
        ]
  where
    dumpRefetchMetrics metrics = do
      snapshotS <- Metrics.read $ _rmSnapshot metrics
      queryS <- Metrics.read $ _rmQuery metrics
      pushS <- Metrics.read $ _rmPush metrics
      totalS <- Metrics.read $ _rmTotal metrics
      return $ J.object
        [ "snapshot" J..= dumpStats snapshotS
        , "query" J..= dumpStats queryS
        , "push" J..= dumpStats pushS
        , "total" J..= dumpStats totalS
        ]

    dumpStats stats =
      J.object
      [ "mean" J..= Metrics.mean stats
      , "variance" J..= Metrics.variance stats
      , "count" J..= Metrics.count stats
      , "min" J..= Metrics.min stats
      , "max" J..= Metrics.max stats
      ]


-- | create an ID to track unique 'Poller's, so that we can gather metrics about each poller
-- TODO(anon): but does it make sense? if there are hundreds of threads running to serve
-- subscriptions to 100s of clients, does it make sense to generate uuids for each thread?
-- shouldn't we just use thread id?
newtype PollerId = PollerId { unPollerId :: UUID.UUID }
  deriving (Show, Eq, Generic, J.ToJSON)

data SimpleCohort
  = SimpleCohort
  { _scCohortId          :: !CohortId
  , _scCohortVariables   :: !CohortVariables
  , _scResponseSizeBytes :: !(Maybe Int)
  , _scSubscribers       :: ![UniqueSubscriberId]
  } deriving (Show, Eq)

$(J.deriveToJSON (J.aesonDrop 3 J.snakeCase) ''SimpleCohort)

data ExecutionBatch
  = ExecutionBatch
  { _ebPgExecutionTime :: !Clock.DiffTime
  -- ^ postgres execution time of each batch
  , _ebPushCohortsTime :: !Clock.DiffTime
  -- ^ time to taken to push to all cohorts belonging to this batch
  , _ebBatchSize       :: !Int
  -- ^ the number of cohorts belonging to this batch
  } deriving (Show, Eq)

$(J.deriveToJSON (J.aesonDrop 3 J.snakeCase) ''ExecutionBatch)

-- | To log out various metrics from the 'Poller' thread in 'pollQuery'
data PollerLog
  = PollerLog
  { _plPollerId           :: !PollerId
  -- ^ the unique ID (basically a thread that run as a 'Poller') for the 'Poller'; TODO: is this
  -- practical? do we need to track, potentially, 1000s of poller threads uniquely?
  -- , _plSubscribers        :: ![UniqueSubscriberId]
  -- -- ^ list of (WebsocketConnId, OperationId) to uniquely identify each subscriber
  -- -- ^ REMOVING this because redundant info and extra network bytes
  , _plSubscriberCount    :: !Int
  -- ^ count of the above '_plSubscribers' field; convenient for Lux to perform analytics
  , _plCohortSize         :: !Int
  -- ^ how many cohorts (or no of groups of different variables but same query) are there
  , _plCohorts            :: ![SimpleCohort]
  -- ^ the different query vars which forms the different cohorts
  , _plExecutionBatches   :: ![ExecutionBatch]
  -- ^ list of execution batches and their details
  , _plExecutionBatchSize :: !Int
  -- ^ what is the current batch size that is being run. i.e. in how many batches will this query be
  -- run
  , _plSnapshotTime       :: !Clock.DiffTime
  -- ^ the time taken to get a snapshot of cohorts from our 'LiveQueriesState' data structure
  , _plTotalTime          :: !Clock.DiffTime
  -- ^ total time spent on running the entire 'Poller' thread (which may run more than one thread in
  -- batches for one SQL query) and then push results to each client
  , _plGeneratedSql       :: !Q.Query
  -- ^ the multiplexed SQL query to be run against Postgres with all the variables together
  , _plLiveQueryOptions   :: !LiveQueriesOptions
  } deriving (Show, Eq)

$(J.deriveToJSON (J.aesonDrop 3 J.snakeCase) ''PollerLog)

instance L.ToEngineLog PollerLog L.Hasura where
  toEngineLog pl = (L.LevelInfo, L.ELTInternal L.ILTPollerLog, J.toJSON pl)

-- | Where the magic happens: the top-level action run periodically by each active 'Poller'.
--
-- This needs to be async exception safe.
pollQuery
  :: L.Logger L.Hasura
  -> PollerId
  -> RefetchMetrics
  -> LiveQueriesOptions
  -> IsPGExecCtx
  -> MultiplexedQuery
  -> Poller
  -> IO ()
<<<<<<< HEAD
pollQuery logger pollerId metrics lqOpts isPgCtx pgQuery handler = do
  (totalTime, (snapshotTime, cohorts, queryVars, queryVarsBatches, subscriberWsOpIds, execRes)) <- timing _rmTotal $ do
    (snapshotTime, (cohortSnapshotMap, cohorts, queryVarsBatches, queryVars, subscriberWsOpIds)) <- timing _rmSnapshot $ do
=======
pollQuery metrics batchSize pgExecCtx pgQuery handler =
  void $ timing _rmTotal $ do
    (_, (cohortSnapshotMap, queryVarsBatches)) <- timing _rmSnapshot $ do
>>>>>>> 7e695602
      -- get a snapshot of all the cohorts
      -- this need not be done in a transaction
      cohorts <- STM.atomically $ TMap.toList cohortMap
      cohortSnapshotMap <- Map.fromList <$> mapM (STM.atomically . getCohortSnapshot) cohorts

<<<<<<< HEAD
      -- queryVarsBatches are queryVars broken down into chunks specified by the batch size
      -- TODO(anon): optimize this to fetch all data at one-shot
      let queryVars = getQueryVars cohortSnapshotMap
          queryVarsBatches = chunksOf (unBatchSize batchSize) queryVars
          subscriberWsOpIds = getSubscribers cohortSnapshotMap

      return (cohortSnapshotMap, cohorts, queryVarsBatches, queryVars, subscriberWsOpIds)

    -- run the multiplexed query, in the partitioned batches
    execRes <- A.forConcurrently queryVarsBatches $ \queryVarsBatch -> do
      (dt, mxRes) <- timing _rmQuery $
        -- Running multiplexed query for subscription with read-only access
        runExceptT . runLazyROTx' isPgCtx $ executeMultiplexedQuery pgQuery queryVars

      let lqMeta = LiveQueryMetadata $ fromUnits dt
          operations = getCohortOperations cohortSnapshotMap lqMeta mxRes

      (pushTime, respSizes) <- timing _rmPush $ do
        -- concurrently push each unique result
        A.forConcurrently operations $ \(res, respSize, respHash, action, snapshot) ->
          pushResultToCohort res respHash action snapshot >> return respSize

      -- return various metrics of each opeartion of executing against postgres
      return $ (ExecutionBatch dt pushTime (length queryVarsBatch), respSizes)

    return (snapshotTime, cohorts, queryVars, queryVarsBatches, subscriberWsOpIds, execRes)

  -- transform data for PollerLog and log it
  let (execBatches, respSizes') = unzip execRes
      respSizes = concat respSizes'
      simpleCohorts = zipWith3 (\(cId, vars) (_, size) (_, subs) -> SimpleCohort cId vars size subs)
                      queryVars respSizes subscriberWsOpIds
      allSubscribers = concatMap snd $ subscriberWsOpIds
      pollerLog = PollerLog
                { _plPollerId = pollerId
                , _plSubscriberCount = length allSubscribers
                , _plCohortSize = length cohorts
                , _plCohorts = simpleCohorts
                , _plExecutionBatches = execBatches
                , _plExecutionBatchSize = length queryVarsBatches
                , _plSnapshotTime = snapshotTime
                , _plTotalTime = totalTime
                , _plGeneratedSql = unMultiplexedQuery pgQuery
                , _plLiveQueryOptions = lqOpts
                }
  L.unLogger logger pollerLog
=======
      let queryVarsBatches = chunksOf (unBatchSize batchSize) $ getQueryVars cohortSnapshotMap
      return (cohortSnapshotMap, queryVarsBatches)

    flip A.mapConcurrently_ queryVarsBatches $ \queryVars -> do
      (dt, mxRes) <- timing _rmQuery $
        runExceptT $ runLazyTx' pgExecCtx $ executeMultiplexedQuery pgQuery queryVars
      let lqMeta = LiveQueryMetadata $ fromUnits dt
          operations = getCohortOperations cohortSnapshotMap lqMeta mxRes

      void $ timing _rmPush $
        -- concurrently push each unique result
        A.mapConcurrently_ (uncurry4 pushResultToCohort) operations
>>>>>>> 7e695602

  where
    timing :: (RefetchMetrics -> Metrics.Distribution) -> IO b -> IO (DiffTime, b)
    timing f m = do
      (dt, a) <- withElapsedTime m
      Metrics.add (f metrics) $ realToFrac dt
      return (dt, a)
<<<<<<< HEAD
=======

    Poller cohortMap _ = handler
>>>>>>> 7e695602

    Poller cohortMap _ = handler
    LiveQueriesOptions batchSize _ = lqOpts

    getCohortSnapshot (cohortVars, handlerC) = do
      let Cohort resId respRef curOpsTV newOpsTV = handlerC
      curOpsL <- TMap.toList curOpsTV
      newOpsL <- TMap.toList newOpsTV
      forM_ newOpsL $ \(k, action) -> TMap.insert action k curOpsTV
      TMap.reset newOpsTV
      let cohortSnapshot = CohortSnapshot cohortVars respRef (map snd curOpsL) (map snd newOpsL)
      return (resId, cohortSnapshot)

    getSubscribers :: Map.HashMap CohortId CohortSnapshot -> [(CohortId, [UniqueSubscriberId])]
    getSubscribers cohortSnapshotMap =
      let getWsOpId v = map _sWebsocketOperationId $ _csExistingSubscribers v <> _csNewSubscribers v
      in Map.toList $ Map.map getWsOpId cohortSnapshotMap

    getQueryVars :: Map.HashMap CohortId CohortSnapshot -> [(CohortId, CohortVariables)]
    getQueryVars cohortSnapshotMap =
      Map.toList $ fmap _csVariables cohortSnapshotMap

    getCohortOperations cohortSnapshotMap actionMeta = \case
      Left e ->
        -- TODO: this is internal error
        let resp = GQExecError [encodeGQLErr False e]
<<<<<<< HEAD
        in [ (resp, (cId, Nothing), Nothing, actionMeta, snapshot)
           | (cId, snapshot) <- Map.toList cohortSnapshotMap
=======
        in [ (resp, Nothing, actionMeta, snapshot)
           | (_, snapshot) <- Map.toList cohortSnapshotMap
>>>>>>> 7e695602
           ]
      Right responses ->
        flip mapMaybe responses $ \(respId, result) ->
          -- TODO: change it to use bytestrings directly
          let -- No reason to use lazy bytestrings here, since (1) we fetch the entire result set
              -- from Postgres strictly and (2) even if we didn’t, hashing will have to force the
              -- whole thing anyway.
<<<<<<< HEAD
              respBS = encJToBS result
              respHash = mkRespHash respBS
              respSize = BS.length respBS
          in (GQSuccess result, (respId, Just $! respSize), Just $! respHash, actionMeta,)
             <$> Map.lookup respId cohortSnapshotMap
=======
              respHash = mkRespHash (encJToBS result)
          in (GQSuccess result, Just $! respHash, actionMeta,) <$> Map.lookup respId cohortSnapshotMap
>>>>>>> 7e695602
<|MERGE_RESOLUTION|>--- conflicted
+++ resolved
@@ -37,7 +37,6 @@
 import           GHC.AssertNF
 import           Hasura.Prelude
 
-<<<<<<< HEAD
 import qualified Control.Concurrent.Async                    as A
 import qualified Control.Concurrent.STM                      as STM
 import qualified Control.Immortal                            as Immortal
@@ -56,7 +55,6 @@
 import qualified ListT
 import qualified StmContainers.Map                           as STMMap
 import qualified System.Metrics.Distribution                 as Metrics
-=======
 import qualified Control.Concurrent.Async                 as A
 import qualified Control.Concurrent.STM                   as STM
 import qualified Control.Immortal                         as Immortal
@@ -77,7 +75,6 @@
 import           GHC.AssertNF
 
 import qualified Hasura.GraphQL.Execute.LiveQuery.TMap    as TMap
->>>>>>> 7e695602
 
 import           Hasura.Db
 import           Hasura.EncJSON
@@ -282,11 +279,7 @@
 
 data PollerIOState
   = PollerIOState
-<<<<<<< HEAD
-  { _pThread  :: !(Immortal.Thread)
-=======
   { _pThread  :: !Immortal.Thread
->>>>>>> 7e695602
   -- ^ a handle on the poller’s worker thread that can be used to 'Immortal.stop' it if all its
   -- cohorts stop listening
   , _pMetrics :: !RefetchMetrics
@@ -438,21 +431,14 @@
   -> MultiplexedQuery
   -> Poller
   -> IO ()
-<<<<<<< HEAD
 pollQuery logger pollerId metrics lqOpts isPgCtx pgQuery handler = do
   (totalTime, (snapshotTime, cohorts, queryVars, queryVarsBatches, subscriberWsOpIds, execRes)) <- timing _rmTotal $ do
     (snapshotTime, (cohortSnapshotMap, cohorts, queryVarsBatches, queryVars, subscriberWsOpIds)) <- timing _rmSnapshot $ do
-=======
-pollQuery metrics batchSize pgExecCtx pgQuery handler =
-  void $ timing _rmTotal $ do
-    (_, (cohortSnapshotMap, queryVarsBatches)) <- timing _rmSnapshot $ do
->>>>>>> 7e695602
       -- get a snapshot of all the cohorts
       -- this need not be done in a transaction
       cohorts <- STM.atomically $ TMap.toList cohortMap
       cohortSnapshotMap <- Map.fromList <$> mapM (STM.atomically . getCohortSnapshot) cohorts
 
-<<<<<<< HEAD
       -- queryVarsBatches are queryVars broken down into chunks specified by the batch size
       -- TODO(anon): optimize this to fetch all data at one-shot
       let queryVars = getQueryVars cohortSnapshotMap
@@ -499,20 +485,20 @@
                 , _plLiveQueryOptions = lqOpts
                 }
   L.unLogger logger pollerLog
-=======
-      let queryVarsBatches = chunksOf (unBatchSize batchSize) $ getQueryVars cohortSnapshotMap
-      return (cohortSnapshotMap, queryVarsBatches)
-
-    flip A.mapConcurrently_ queryVarsBatches $ \queryVars -> do
-      (dt, mxRes) <- timing _rmQuery $
-        runExceptT $ runLazyTx' pgExecCtx $ executeMultiplexedQuery pgQuery queryVars
-      let lqMeta = LiveQueryMetadata $ fromUnits dt
-          operations = getCohortOperations cohortSnapshotMap lqMeta mxRes
-
-      void $ timing _rmPush $
-        -- concurrently push each unique result
-        A.mapConcurrently_ (uncurry4 pushResultToCohort) operations
->>>>>>> 7e695602
+-- =======
+--       let queryVarsBatches = chunksOf (unBatchSize batchSize) $ getQueryVars cohortSnapshotMap
+--       return (cohortSnapshotMap, queryVarsBatches)
+
+--     flip A.mapConcurrently_ queryVarsBatches $ \queryVars -> do
+--       (dt, mxRes) <- timing _rmQuery $
+--         runExceptT $ runLazyTx' pgExecCtx $ executeMultiplexedQuery pgQuery queryVars
+--       let lqMeta = LiveQueryMetadata $ fromUnits dt
+--           operations = getCohortOperations cohortSnapshotMap lqMeta mxRes
+
+--       void $ timing _rmPush $
+--         -- concurrently push each unique result
+--         A.mapConcurrently_ (uncurry4 pushResultToCohort) operations
+-- >>>>>>> stable
 
   where
     timing :: (RefetchMetrics -> Metrics.Distribution) -> IO b -> IO (DiffTime, b)
@@ -520,11 +506,8 @@
       (dt, a) <- withElapsedTime m
       Metrics.add (f metrics) $ realToFrac dt
       return (dt, a)
-<<<<<<< HEAD
-=======
 
     Poller cohortMap _ = handler
->>>>>>> 7e695602
 
     Poller cohortMap _ = handler
     LiveQueriesOptions batchSize _ = lqOpts
@@ -551,13 +534,8 @@
       Left e ->
         -- TODO: this is internal error
         let resp = GQExecError [encodeGQLErr False e]
-<<<<<<< HEAD
         in [ (resp, (cId, Nothing), Nothing, actionMeta, snapshot)
            | (cId, snapshot) <- Map.toList cohortSnapshotMap
-=======
-        in [ (resp, Nothing, actionMeta, snapshot)
-           | (_, snapshot) <- Map.toList cohortSnapshotMap
->>>>>>> 7e695602
            ]
       Right responses ->
         flip mapMaybe responses $ \(respId, result) ->
@@ -565,13 +543,8 @@
           let -- No reason to use lazy bytestrings here, since (1) we fetch the entire result set
               -- from Postgres strictly and (2) even if we didn’t, hashing will have to force the
               -- whole thing anyway.
-<<<<<<< HEAD
               respBS = encJToBS result
               respHash = mkRespHash respBS
               respSize = BS.length respBS
           in (GQSuccess result, (respId, Just $! respSize), Just $! respHash, actionMeta,)
-             <$> Map.lookup respId cohortSnapshotMap
-=======
-              respHash = mkRespHash (encJToBS result)
-          in (GQSuccess result, Just $! respHash, actionMeta,) <$> Map.lookup respId cohortSnapshotMap
->>>>>>> 7e695602
+             <$> Map.lookup respId cohortSnapshotMap