--- conflicted
+++ resolved
@@ -112,21 +112,20 @@
   pure $ LiveQueryId handlerId cohortKey sinkId
   where
     LiveQueriesState lqOpts pgExecCtx lqMap = lqState
-<<<<<<< HEAD
+-- <<<<<<< HEAD
+--     LiveQueriesOptions _ refetchInterval = lqOpts
+--     LiveQueryPlan (ParameterizedLiveQueryPlan role alias query) cohortKey = plan
+
+--     handlerId = PollerKey role query
+
+--     !subscriber = Subscriber alias onResultAction wsOpId
+-- =======
     LiveQueriesOptions _ refetchInterval = lqOpts
-    LiveQueryPlan (ParameterizedLiveQueryPlan role alias query) cohortKey = plan
-
-    handlerId = PollerKey role query
-
-    !subscriber = Subscriber alias onResultAction wsOpId
-=======
-    LiveQueriesOptions batchSize refetchInterval = lqOpts
     LiveQueryPlan (ParameterizedLiveQueryPlan role query) cohortKey = plan
 
     handlerId = PollerKey role query
 
-    !subscriber = Subscriber onResultAction
->>>>>>> aff7d92f
+    !subscriber = Subscriber onResultAction wsOpId
     addToCohort sinkId handlerC =
       TMap.insert subscriber sinkId $ _cNewSubscribers handlerC
 
