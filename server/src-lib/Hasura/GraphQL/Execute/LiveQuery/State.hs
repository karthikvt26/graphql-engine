-- | Top-level management of live query poller threads. The implementation of the polling itself is
-- in "Hasura.GraphQL.Execute.LiveQuery.Poll". See "Hasura.GraphQL.Execute.LiveQuery" for high-level
-- details.
module Hasura.GraphQL.Execute.LiveQuery.State
  ( LiveQueriesState(..)
  , initLiveQueriesState
  , dumpLiveQueriesState

  , LiveQueryId
  , addLiveQuery
  , removeLiveQuery
  ) where

import           Hasura.Prelude

import qualified Control.Concurrent.STM                   as STM
import qualified Control.Immortal                         as Immortal
import qualified Data.Aeson.Extended                      as J
import qualified Data.UUID.V4                             as UUID
import qualified StmContainers.Map                        as STMMap

import           Control.Concurrent.Extended              (forkImmortal, sleep)
import           Control.Exception                        (mask_)
import           Data.String
import           GHC.AssertNF

import qualified Hasura.GraphQL.Execute.LiveQuery.TMap    as TMap
import qualified Hasura.Logging                           as L

import           Hasura.Db
import           Hasura.GraphQL.Execute.LiveQuery.Options
import           Hasura.GraphQL.Execute.LiveQuery.Plan
import           Hasura.GraphQL.Execute.LiveQuery.Poll

-- | The top-level datatype that holds the state for all active live queries.
--
-- NOTE!: This must be kept consistent with a websocket connection's 'OperationMap', in 'onClose'
-- and 'onStart'.
data LiveQueriesState
  = LiveQueriesState
  { _lqsOptions      :: !LiveQueriesOptions
  , _lqsPGExecTx     :: !IsPGExecCtx
  , _lqsLiveQueryMap :: !PollerMap
  }

initLiveQueriesState :: LiveQueriesOptions -> IsPGExecCtx -> IO LiveQueriesState
initLiveQueriesState options isPgCtx = LiveQueriesState options isPgCtx <$> STMMap.newIO

dumpLiveQueriesState :: Bool -> LiveQueriesState -> IO J.Value
dumpLiveQueriesState extended (LiveQueriesState opts _ lqMap) = do
  lqMapJ <- dumpPollerMap extended lqMap
  return $ J.object
    [ "options" J..= opts
    , "live_queries_map" J..= lqMapJ
    ]

data LiveQueryId
  = LiveQueryId
  { _lqiPoller     :: !PollerKey
  , _lqiCohort     :: !CohortKey
  , _lqiSubscriber :: !SubscriberId
  } deriving Show
<<<<<<< HEAD


addLiveQuery
  :: L.Logger L.Hasura
  -> UniqueSubscriberId
=======

addLiveQuery
  :: L.Logger L.Hasura
>>>>>>> 7e695602
  -> LiveQueriesState
  -> LiveQueryPlan
  -> OnChange
  -- ^ the action to be executed when result changes
  -> IO LiveQueryId
<<<<<<< HEAD
addLiveQuery logger wsOpId lqState plan onResultAction = do
=======
addLiveQuery logger lqState plan onResultAction = do
>>>>>>> 7e695602
  -- CAREFUL!: It's absolutely crucial that we can't throw any exceptions here!

  -- disposable UUIDs:
  responseId <- newCohortId
  sinkId <- newSinkId

  $assertNFHere subscriber  -- so we don't write thunks to mutable vars

  -- a handler is returned only when it is newly created
  handlerM <- STM.atomically $ do
    handlerM <- STMMap.lookup handlerId lqMap
    case handlerM of
      Just handler -> do
        cohortM <- TMap.lookup cohortKey $ _pCohorts handler
        case cohortM of
          Just cohort -> addToCohort sinkId cohort
          Nothing     -> addToPoller sinkId responseId handler
        return Nothing
      Nothing -> do
        !poller <- newPoller
        addToPoller sinkId responseId poller
        STMMap.insert poller handlerId lqMap
        return $ Just poller

  -- we can then attach a polling thread if it is new
  -- the livequery can only be cancelled after putTMVar
  onJust handlerM $ \handler -> do
    metrics <- initRefetchMetrics
<<<<<<< HEAD
    pollerId <- PollerId <$> UUID.nextRandom

    threadRef <- forkImmortal ("pollQuery."<>show sinkId) logger $ forever $ do
      pollQuery logger pollerId metrics lqOpts pgExecCtx query handler
      sleep $ unRefetchInterval refetchInterval

=======
    threadRef <- forkImmortal ("pollQuery."<>show sinkId) logger $ forever $ do
      pollQuery metrics batchSize pgExecCtx query handler
      sleep $ unRefetchInterval refetchInterval
>>>>>>> 7e695602
    let !pState = PollerIOState threadRef metrics
    $assertNFHere pState  -- so we don't write thunks to mutable vars
    STM.atomically $ STM.putTMVar (_pIOState handler) pState

  pure $ LiveQueryId handlerId cohortKey sinkId
  where
    LiveQueriesState lqOpts pgExecCtx lqMap = lqState
    LiveQueriesOptions _ refetchInterval = lqOpts
    LiveQueryPlan (ParameterizedLiveQueryPlan role alias query) cohortKey = plan

    handlerId = PollerKey role query

<<<<<<< HEAD
    !subscriber = Subscriber alias onResultAction wsOpId
=======
    !subscriber = Subscriber alias onResultAction
>>>>>>> 7e695602
    addToCohort sinkId handlerC =
      TMap.insert subscriber sinkId $ _cNewSubscribers handlerC

    addToPoller sinkId responseId handler = do
      !newCohort <- Cohort responseId <$> STM.newTVar Nothing <*> TMap.new <*> TMap.new
      addToCohort sinkId newCohort
      TMap.insert newCohort cohortKey $ _pCohorts handler

    newPoller = Poller <$> TMap.new <*> STM.newEmptyTMVar


removeLiveQuery
  :: L.Logger L.Hasura
  -> LiveQueriesState
  -- the query and the associated operation
  -> LiveQueryId
  -> IO ()
removeLiveQuery logger lqState lqId@(LiveQueryId handlerId cohortId sinkId) = mask_ $ do
  mbCleanupIO <- STM.atomically $ do
    detM <- getQueryDet
    fmap join $ forM detM $ \(Poller cohorts ioState, cohort) ->
      cleanHandlerC cohorts ioState cohort
  sequence_ mbCleanupIO
  where
    lqMap = _lqsLiveQueryMap lqState

    getQueryDet = do
      pollerM <- STMMap.lookup handlerId lqMap
      fmap join $ forM pollerM $ \poller -> do
        cohortM <- TMap.lookup cohortId (_pCohorts poller)
        return $ (poller,) <$> cohortM

    cleanHandlerC cohortMap ioState handlerC = do
      let curOps = _cExistingSubscribers handlerC
          newOps = _cNewSubscribers handlerC
      TMap.delete sinkId curOps
      TMap.delete sinkId newOps
      cohortIsEmpty <- (&&)
        <$> TMap.null curOps
        <*> TMap.null newOps
      when cohortIsEmpty $ TMap.delete cohortId cohortMap
      handlerIsEmpty <- TMap.null cohortMap
      -- when there is no need for handler i.e, this happens to be the last
      -- operation, take the ref for the polling thread to cancel it
      if handlerIsEmpty
        then do
          STMMap.delete handlerId lqMap
          threadRefM <- fmap _pThread <$> STM.tryReadTMVar ioState
          return $ Just $ -- deferred IO:
            case threadRefM of
              Just threadRef -> Immortal.stop threadRef
              -- This would seem to imply addLiveQuery broke or a bug
              -- elsewhere. Be paranoid and log:
              Nothing -> L.unLogger logger $ L.UnstructuredLog L.LevelError $ fromString $
                "In removeLiveQuery no worker thread installed. Please report this as a bug: "<>
                show lqId
        else return Nothing<|MERGE_RESOLUTION|>--- conflicted
+++ resolved
@@ -60,27 +60,17 @@
   , _lqiCohort     :: !CohortKey
   , _lqiSubscriber :: !SubscriberId
   } deriving Show
-<<<<<<< HEAD
 
 
 addLiveQuery
   :: L.Logger L.Hasura
   -> UniqueSubscriberId
-=======
-
-addLiveQuery
-  :: L.Logger L.Hasura
->>>>>>> 7e695602
   -> LiveQueriesState
   -> LiveQueryPlan
   -> OnChange
   -- ^ the action to be executed when result changes
   -> IO LiveQueryId
-<<<<<<< HEAD
 addLiveQuery logger wsOpId lqState plan onResultAction = do
-=======
-addLiveQuery logger lqState plan onResultAction = do
->>>>>>> 7e695602
   -- CAREFUL!: It's absolutely crucial that we can't throw any exceptions here!
 
   -- disposable UUIDs:
@@ -109,18 +99,12 @@
   -- the livequery can only be cancelled after putTMVar
   onJust handlerM $ \handler -> do
     metrics <- initRefetchMetrics
-<<<<<<< HEAD
     pollerId <- PollerId <$> UUID.nextRandom
 
-    threadRef <- forkImmortal ("pollQuery."<>show sinkId) logger $ forever $ do
+    threadRef <- forkImmortal ("pollQuery." <> show sinkId) logger $ forever $ do
       pollQuery logger pollerId metrics lqOpts pgExecCtx query handler
       sleep $ unRefetchInterval refetchInterval
 
-=======
-    threadRef <- forkImmortal ("pollQuery."<>show sinkId) logger $ forever $ do
-      pollQuery metrics batchSize pgExecCtx query handler
-      sleep $ unRefetchInterval refetchInterval
->>>>>>> 7e695602
     let !pState = PollerIOState threadRef metrics
     $assertNFHere pState  -- so we don't write thunks to mutable vars
     STM.atomically $ STM.putTMVar (_pIOState handler) pState
@@ -133,11 +117,7 @@
 
     handlerId = PollerKey role query
 
-<<<<<<< HEAD
     !subscriber = Subscriber alias onResultAction wsOpId
-=======
-    !subscriber = Subscriber alias onResultAction
->>>>>>> 7e695602
     addToCohort sinkId handlerC =
       TMap.insert subscriber sinkId $ _cNewSubscribers handlerC
 
