-- | Top-level management of live query poller threads. The implementation of the polling itself is
-- in "Hasura.GraphQL.Execute.LiveQuery.Poll". See "Hasura.GraphQL.Execute.LiveQuery" for high-level
-- details.
module Hasura.GraphQL.Execute.LiveQuery.State
  ( LiveQueriesState(..)
  , initLiveQueriesState
  , dumpLiveQueriesState

  , LiveQueryId
  , addLiveQuery
  , removeLiveQuery
  ) where

import           Hasura.Prelude

import qualified Control.Concurrent.STM                   as STM
import qualified Control.Immortal                         as Immortal
import qualified Data.Aeson.Extended                      as J
import qualified Data.UUID.V4                             as UUID
import qualified StmContainers.Map                        as STMMap

import           Control.Concurrent.Extended              (sleep, forkImmortal)
import           Control.Exception                        (mask_)
import           Data.String
import           GHC.AssertNF

import qualified Hasura.Logging                           as L
import qualified Hasura.GraphQL.Execute.LiveQuery.TMap    as TMap
import qualified Hasura.Logging                           as L

import           Hasura.Db
import           Hasura.GraphQL.Execute.LiveQuery.Options
import           Hasura.GraphQL.Execute.LiveQuery.Plan
import           Hasura.GraphQL.Execute.LiveQuery.Poll

-- | The top-level datatype that holds the state for all active live queries.
--
-- NOTE!: This must be kept consistent with a websocket connection's 'OperationMap', in 'onClose' 
-- and 'onStart'.
data LiveQueriesState
  = LiveQueriesState
  { _lqsOptions      :: !LiveQueriesOptions
  , _lqsPGExecTx     :: !IsPGExecCtx
  , _lqsLiveQueryMap :: !PollerMap
  }

initLiveQueriesState :: LiveQueriesOptions -> IsPGExecCtx -> IO LiveQueriesState
initLiveQueriesState options isPgCtx = LiveQueriesState options isPgCtx <$> STMMap.newIO

dumpLiveQueriesState :: Bool -> LiveQueriesState -> IO J.Value
dumpLiveQueriesState extended (LiveQueriesState opts _ lqMap) = do
  lqMapJ <- dumpPollerMap extended lqMap
  return $ J.object
    [ "options" J..= opts
    , "live_queries_map" J..= lqMapJ
    ]

data LiveQueryId
  = LiveQueryId
  { _lqiPoller     :: !PollerKey
  , _lqiCohort     :: !CohortKey
  , _lqiSubscriber :: !SubscriberId
  } deriving Show

-- | Typeclass representing the action performed when polling for a live query. Currently in OSS, it
-- polls via 'pollQuery' and then sleeps as per the given refetch interval. In Pro, this might also
-- log the 'LiveQueriesState'.
-- class (Monad m, MonadIO m) => LiveQueryPoller m where
  -- runPoller :: PGExecCtx -> BatchSize -> RefetchInterval -> RefetchMetrics -> Poller -> MultiplexedQuery -> m ()
  -- default implementation:
  -- runPoller pgExecCtx batchSize refetchInterval metrics handler query = do
  --   pollQuery metrics batchSize pgExecCtx query handler
  --   threadDelay $ unRefetchInterval refetchInterval

addLiveQuery
  :: L.Logger L.Hasura
<<<<<<< HEAD
  -> UniqueSubscriberId
=======
>>>>>>> ad07c06e
  -> LiveQueriesState
  -> LiveQueryPlan
  -> OnChange
  -- ^ the action to be executed when result changes
  -> IO LiveQueryId
<<<<<<< HEAD
addLiveQuery logger wsOpId lqState plan onResultAction = do
=======
addLiveQuery logger lqState plan onResultAction = do
  -- CAREFUL!: It's absolutely crucial that we can't throw any exceptions here!

  -- disposable UUIDs:
>>>>>>> ad07c06e
  responseId <- newCohortId
  sinkId <- newSinkId

  $assertNFHere subscriber  -- so we don't write thunks to mutable vars

  -- a handler is returned only when it is newly created
  handlerM <- STM.atomically $ do
    handlerM <- STMMap.lookup handlerId lqMap
    case handlerM of
      Just handler -> do
        cohortM <- TMap.lookup cohortKey $ _pCohorts handler
        case cohortM of
          Just cohort -> addToCohort sinkId cohort
          Nothing     -> addToPoller sinkId responseId handler
        return Nothing
      Nothing -> do
        !poller <- newPoller
        addToPoller sinkId responseId poller
        STMMap.insert poller handlerId lqMap
        return $ Just poller

  -- we can then attach a polling thread if it is new
  -- the livequery can only be cancelled after putTMVar
  onJust handlerM $ \handler -> do
    metrics <- initRefetchMetrics
<<<<<<< HEAD
    pollerId <- PollerId <$> UUID.nextRandom
    threadRef <- A.async $ forever $ do
      pollQuery logger pollerId metrics lqOpts pgExecCtx query handler
=======
    threadRef <- forkImmortal ("pollQuery."<>show sinkId) logger $ forever $ do
      pollQuery metrics batchSize pgExecCtx query handler
>>>>>>> ad07c06e
      sleep $ unRefetchInterval refetchInterval
    let !pState = PollerIOState threadRef metrics
    $assertNFHere pState  -- so we don't write thunks to mutable vars
    STM.atomically $ STM.putTMVar (_pIOState handler) pState

  pure $ LiveQueryId handlerId cohortKey sinkId
  where
    LiveQueriesState lqOpts pgExecCtx lqMap = lqState
    LiveQueriesOptions _ refetchInterval = lqOpts
    LiveQueryPlan (ParameterizedLiveQueryPlan role alias query) cohortKey = plan

    handlerId = PollerKey role query

    !subscriber = Subscriber alias onResultAction
    addToCohort sinkId handlerC =
<<<<<<< HEAD
      TMap.insert (Subscriber alias onResultAction wsOpId) sinkId $ _cNewSubscribers handlerC
=======
      TMap.insert subscriber sinkId $ _cNewSubscribers handlerC
>>>>>>> ad07c06e

    addToPoller sinkId responseId handler = do
      !newCohort <- Cohort responseId <$> STM.newTVar Nothing <*> TMap.new <*> TMap.new
      addToCohort sinkId newCohort
      TMap.insert newCohort cohortKey $ _pCohorts handler

    newPoller = Poller <$> TMap.new <*> STM.newEmptyTMVar


removeLiveQuery
  :: L.Logger L.Hasura
  -> LiveQueriesState
  -- the query and the associated operation
  -> LiveQueryId
  -> IO ()
removeLiveQuery logger lqState lqId@(LiveQueryId handlerId cohortId sinkId) = mask_ $ do
  mbCleanupIO <- STM.atomically $ do
    detM <- getQueryDet
    fmap join $ forM detM $ \(Poller cohorts ioState, cohort) ->
      cleanHandlerC cohorts ioState cohort
  sequence_ mbCleanupIO
  where
    lqMap = _lqsLiveQueryMap lqState

    getQueryDet = do
      pollerM <- STMMap.lookup handlerId lqMap
      fmap join $ forM pollerM $ \poller -> do
        cohortM <- TMap.lookup cohortId (_pCohorts poller)
        return $ (poller,) <$> cohortM

    cleanHandlerC cohortMap ioState handlerC = do
      let curOps = _cExistingSubscribers handlerC
          newOps = _cNewSubscribers handlerC
      TMap.delete sinkId curOps
      TMap.delete sinkId newOps
      cohortIsEmpty <- (&&)
        <$> TMap.null curOps
        <*> TMap.null newOps
      when cohortIsEmpty $ TMap.delete cohortId cohortMap
      handlerIsEmpty <- TMap.null cohortMap
      -- when there is no need for handler i.e, this happens to be the last
      -- operation, take the ref for the polling thread to cancel it
      if handlerIsEmpty
        then do
          STMMap.delete handlerId lqMap
          threadRefM <- fmap _pThread <$> STM.tryReadTMVar ioState
          return $ Just $ -- deferred IO:
            case threadRefM of
              Just threadRef -> Immortal.stop threadRef
              -- This would seem to imply addLiveQuery broke or a bug
              -- elsewhere. Be paranoid and log:
              Nothing -> L.unLogger logger $ L.UnstructuredLog L.LevelError $ fromString $
                "In removeLiveQuery no worker thread installed. Please report this as a bug: "<>
                show lqId
        else return Nothing<|MERGE_RESOLUTION|>--- conflicted
+++ resolved
@@ -19,12 +19,11 @@
 import qualified Data.UUID.V4                             as UUID
 import qualified StmContainers.Map                        as STMMap
 
-import           Control.Concurrent.Extended              (sleep, forkImmortal)
+import           Control.Concurrent.Extended              (forkImmortal, sleep)
 import           Control.Exception                        (mask_)
 import           Data.String
 import           GHC.AssertNF
 
-import qualified Hasura.Logging                           as L
 import qualified Hasura.GraphQL.Execute.LiveQuery.TMap    as TMap
 import qualified Hasura.Logging                           as L
 
@@ -35,7 +34,7 @@
 
 -- | The top-level datatype that holds the state for all active live queries.
 --
--- NOTE!: This must be kept consistent with a websocket connection's 'OperationMap', in 'onClose' 
+-- NOTE!: This must be kept consistent with a websocket connection's 'OperationMap', in 'onClose'
 -- and 'onStart'.
 data LiveQueriesState
   = LiveQueriesState
@@ -62,35 +61,19 @@
   , _lqiSubscriber :: !SubscriberId
   } deriving Show
 
--- | Typeclass representing the action performed when polling for a live query. Currently in OSS, it
--- polls via 'pollQuery' and then sleeps as per the given refetch interval. In Pro, this might also
--- log the 'LiveQueriesState'.
--- class (Monad m, MonadIO m) => LiveQueryPoller m where
-  -- runPoller :: PGExecCtx -> BatchSize -> RefetchInterval -> RefetchMetrics -> Poller -> MultiplexedQuery -> m ()
-  -- default implementation:
-  -- runPoller pgExecCtx batchSize refetchInterval metrics handler query = do
-  --   pollQuery metrics batchSize pgExecCtx query handler
-  --   threadDelay $ unRefetchInterval refetchInterval
 
 addLiveQuery
   :: L.Logger L.Hasura
-<<<<<<< HEAD
   -> UniqueSubscriberId
-=======
->>>>>>> ad07c06e
   -> LiveQueriesState
   -> LiveQueryPlan
   -> OnChange
   -- ^ the action to be executed when result changes
   -> IO LiveQueryId
-<<<<<<< HEAD
 addLiveQuery logger wsOpId lqState plan onResultAction = do
-=======
-addLiveQuery logger lqState plan onResultAction = do
   -- CAREFUL!: It's absolutely crucial that we can't throw any exceptions here!
 
   -- disposable UUIDs:
->>>>>>> ad07c06e
   responseId <- newCohortId
   sinkId <- newSinkId
 
@@ -116,15 +99,12 @@
   -- the livequery can only be cancelled after putTMVar
   onJust handlerM $ \handler -> do
     metrics <- initRefetchMetrics
-<<<<<<< HEAD
     pollerId <- PollerId <$> UUID.nextRandom
-    threadRef <- A.async $ forever $ do
+
+    threadRef <- forkImmortal ("pollQuery."<>show sinkId) logger $ forever $ do
       pollQuery logger pollerId metrics lqOpts pgExecCtx query handler
-=======
-    threadRef <- forkImmortal ("pollQuery."<>show sinkId) logger $ forever $ do
-      pollQuery metrics batchSize pgExecCtx query handler
->>>>>>> ad07c06e
       sleep $ unRefetchInterval refetchInterval
+
     let !pState = PollerIOState threadRef metrics
     $assertNFHere pState  -- so we don't write thunks to mutable vars
     STM.atomically $ STM.putTMVar (_pIOState handler) pState
@@ -137,13 +117,9 @@
 
     handlerId = PollerKey role query
 
-    !subscriber = Subscriber alias onResultAction
+    !subscriber = Subscriber alias onResultAction wsOpId
     addToCohort sinkId handlerC =
-<<<<<<< HEAD
-      TMap.insert (Subscriber alias onResultAction wsOpId) sinkId $ _cNewSubscribers handlerC
-=======
       TMap.insert subscriber sinkId $ _cNewSubscribers handlerC
->>>>>>> ad07c06e
 
     addToPoller sinkId responseId handler = do
       !newCohort <- Cohort responseId <$> STM.newTVar Nothing <*> TMap.new <*> TMap.new
