-- | Top-level management of live query poller threads. The implementation of the polling itself is
-- in "Hasura.GraphQL.Execute.LiveQuery.Poll". See "Hasura.GraphQL.Execute.LiveQuery" for high-level
-- details.
module Hasura.GraphQL.Execute.LiveQuery.State
  ( LiveQueriesState
  , initLiveQueriesState
  , dumpLiveQueriesState

  , LiveQueryId
  , addLiveQuery
  , removeLiveQuery
  ) where

import           Hasura.Prelude

import qualified Control.Concurrent.Async                 as A
import qualified Control.Concurrent.STM                   as STM
import qualified Data.Aeson.Extended                      as J
import qualified Data.UUID.V4                             as UUID
import qualified StmContainers.Map                        as STMMap

import           Control.Concurrent.Extended              (sleep)

import qualified Hasura.GraphQL.Execute.LiveQuery.TMap    as TMap
import qualified Hasura.Logging                           as L

import           Hasura.Db
import           Hasura.GraphQL.Execute.LiveQuery.Options
import           Hasura.GraphQL.Execute.LiveQuery.Plan
import           Hasura.GraphQL.Execute.LiveQuery.Poll

-- | The top-level datatype that holds the state for all active live queries.
data LiveQueriesState
  = LiveQueriesState
  { _lqsOptions      :: !LiveQueriesOptions
  , _lqsPGExecTx     :: !IsPGExecCtx
  , _lqsLiveQueryMap :: !PollerMap
  }

initLiveQueriesState :: LiveQueriesOptions -> IsPGExecCtx -> IO LiveQueriesState
initLiveQueriesState options isPgCtx = LiveQueriesState options isPgCtx <$> STMMap.newIO

dumpLiveQueriesState :: Bool -> LiveQueriesState -> IO J.Value
dumpLiveQueriesState extended (LiveQueriesState opts _ lqMap) = do
  lqMapJ <- dumpPollerMap extended lqMap
  return $ J.object
    [ "options" J..= opts
    , "live_queries_map" J..= lqMapJ
    ]

data LiveQueryId
  = LiveQueryId
  { _lqiPoller     :: !PollerKey
  , _lqiCohort     :: !CohortKey
  , _lqiSubscriber :: !SubscriberId
  }

-- | Typeclass representing the action performed when polling for a live query. Currently in OSS, it
-- polls via 'pollQuery' and then sleeps as per the given refetch interval. In Pro, this might also
-- log the 'LiveQueriesState'.
-- class (Monad m, MonadIO m) => LiveQueryPoller m where
  -- runPoller :: PGExecCtx -> BatchSize -> RefetchInterval -> RefetchMetrics -> Poller -> MultiplexedQuery -> m ()
  -- default implementation:
  -- runPoller pgExecCtx batchSize refetchInterval metrics handler query = do
  --   pollQuery metrics batchSize pgExecCtx query handler
  --   threadDelay $ unRefetchInterval refetchInterval

addLiveQuery
  :: L.Logger L.Hasura
  -> UniqueSubscriberId
  -> LiveQueriesState
  -> LiveQueryPlan
  -> OnChange
  -- ^ the action to be executed when result changes
  -> IO LiveQueryId
addLiveQuery logger wsOpId lqState plan onResultAction = do
  responseId <- newCohortId
  sinkId <- newSinkId

  -- a handler is returned only when it is newly created
  handlerM <- STM.atomically $ do
    handlerM <- STMMap.lookup handlerId lqMap
    case handlerM of
      Just handler -> do
        cohortM <- TMap.lookup cohortKey $ _pCohorts handler
        case cohortM of
          Just cohort -> addToCohort sinkId cohort
          Nothing     -> addToPoller sinkId responseId handler
        return Nothing
      Nothing -> do
        poller <- newPoller
        addToPoller sinkId responseId poller
        STMMap.insert poller handlerId lqMap
        return $ Just poller

  -- we can then attach a polling thread if it is new
  -- the livequery can only be cancelled after putTMVar
  onJust handlerM $ \handler -> do
    metrics <- initRefetchMetrics
    pollerId <- PollerId <$> UUID.nextRandom
    threadRef <- A.async $ forever $ do
<<<<<<< HEAD
      pollQuery logger pollerId metrics lqOpts pgExecCtx query handler
      threadDelay $ unRefetchInterval refetchInterval
=======
      pollQuery metrics batchSize isPGCtx query handler
      sleep $ unRefetchInterval refetchInterval
>>>>>>> 9e6c8e99
    STM.atomically $ STM.putTMVar (_pIOState handler) (PollerIOState threadRef metrics)

  pure $ LiveQueryId handlerId cohortKey sinkId
  where
<<<<<<< HEAD

    LiveQueriesState lqOpts pgExecCtx lqMap = lqState
    LiveQueriesOptions _ refetchInterval = lqOpts
=======
    LiveQueriesState lqOpts isPGCtx lqMap = lqState
    LiveQueriesOptions batchSize refetchInterval = lqOpts
>>>>>>> 9e6c8e99
    LiveQueryPlan (ParameterizedLiveQueryPlan role alias query) cohortKey = plan

    handlerId = PollerKey role query

    addToCohort sinkId handlerC =
      TMap.insert (Subscriber alias onResultAction wsOpId) sinkId $ _cNewSubscribers handlerC

    addToPoller sinkId responseId handler = do
      newCohort <- Cohort responseId <$> STM.newTVar Nothing <*> TMap.new <*> TMap.new
      addToCohort sinkId newCohort
      TMap.insert newCohort cohortKey $ _pCohorts handler

    newPoller = Poller <$> TMap.new <*> STM.newEmptyTMVar


removeLiveQuery
  :: LiveQueriesState
  -- the query and the associated operation
  -> LiveQueryId
  -> IO ()
removeLiveQuery lqState (LiveQueryId handlerId cohortId sinkId) = do
  threadRef <- STM.atomically $ do
    detM <- getQueryDet
    fmap join $ forM detM $ \(Poller cohorts ioState, cohort) ->
      cleanHandlerC cohorts ioState cohort
  traverse_ A.cancel threadRef
  where
    lqMap = _lqsLiveQueryMap lqState

    getQueryDet = do
      pollerM <- STMMap.lookup handlerId lqMap
      fmap join $ forM pollerM $ \poller -> do
        cohortM <- TMap.lookup cohortId (_pCohorts poller)
        return $ (poller,) <$> cohortM

    cleanHandlerC cohortMap ioState handlerC = do
      let curOps = _cExistingSubscribers handlerC
          newOps = _cNewSubscribers handlerC
      TMap.delete sinkId curOps
      TMap.delete sinkId newOps
      cohortIsEmpty <- (&&)
        <$> TMap.null curOps
        <*> TMap.null newOps
      when cohortIsEmpty $ TMap.delete cohortId cohortMap
      handlerIsEmpty <- TMap.null cohortMap
      -- when there is no need for handler
      -- i.e, this happens to be the last operation, take the
      -- ref for the polling thread to cancel it
      if handlerIsEmpty
        then do
          STMMap.delete handlerId lqMap
          fmap _pThread <$> STM.tryReadTMVar ioState
        else return Nothing<|MERGE_RESOLUTION|>--- conflicted
+++ resolved
@@ -99,25 +99,14 @@
     metrics <- initRefetchMetrics
     pollerId <- PollerId <$> UUID.nextRandom
     threadRef <- A.async $ forever $ do
-<<<<<<< HEAD
       pollQuery logger pollerId metrics lqOpts pgExecCtx query handler
-      threadDelay $ unRefetchInterval refetchInterval
-=======
-      pollQuery metrics batchSize isPGCtx query handler
       sleep $ unRefetchInterval refetchInterval
->>>>>>> 9e6c8e99
     STM.atomically $ STM.putTMVar (_pIOState handler) (PollerIOState threadRef metrics)
 
   pure $ LiveQueryId handlerId cohortKey sinkId
   where
-<<<<<<< HEAD
-
     LiveQueriesState lqOpts pgExecCtx lqMap = lqState
     LiveQueriesOptions _ refetchInterval = lqOpts
-=======
-    LiveQueriesState lqOpts isPGCtx lqMap = lqState
-    LiveQueriesOptions batchSize refetchInterval = lqOpts
->>>>>>> 9e6c8e99
     LiveQueryPlan (ParameterizedLiveQueryPlan role alias query) cohortKey = plan
 
     handlerId = PollerKey role query
