-- | Top-level management of live query poller threads. The implementation of the polling itself is
-- in "Hasura.GraphQL.Execute.LiveQuery.Poll". See "Hasura.GraphQL.Execute.LiveQuery" for high-level
-- details.
module Hasura.GraphQL.Execute.LiveQuery.State
  ( LiveQueriesState(..)
  , initLiveQueriesState
  , dumpLiveQueriesState

  , LiveQueryId
  , addLiveQuery
  , removeLiveQuery
  ) where

import           Hasura.Prelude

import qualified Control.Concurrent.STM                   as STM
import qualified Control.Immortal                         as Immortal
import qualified Data.Aeson.Extended                      as J
import qualified Data.UUID.V4                             as UUID
import qualified StmContainers.Map                        as STMMap

import           Control.Concurrent.Extended              (forkImmortal, sleep)
import           Control.Exception                        (mask_)
import           Data.String
import           GHC.AssertNF

import qualified Hasura.GraphQL.Execute.LiveQuery.TMap    as TMap
import qualified Hasura.Logging                           as L

import           Hasura.Db
import           Hasura.GraphQL.Execute.LiveQuery.Options
import           Hasura.GraphQL.Execute.LiveQuery.Plan
import           Hasura.GraphQL.Execute.LiveQuery.Poll

-- | The top-level datatype that holds the state for all active live queries.
--
-- NOTE!: This must be kept consistent with a websocket connection's
-- 'OperationMap', in 'onClose' and 'onStart'.
data LiveQueriesState
  = LiveQueriesState
  { _lqsOptions      :: !LiveQueriesOptions
  , _lqsPGExecTx     :: !IsPGExecCtx
  , _lqsLiveQueryMap :: !PollerMap
  }

initLiveQueriesState :: LiveQueriesOptions -> IsPGExecCtx -> IO LiveQueriesState
initLiveQueriesState options isPgCtx = LiveQueriesState options isPgCtx <$> STMMap.newIO

dumpLiveQueriesState :: Bool -> LiveQueriesState -> IO J.Value
dumpLiveQueriesState extended (LiveQueriesState opts _ lqMap) = do
  lqMapJ <- dumpPollerMap extended lqMap
  return $ J.object
    [ "options" J..= opts
    , "live_queries_map" J..= lqMapJ
    ]

data LiveQueryId
  = LiveQueryId
  { _lqiPoller     :: !PollerKey
  , _lqiCohort     :: !CohortKey
  , _lqiSubscriber :: !SubscriberId
  } deriving Show


addLiveQuery
  :: L.Logger L.Hasura
<<<<<<< HEAD
  -> UniqueSubscriberId
=======
  -> SubscriberMetadata
>>>>>>> 6d0518bc
  -> LiveQueriesState
  -> LiveQueryPlan
  -> OnChange
  -- ^ the action to be executed when result changes
  -> IO LiveQueryId
<<<<<<< HEAD
addLiveQuery logger wsOpId lqState plan onResultAction = do
=======
addLiveQuery logger subscriberMetadata lqState plan onResultAction = do
>>>>>>> 6d0518bc
  -- CAREFUL!: It's absolutely crucial that we can't throw any exceptions here!

  -- disposable UUIDs:
  cohortId <- newCohortId
  subscriberId <- newSubscriberId

  let !subscriber = Subscriber subscriberId subscriberMetadata onResultAction

  $assertNFHere subscriber  -- so we don't write thunks to mutable vars

  -- a handler is returned only when it is newly created
  handlerM <- STM.atomically $
    STMMap.lookup handlerId lqMap >>= \case
      Just handler -> do
        TMap.lookup cohortKey (_pCohorts handler) >>= \case
          Just cohort -> addToCohort subscriber cohort
          Nothing     -> addToPoller subscriber cohortId handler
        return Nothing
      Nothing -> do
        !poller <- newPoller
        addToPoller subscriber cohortId poller
        STMMap.insert poller handlerId lqMap
        return $ Just poller

  -- we can then attach a polling thread if it is new the livequery can only be
  -- cancelled after putTMVar
  onJust handlerM $ \handler -> do
<<<<<<< HEAD
    metrics <- initRefetchMetrics
    pollerId <- PollerId <$> UUID.nextRandom

    threadRef <- forkImmortal ("pollQuery." <> show sinkId) logger $ forever $ do
      pollQuery logger pollerId metrics lqOpts pgExecCtx query handler
      sleep $ unRefetchInterval refetchInterval

    let !pState = PollerIOState threadRef metrics
=======
    pollerId <- PollerId <$> UUID.nextRandom
    threadRef <- forkImmortal ("pollQuery." <> show pollerId) logger $ forever $ do
      pollQuery logger pollerId lqOpts pgExecCtx query $ _pCohorts handler
      sleep $ unRefetchInterval refetchInterval
    let !pState = PollerIOState threadRef pollerId
>>>>>>> 6d0518bc
    $assertNFHere pState  -- so we don't write thunks to mutable vars
    STM.atomically $ STM.putTMVar (_pIOState handler) pState

  pure $ LiveQueryId handlerId cohortKey subscriberId
  where
    LiveQueriesState lqOpts pgExecCtx lqMap = lqState
<<<<<<< HEAD
-- <<<<<<< HEAD
--     LiveQueriesOptions _ refetchInterval = lqOpts
--     LiveQueryPlan (ParameterizedLiveQueryPlan role alias query) cohortKey = plan

--     handlerId = PollerKey role query

--     !subscriber = Subscriber alias onResultAction wsOpId
-- =======
=======
>>>>>>> 6d0518bc
    LiveQueriesOptions _ refetchInterval = lqOpts
    LiveQueryPlan (ParameterizedLiveQueryPlan role query) cohortKey = plan

    handlerId = PollerKey role query

<<<<<<< HEAD
    !subscriber = Subscriber onResultAction wsOpId
    addToCohort sinkId handlerC =
      TMap.insert subscriber sinkId $ _cNewSubscribers handlerC
=======
    addToCohort subscriber handlerC =
      TMap.insert subscriber (_sId subscriber) $ _cNewSubscribers handlerC
>>>>>>> 6d0518bc

    addToPoller subscriber cohortId handler = do
      !newCohort <- Cohort cohortId <$> STM.newTVar Nothing <*> TMap.new <*> TMap.new
      addToCohort subscriber newCohort
      TMap.insert newCohort cohortKey $ _pCohorts handler

    newPoller = Poller <$> TMap.new <*> STM.newEmptyTMVar


removeLiveQuery
  :: L.Logger L.Hasura
  -> LiveQueriesState
  -- the query and the associated operation
  -> LiveQueryId
  -> IO ()
removeLiveQuery logger lqState lqId@(LiveQueryId handlerId cohortId sinkId) = mask_ $ do
  mbCleanupIO <- STM.atomically $ do
    detM <- getQueryDet
    fmap join $ forM detM $ \(Poller cohorts ioState, cohort) ->
      cleanHandlerC cohorts ioState cohort
  sequence_ mbCleanupIO
  where
    lqMap = _lqsLiveQueryMap lqState

    getQueryDet = do
      pollerM <- STMMap.lookup handlerId lqMap
      fmap join $ forM pollerM $ \poller -> do
        cohortM <- TMap.lookup cohortId (_pCohorts poller)
        return $ (poller,) <$> cohortM

    cleanHandlerC cohortMap ioState handlerC = do
      let curOps = _cExistingSubscribers handlerC
          newOps = _cNewSubscribers handlerC
      TMap.delete sinkId curOps
      TMap.delete sinkId newOps
      cohortIsEmpty <- (&&)
        <$> TMap.null curOps
        <*> TMap.null newOps
      when cohortIsEmpty $ TMap.delete cohortId cohortMap
      handlerIsEmpty <- TMap.null cohortMap
      -- when there is no need for handler i.e, this happens to be the last
      -- operation, take the ref for the polling thread to cancel it
      if handlerIsEmpty
        then do
          STMMap.delete handlerId lqMap
          threadRefM <- fmap _pThread <$> STM.tryReadTMVar ioState
          return $ Just $ -- deferred IO:
            case threadRefM of
              Just threadRef -> Immortal.stop threadRef
              -- This would seem to imply addLiveQuery broke or a bug
              -- elsewhere. Be paranoid and log:
              Nothing -> L.unLogger logger $ L.UnstructuredLog L.LevelError $ fromString $
                "In removeLiveQuery no worker thread installed. Please report this as a bug: "<>
                show lqId
        else return Nothing<|MERGE_RESOLUTION|>--- conflicted
+++ resolved
@@ -64,21 +64,13 @@
 
 addLiveQuery
   :: L.Logger L.Hasura
-<<<<<<< HEAD
-  -> UniqueSubscriberId
-=======
   -> SubscriberMetadata
->>>>>>> 6d0518bc
   -> LiveQueriesState
   -> LiveQueryPlan
   -> OnChange
   -- ^ the action to be executed when result changes
   -> IO LiveQueryId
-<<<<<<< HEAD
-addLiveQuery logger wsOpId lqState plan onResultAction = do
-=======
 addLiveQuery logger subscriberMetadata lqState plan onResultAction = do
->>>>>>> 6d0518bc
   -- CAREFUL!: It's absolutely crucial that we can't throw any exceptions here!
 
   -- disposable UUIDs:
@@ -106,52 +98,39 @@
   -- we can then attach a polling thread if it is new the livequery can only be
   -- cancelled after putTMVar
   onJust handlerM $ \handler -> do
-<<<<<<< HEAD
-    metrics <- initRefetchMetrics
-    pollerId <- PollerId <$> UUID.nextRandom
+-- <<<<<<< HEAD
+--     metrics <- initRefetchMetrics
+--     pollerId <- PollerId <$> UUID.nextRandom
 
-    threadRef <- forkImmortal ("pollQuery." <> show sinkId) logger $ forever $ do
-      pollQuery logger pollerId metrics lqOpts pgExecCtx query handler
-      sleep $ unRefetchInterval refetchInterval
+--     threadRef <- forkImmortal ("pollQuery." <> show sinkId) logger $ forever $ do
+--       pollQuery logger pollerId metrics lqOpts pgExecCtx query handler
+--       sleep $ unRefetchInterval refetchInterval
 
-    let !pState = PollerIOState threadRef metrics
-=======
+--     let !pState = PollerIOState threadRef metrics
+-- =======
     pollerId <- PollerId <$> UUID.nextRandom
     threadRef <- forkImmortal ("pollQuery." <> show pollerId) logger $ forever $ do
       pollQuery logger pollerId lqOpts pgExecCtx query $ _pCohorts handler
       sleep $ unRefetchInterval refetchInterval
     let !pState = PollerIOState threadRef pollerId
->>>>>>> 6d0518bc
     $assertNFHere pState  -- so we don't write thunks to mutable vars
     STM.atomically $ STM.putTMVar (_pIOState handler) pState
 
   pure $ LiveQueryId handlerId cohortKey subscriberId
   where
     LiveQueriesState lqOpts pgExecCtx lqMap = lqState
-<<<<<<< HEAD
--- <<<<<<< HEAD
---     LiveQueriesOptions _ refetchInterval = lqOpts
---     LiveQueryPlan (ParameterizedLiveQueryPlan role alias query) cohortKey = plan
-
---     handlerId = PollerKey role query
-
---     !subscriber = Subscriber alias onResultAction wsOpId
--- =======
-=======
->>>>>>> 6d0518bc
     LiveQueriesOptions _ refetchInterval = lqOpts
     LiveQueryPlan (ParameterizedLiveQueryPlan role query) cohortKey = plan
 
     handlerId = PollerKey role query
 
-<<<<<<< HEAD
-    !subscriber = Subscriber onResultAction wsOpId
-    addToCohort sinkId handlerC =
-      TMap.insert subscriber sinkId $ _cNewSubscribers handlerC
-=======
+-- <<<<<<< HEAD
+--     !subscriber = Subscriber onResultAction wsOpId
+--     addToCohort sinkId handlerC =
+--       TMap.insert subscriber sinkId $ _cNewSubscribers handlerC
+-- =======
     addToCohort subscriber handlerC =
       TMap.insert subscriber (_sId subscriber) $ _cNewSubscribers handlerC
->>>>>>> 6d0518bc
 
     addToPoller subscriber cohortId handler = do
       !newCohort <- Cohort cohortId <$> STM.newTVar Nothing <*> TMap.new <*> TMap.new
