--- conflicted
+++ resolved
@@ -26,24 +26,16 @@
     J.object [ "batch_size" J..= batchSize
              , "refetch_delay" J..= refetchInterval
              ]
-<<<<<<< HEAD
-             
-=======
 
->>>>>>> 6d0518bc
 instance J.FromJSON LiveQueriesOptions where
   parseJSON = J.withObject "live query options" \o ->
     LiveQueriesOptions <$> o J..: "batch_size"
                        <*> o J..: "refetch_delay"
-<<<<<<< HEAD
-            
-=======
 
->>>>>>> 6d0518bc
 newtype BatchSize = BatchSize { unBatchSize :: Int }
   deriving (Show, Eq, J.ToJSON, J.FromJSON)
 
--- TODO this is treated as milliseconds in fromEnv and as seconds in ToJSON. 
+-- TODO this is treated as milliseconds in fromEnv and as seconds in ToJSON.
 --      ideally this would have e.g. ... unRefetchInterval :: Milliseconds
 newtype RefetchInterval = RefetchInterval { unRefetchInterval :: DiffTime }
   deriving (Show, Eq, J.ToJSON, J.FromJSON)