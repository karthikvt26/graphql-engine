<<<<<<< HEAD
{-# LANGUAGE DisambiguateRecordFields #-}
{-# LANGUAGE NamedFieldPuns           #-}
{-# LANGUAGE DataKinds                #-}
module Hasura.GraphQL.Execute
  ( QExecPlanResolved(..)
  , QExecPlanUnresolved(..)
  , QExecPlanPartial(..)
  , QExecPlan
=======
{-# LANGUAGE RecordWildCards #-}

module Hasura.GraphQL.Execute
  ( GQExecPlanPartial(..)
  , GQFieldPartialPlan(..)
  , GQFieldResolvedPlan(..)

>>>>>>> b746eb5c
  , getExecPlanPartial
  , getOpTypeFromExecOp

  , ExecOp(..)
  , getResolvedExecPlan
  , execRemoteGQ
  , getSubsOp

  , EP.PlanCache
  , EP.initPlanCache
  , EP.clearPlanCache
  , EP.dumpPlanCache

  , ExecutionCtx(..)

  , mkQuery
  ) where

import           Control.Exception                      (try)
import           Control.Lens
import           Data.Has
<<<<<<< HEAD
import           Data.List
import           Hasura.GraphQL.Validate.Field
=======
import           Data.Time
>>>>>>> b746eb5c

import qualified Data.Aeson                             as J
import qualified Data.CaseInsensitive                   as CI
import qualified Data.HashMap.Strict                    as Map
<<<<<<< HEAD
=======
import qualified Data.HashMap.Strict.InsOrd             as OMap
>>>>>>> b746eb5c
import qualified Data.Sequence                          as Seq
import qualified Data.String.Conversions                as CS
import qualified Data.Text                              as T
import qualified Language.GraphQL.Draft.Syntax          as G
import qualified Network.HTTP.Client                    as HTTP
import qualified Network.HTTP.Types                     as N
import qualified Network.Wreq                           as Wreq


import           Hasura.EncJSON
import           Hasura.GraphQL.Context
import           Hasura.GraphQL.Resolve.Context
import           Hasura.GraphQL.Schema
import           Hasura.GraphQL.Transport.HTTP.Protocol
import           Hasura.GraphQL.Validate.Types
import           Hasura.HTTP
import           Hasura.Prelude
import           Hasura.RQL.DDL.Headers
import           Hasura.RQL.Types
import           Hasura.Server.Context
import           Hasura.Server.Utils                    (RequestId,
                                                         filterRequestHeaders)
import           Hasura.SQL.Time
import           Hasura.SQL.Value

import qualified Hasura.GraphQL.Execute.LiveQuery       as EL
import qualified Hasura.GraphQL.Execute.Plan            as EP
import qualified Hasura.GraphQL.Execute.Query           as EQ
import           Hasura.GraphQL.Execute.RemoteJoins
import qualified Hasura.GraphQL.Resolve                 as GR
import qualified Hasura.GraphQL.Validate                as VQ
import qualified Hasura.Logging                         as L

<<<<<<< HEAD
data QExecPlanPartial
  = ExPHasuraPartial !(GCtx, VQ.HasuraTopField, [G.VariableDefinition])
  | ExPRemotePartial !VQ.RemoteTopField

-- | The current execution plan of a graphql operation, it is currently, either
-- local pg execution or a remote execution
data QExecPlanResolved
  = ExPHasura !ExecOp
  | ExPRemote !VQ.RemoteTopField
  -- | ExPMixed !ExecOp (NonEmpty RemoteRelBranch)
  deriving Show


-- | Split the 'rrSelSet' from the 'RemoteRelBranch'
mkQuery :: G.OperationType -> QExecPlanUnresolved -> JoinArguments -> (RemoteRelBranch 'RRF_Splice, VQ.RemoteTopField)
mkQuery rtqOperationType QExecPlanUnresolved{..} JoinArguments{..} =
  let RemoteRelBranch{..} = remoteRelField
      indexedRows = enumerateRowAliases $ toList joinArguments
      rtqFields =
        flip map indexedRows $ \(alias, varArgs) ->
           fieldCallsToField
             rrArguments
             varArgs
             rrSelSet
             alias
             (rtrRemoteFields rrRemoteRelationship)
   in (rrFieldToSplice remoteRelField, VQ.RemoteTopField{..})

-- | A 'QExecPlanResolved' and any unresolved remote plans on which it depends.
type QExecPlan = ([QExecPlanUnresolved], QExecPlanResolved)

data QExecPlanUnresolved 
  = QExecPlanUnresolved 
  { remoteRelField      :: RemoteRelBranch 'RRF_Tree
  , rtqRemoteSchemaInfo :: RemoteSchemaInfo
  } deriving Show
=======
-- The current execution plan of a graphql operation, it is
-- currently, either local pg execution or a remote execution
--
-- The 'a' is parameterised so this AST can represent
-- intermediate passes
data GQFieldPartialPlan
  = GQFieldPartialHasura !(GCtx, VQ.Field)
  | GQFieldPartialRemote !RemoteSchemaInfo !VQ.Field

data GQFieldResolvedPlan
  = GQFieldResolvedHasura !ExecOp
  | GQFieldResolvedRemote !RemoteSchemaInfo !G.OperationType !VQ.Field

data GQExecPlanPartial
  = GQExecPlanPartial
  { execOpType     :: G.OperationType
  , execFieldPlans :: Seq.Seq GQFieldPartialPlan
  }
>>>>>>> b746eb5c

-- | Execution context
data ExecutionCtx
  = ExecutionCtx
  { _ecxLogger          :: !L.Logger
  , _ecxSqlGenCtx       :: !SQLGenCtx
  , _ecxPgExecCtx       :: !PGExecCtx
  , _ecxPlanCache       :: !EP.PlanCache
  , _ecxSchemaCache     :: !SchemaCache
  , _ecxSchemaCacheVer  :: !SchemaCacheVer
  , _ecxHttpManager     :: !HTTP.Manager
  , _ecxEnableAllowList :: !Bool
  }

getExecPlanPartial
  :: (MonadError QErr m)
  => UserInfo
  -> SchemaCache
  -> Bool
  -> GQLReqParsed
<<<<<<< HEAD
  -> m (Seq.Seq QExecPlanPartial)
getExecPlanPartial UserInfo{userRole} sc enableAL req = do

=======
  -> m GQExecPlanPartial
getExecPlanPartial userInfo sc enableAL req
>>>>>>> b746eb5c
  -- check if query is in allowlist
 = do
  when enableAL checkQueryInAllowlist
<<<<<<< HEAD

  (gCtx, _)  <- flip runStateT sc $ getGCtx userRole gCtxRoleMap
  queryParts <- flip runReaderT gCtx $ VQ.getQueryParts req

  topFields <- runReaderT (VQ.validateGQ queryParts) gCtx
  let varDefs = G._todVariableDefinitions $ VQ.qpOpDef queryParts
  return $
    fmap
      (\case
          VQ.HasuraLocatedTopField hasuraTopField ->
            ExPHasuraPartial (gCtx, hasuraTopField, varDefs)
          VQ.RemoteLocatedTopField remoteTopField -> 
            ExPRemotePartial remoteTopField)
      topFields
  where
=======
  (gCtx, _) <- flip runStateT sc $ getGCtx role gCtxRoleMap
  queryParts <- flip runReaderT gCtx $ VQ.getQueryParts req
  let remoteSchemas = scRemoteSchemas sc
  rootSelSet <- runReaderT (VQ.validateGQ queryParts) gCtx
  runReaderT (generatePlan rootSelSet) (gCtx, remoteSchemas)
  where
    generatePlan ::
         (MonadError QErr m, MonadReader (GCtx, RemoteSchemaMap) m)
      => VQ.RootSelSet
      -> m GQExecPlanPartial
    generatePlan =
      \case
        VQ.RQuery selSet ->
          (GQExecPlanPartial G.OperationTypeQuery) <$>
          (mapM generateFieldPlan selSet)
        VQ.RMutation selSet ->
          (GQExecPlanPartial G.OperationTypeMutation) <$>
          (mapM generateFieldPlan selSet)
        VQ.RSubscription field ->
          (GQExecPlanPartial G.OperationTypeSubscription) <$>
          (fmap Seq.singleton $ generateFieldPlan field)
    generateFieldPlan ::
         (MonadError QErr m, MonadReader (GCtx, RemoteSchemaMap) m)
      => VQ.Field
      -> m GQFieldPartialPlan
    generateFieldPlan field =
      case VQ._fSource field of
        TLHasuraType -> do
          (gCtx, _) <- ask
          pure $ GQFieldPartialHasura (gCtx, field)
        TLRemoteType rsName -> do
          (_, rsMap) <- ask
          rsCtx <-
            onNothing (Map.lookup rsName rsMap) $
            throw500 "remote schema not found"
          pure $ GQFieldPartialRemote (rscInfo rsCtx) field
    role = userRole userInfo
>>>>>>> b746eb5c
    gCtxRoleMap = scGCtxMap sc
    checkQueryInAllowlist
      -- only for non-admin roles
<<<<<<< HEAD
      when (userRole /= adminRole) $ do
=======
     =
      when (role /= adminRole) $ do
>>>>>>> b746eb5c
        let notInAllowlist =
              not $ VQ.isQueryInAllowlist (_grQuery req) (scAllowlist sc)
        when notInAllowlist $ modifyQErr modErr $ throwVE "query is not allowed"
    modErr e =
      let msg = "query is not in any of the allowlists"
       in e {qeInternal = Just $ J.object ["message" J..= J.String msg]}


-- An execution operation, in case of queries and mutations it is just a
-- transaction to be executed
data ExecOp
  = ExOpQuery !LazyRespTx !(Maybe EQ.GeneratedSqlMap)
  | ExOpMutation !LazyRespTx
  | ExOpSubs !EL.LiveQueryPlan
  deriving Show

<<<<<<< HEAD
getOpTypeFromExecOp :: ExecOp -> G.OperationType
getOpTypeFromExecOp = \case
  ExOpQuery _ _ -> G.OperationTypeQuery
  ExOpMutation _ -> G.OperationTypeMutation
  ExOpSubs _ -> G.OperationTypeSubscription

=======
>>>>>>> b746eb5c
getResolvedExecPlan
  :: (MonadError QErr m, MonadIO m)
  => PGExecCtx
  -> EP.PlanCache
  -> UserInfo
  -> SQLGenCtx
  -> Bool
  -> SchemaCache
  -> SchemaCacheVer
  -> GQLReqUnparsed
<<<<<<< HEAD
  -> m (Seq.Seq QExecPlan)
getResolvedExecPlan pgExecCtx planCache userInfo sqlGenCtx
  enableAL sc scVer reqUnparsed = do
  planM <- liftIO $ EP.getPlan scVer (userRole userInfo)
           opNameM queryStr planCache
=======
  -> m (Seq.Seq GQFieldResolvedPlan)
getResolvedExecPlan pgExecCtx planCache userInfo sqlGenCtx enableAL sc scVer reqUnparsed = do
  planM <-
    liftIO $ EP.getPlan scVer (userRole userInfo) opNameM queryStr planCache
>>>>>>> b746eb5c
  let usrVars = userVars userInfo
  case planM
    -- plans are only for queries and subscriptions
<<<<<<< HEAD
    Just plan -> case plan of
      EP.RPQuery queryPlan -> do
        (tx, genSql) <- EQ.queryOpFromPlan usrVars queryVars queryPlan
        pure $ Seq.singleton $ plainHasura (ExOpQuery tx (Just genSql))
      EP.RPSubs subsPlan -> do
        liveQueryOp <- EL.reuseLiveQueryPlan pgExecCtx usrVars queryVars subsPlan
        pure $ Seq.singleton $ plainHasura (ExOpSubs liveQueryOp)
    Nothing -> noExistingPlan
  where
    GQLReq opNameM queryStr queryVars = reqUnparsed
    _addPlanToCache plan =
      EP.addPlan scVer (userRole userInfo)
      opNameM queryStr plan planCache
    noExistingPlan = do
      req <- toParsed reqUnparsed
      partialExecPlans <- getExecPlanPartial userInfo sc enableAL req
      forM partialExecPlans $ \partialExecPlan ->
        case partialExecPlan of
          ExPRemotePartial r -> pure $ pure $ ExPRemote r
          ExPHasuraPartial (gCtx, rootSelSet, _varDefs) -> do
            case rootSelSet of
              VQ.HasuraTopMutation field ->
                plainHasura . ExOpMutation <$>
                getMutOp gCtx sqlGenCtx userInfo (Seq.singleton field)

              VQ.HasuraTopQuery originalField -> do
                let (newHasuraField, remoteRelFields) = rebuildFieldStrippingRemoteRels originalField
                (queryTx, _planM, genSql) <- getQueryOp gCtx sqlGenCtx
                                             userInfo (Seq.singleton newHasuraField)

                -- TODO: How to cache query for each field?
                -- mapM_ (addPlanToCache . EP.RPQuery) planM
                (, ExPHasura $ ExOpQuery queryTx $ Just genSql) <$>
                  mkUnresolvedPlans remoteRelFields
              VQ.HasuraTopSubscription fld -> do
                (lqOp, _planM) <- getSubsOp pgExecCtx gCtx sqlGenCtx
                                  userInfo fld

                -- TODO: How to cache query for each field?
                -- mapM_ (addPlanToCache . EP.RPSubs) planM
                pure $ plainHasura $ ExOpSubs lqOp

    plainHasura :: ExecOp -> QExecPlan
    plainHasura = pure . ExPHasura

    mkUnresolvedPlans :: MonadError QErr m => [RemoteRelBranch 'RRF_Tree] -> m [QExecPlanUnresolved]
    mkUnresolvedPlans = traverse (\remoteRelField -> QExecPlanUnresolved remoteRelField <$> getRsi remoteRelField)
      where
        getRsi remoteRel =
          case Map.lookup
                 (rtrRemoteSchema
                    (rrRemoteRelationship remoteRel))
                 (scRemoteSchemas sc) of
            Just remoteSchemaCtx -> pure $ rscInfo remoteSchemaCtx
            Nothing -> throw500 "could not find remote schema info"
=======
        of
    Just plan ->
      case plan of
        EP.RPQuery queryPlan -> do
          (tx, genSql) <- EQ.queryOpFromPlan usrVars queryVars queryPlan
          let queryOp = ExOpQuery tx (Just genSql)
          pure $ pure $ GQFieldResolvedHasura queryOp
        EP.RPSubs subsPlan -> do
          subOp <-
            ExOpSubs <$>
            EL.reuseLiveQueryPlan pgExecCtx usrVars queryVars subsPlan
          pure $ pure $ GQFieldResolvedHasura subOp
    Nothing -> noExistingPlan
  where
    GQLReq opNameM queryStr queryVars = reqUnparsed
    addPlanToCache plan =
      -- liftIO $
      EP.addPlan scVer (userRole userInfo) opNameM queryStr plan planCache
    noExistingPlan = do
      req <- toParsed reqUnparsed
      (GQExecPlanPartial opType fieldPlans) <-
        getExecPlanPartial userInfo sc enableAL req
      case opType of
        G.OperationTypeQuery ->
          forM fieldPlans $ \case
            GQFieldPartialHasura (gCtx, field) -> do
              (queryTx, plan, genSql) <-
                getQueryOp gCtx sqlGenCtx userInfo (Seq.singleton field)
              -- traverse_ (addPlanToCache . EP.RPQuery) plan
              (return . GQFieldResolvedHasura) $ ExOpQuery queryTx (Just genSql)
            GQFieldPartialRemote rsInfo field ->
              return $ GQFieldResolvedRemote rsInfo G.OperationTypeQuery field
        G.OperationTypeMutation ->
          forM fieldPlans $ \case
            GQFieldPartialHasura (gCtx, field) -> do
              mutationTx <-
                getMutOp gCtx sqlGenCtx userInfo (Seq.singleton field)
              (return . GQFieldResolvedHasura) $ ExOpMutation mutationTx
            GQFieldPartialRemote rsInfo field ->
              return $
              GQFieldResolvedRemote rsInfo G.OperationTypeMutation field
        G.OperationTypeSubscription ->
          forM fieldPlans $ \case
            GQFieldPartialHasura (gCtx, field) -> do
              (lqOp, plan) <- getSubsOp pgExecCtx gCtx sqlGenCtx userInfo field
              -- traverse_ (addPlanToCache . EP.RPSubs) plan
              (return . GQFieldResolvedHasura) $ ExOpSubs lqOp
            GQFieldPartialRemote rsInfo field ->
              return $
              GQFieldResolvedRemote rsInfo G.OperationTypeSubscription field
>>>>>>> b746eb5c

-- Monad for resolving a hasura query/mutation
type E m =
  ReaderT ( UserInfo
          , QueryCtxMap
          , MutationCtxMap
          , TypeMap
          , FieldMap
          , OrdByCtx
          , InsCtxMap
          , SQLGenCtx
          ) (ExceptT QErr m)

runE
  :: (MonadError QErr m)
  => GCtx
  -> SQLGenCtx
  -> UserInfo
  -> E m a
  -> m a
runE ctx sqlGenCtx userInfo action = do
  res <- runExceptT $ runReaderT action
    (userInfo, queryCtxMap, mutationCtxMap, typeMap, fldMap, ordByCtx, insCtxMap, sqlGenCtx)
  either throwError return res
  where
    queryCtxMap = _gQueryCtxMap ctx
    mutationCtxMap = _gMutationCtxMap ctx
    typeMap = _gTypes ctx
    fldMap = _gFields ctx
    ordByCtx = _gOrdByCtx ctx
    insCtxMap = _gInsCtxMap ctx

getQueryOp
  :: (MonadError QErr m)
  => GCtx
  -> SQLGenCtx
  -> UserInfo
  -> VQ.SelSet
  -> m (LazyRespTx, Maybe EQ.ReusableQueryPlan, EQ.GeneratedSqlMap)
getQueryOp gCtx sqlGenCtx userInfo fields =
  runE gCtx sqlGenCtx userInfo $ EQ.convertQuerySelSet fields

mutationRootName :: Text
mutationRootName = "mutation_root"

resolveMutSelSet
  :: ( MonadError QErr m
     , MonadReader r m
     , Has UserInfo r
     , Has MutationCtxMap r
     , Has FieldMap r
     , Has OrdByCtx r
     , Has SQLGenCtx r
     , Has InsCtxMap r
     )
  => VQ.SelSet
  -> m LazyRespTx
resolveMutSelSet fields = do
  aliasedTxs <- forM (toList fields) $ \fld -> do
    fldRespTx <- case VQ._fName fld of
      "__typename" -> return $ return $ encJFromJValue mutationRootName
      _            -> fmap liftTx . evalResolveT $ GR.mutFldToTx fld
    return (G.unName $ G.unAlias $ VQ._fAlias fld, fldRespTx)

  -- combines all transactions into a single transaction
  return $ toSingleTx aliasedTxs
  where
    -- A list of aliased transactions for eg
    -- [("f1", Tx r1), ("f2", Tx r2)]
    -- are converted into a single transaction as follows
    -- Tx {"f1": r1, "f2": r2}
    toSingleTx :: [(Text, LazyRespTx)] -> LazyRespTx
    toSingleTx aliasedTxs =
      fmap encJFromAssocList $
        forM aliasedTxs sequence

getMutOp
  :: (MonadError QErr m)
  => GCtx
  -> SQLGenCtx
  -> UserInfo
  -> VQ.SelSet
  -> m LazyRespTx
getMutOp ctx sqlGenCtx userInfo selSet =
  runE ctx sqlGenCtx userInfo $ resolveMutSelSet selSet

getSubsOpM
  :: ( MonadError QErr m
     , MonadReader r m
     , Has QueryCtxMap r
     , Has FieldMap r
     , Has OrdByCtx r
     , Has SQLGenCtx r
     , Has UserInfo r
     , MonadIO m
     )
  => PGExecCtx
  -> VQ.Field
  -> m (EL.LiveQueryPlan, Maybe EL.ReusableLiveQueryPlan)
getSubsOpM pgExecCtx fld =
  case VQ._fName fld of
    "__typename" ->
      throwVE "you cannot create a subscription on '__typename' field"
    _            -> do
      (astUnresolved, varTypes) <- runResolveT $ GR.queryFldToPGAST fld
      EL.buildLiveQueryPlan pgExecCtx (VQ._fAlias fld) astUnresolved varTypes

getSubsOp
  :: ( MonadError QErr m
     , MonadIO m
     )
  => PGExecCtx
  -> GCtx
  -> SQLGenCtx
  -> UserInfo
  -> VQ.Field
  -> m (EL.LiveQueryPlan, Maybe EL.ReusableLiveQueryPlan)
getSubsOp pgExecCtx gCtx sqlGenCtx userInfo fld =
  runE gCtx sqlGenCtx userInfo $ getSubsOpM pgExecCtx fld

execRemoteGQ
  :: ( MonadIO m
     , MonadError QErr m
     , MonadReader ExecutionCtx m
     )
  => RequestId
  -> UserInfo
  -> [N.Header]
<<<<<<< HEAD
  -> G.OperationType -- This should come from Field
  -> RemoteSchemaInfo
  -> Either GQLReqUnparsed [Field]
  -> m (HttpResponse EncJSON)
execRemoteGQ _reqId userInfo reqHdrs opType rsi bsOrField = do
=======
  -> RemoteSchemaInfo
  -> G.OperationType
  -> VQ.SelSet
  -> m (HttpResponse EncJSON)
execRemoteGQ reqId userInfo reqHdrs rsi opType selSet = do
>>>>>>> b746eb5c
  execCtx <- ask
  let _logger  = _ecxLogger execCtx
      manager = _ecxHttpManager execCtx
<<<<<<< HEAD
  hdrs <- getHeadersFromConf hdrConf
  let confHdrs = map (\(k, v) -> (CI.mk $ CS.cs k, CS.cs v)) hdrs
=======
  when (opType == G.OperationTypeSubscription) $
    throw400 NotSupported "subscription to remote server is not supported"
  hdrs <- getHeadersFromConf hdrConf
  gqlReq <- fieldsToRequest opType (toList selSet)
  let body = encJToLBS (encJFromJValue gqlReq)
  let confHdrs   = map (\(k, v) -> (CI.mk $ CS.cs k, CS.cs v)) hdrs
>>>>>>> b746eb5c
      clientHdrs = bool [] filteredHeaders fwdClientHdrs
      -- filter out duplicate headers
      -- priority: conf headers > resolved userinfo vars > client headers
      hdrMaps    = [ Map.fromList confHdrs
                   , Map.fromList userInfoToHdrs
                   , Map.fromList clientHdrs
                   ]
      headers  = Map.toList $ foldr Map.union Map.empty hdrMaps
      finalHeaders = addDefaultHeaders headers
  initReqE <- liftIO $ try $ HTTP.parseRequest (show url)
  initReq <- either httpThrow pure initReqE
  jsonbytes <-
    case bsOrField of
      Right field -> do
        gqlReq <- fieldsToRequest opType field
        let jsonbytes = encJToLBS (encJFromJValue gqlReq)
        pure jsonbytes
      Left unparsedQuery -> do
        -- liftIO $ logGraphqlQuery logger $ QueryLog unparsedQuery Nothing reqId
        pure (J.encode $ J.toJSON unparsedQuery)
  let req = initReq
           { HTTP.method = "POST"
           , HTTP.requestHeaders = finalHeaders
<<<<<<< HEAD
           , HTTP.requestBody = HTTP.RequestBodyLBS jsonbytes
           , HTTP.responseTimeout = HTTP.responseTimeoutMicro (timeout * 1000000)
           }

  -- TODO: Log here!!!
=======
           , HTTP.requestBody = HTTP.RequestBodyLBS body
           , HTTP.responseTimeout = HTTP.responseTimeoutMicro (timeout * 1000000)
           }

>>>>>>> b746eb5c
  -- liftIO $ logGraphqlQuery logger $ QueryLog q Nothing reqId
  res  <- liftIO $ try $ HTTP.httpLbs req manager
  resp <- either httpThrow return res
  let cookieHdrs = getCookieHdr (resp ^.. Wreq.responseHeader "Set-Cookie")
      respHdrs  = Just $ mkRespHeaders cookieHdrs
  return $ HttpResponse (encJFromLBS $ resp ^. Wreq.responseBody) respHdrs
  where
    RemoteSchemaInfo url hdrConf fwdClientHdrs timeout = rsi
    httpThrow :: (MonadError QErr m) => HTTP.HttpException -> m a
    httpThrow = \case
      HTTP.HttpExceptionRequest _req content -> throw500 $ T.pack . show $ content
      HTTP.InvalidUrlException _url reason -> throw500 $ T.pack . show $ reason

    userInfoToHdrs = map (\(k, v) -> (CI.mk $ CS.cs k, CS.cs v)) $
                     userInfoToList userInfo
    filteredHeaders = filterUserVars $ filterRequestHeaders reqHdrs
    filterUserVars hdrs =
      let txHdrs = map (\(n, v) -> (bsToTxt $ CI.original n, bsToTxt v)) hdrs
      in map (\(k, v) -> (CI.mk $ CS.cs k, CS.cs v)) $
         filter (not . isUserVar . fst) txHdrs

    getCookieHdr = fmap (\h -> ("Set-Cookie", h))

    mkRespHeaders hdrs =
      map (\(k, v) -> Header (bsToTxt $ CI.original k, bsToTxt v)) hdrs


fieldsToRequest
  :: (MonadIO m, MonadError QErr m)
  => G.OperationType
  -> [VQ.Field]
  -> m GQLReqParsed
fieldsToRequest opType fields = do
  case traverse fieldToField fields of
    Right gfields ->
      pure
        (GQLReq
           { _grOperationName = Nothing
           , _grQuery =
               GQLExecDoc
                 [ G.ExecutableDefinitionOperation
                     (G.OperationDefinitionTyped
                       (emptyOperationDefinition {
                         G._todSelectionSet = (map G.SelectionField gfields)
                         } )
                       )
                 ]
           , _grVariables = Nothing -- TODO: Put variables in here?
           })
    Left err -> throw500 ("While converting remote field: " <> err)
    where
      emptyOperationDefinition =
        G.TypedOperationDefinition {
          G._todType = opType
        , G._todName = Nothing
        , G._todVariableDefinitions = []
        , G._todDirectives = []
        , G._todSelectionSet = [] }


fieldToField :: VQ.Field -> Either Text G.Field
fieldToField VQ.Field{..} = do
  _fArguments <- traverse makeArgument (Map.toList _fArguments)
  _fSelectionSet <- fmap G.SelectionField . toList <$>
    traverse fieldToField _fSelSet
  _fDirectives <- pure []
  _fAlias      <- pure (Just _fAlias)
  pure $
    G.Field{..}

makeArgument :: (G.Name, AnnInpVal) -> Either Text G.Argument
makeArgument (_aName, annInpVal) =
  do _aValue <- annInpValToValue annInpVal
     pure $ G.Argument {..}

annInpValToValue :: AnnInpVal -> Either Text G.Value
annInpValToValue = annGValueToValue . _aivValue

annGValueToValue :: AnnGValue -> Either Text G.Value
annGValueToValue = fromMaybe (pure G.VNull) .
  \case
    AGScalar _ty mv ->
      pgcolvalueToGValue <$> mv
    AGEnum _ _enumVal ->
      pure (Left "enum not supported")
    AGObject _ mobj ->
      flip fmap mobj $ \obj -> do
        fields <-
          traverse
            (\(_ofName, av) -> do
               _ofValue <- annInpValToValue av
               pure (G.ObjectFieldG {..}))
            (OMap.toList obj)
        pure (G.VObject (G.ObjectValueG fields))
    AGArray _ mvs ->
      fmap (G.VList . G.ListValueG) . traverse annInpValToValue <$> mvs

pgcolvalueToGValue :: PGScalarValue -> Either Text G.Value
pgcolvalueToGValue colVal = case colVal of
  PGValInteger i  -> pure $ G.VInt $ fromIntegral i
  PGValSmallInt i -> pure $ G.VInt $ fromIntegral i
  PGValBigInt i   -> pure $ G.VInt $ fromIntegral i
  PGValFloat f    -> pure $ G.VFloat $ realToFrac f
  PGValDouble d   -> pure $ G.VFloat $ realToFrac d
  -- TODO: Scientific is a danger zone; use its safe conv function.
  PGValNumeric sc -> pure $ G.VFloat $ realToFrac sc
  PGValBoolean b  -> pure $ G.VBoolean b
  PGValChar t     -> pure $ G.VString (G.StringValue (T.singleton t))
  PGValVarchar t  -> pure $ G.VString (G.StringValue t)
  PGValText t     -> pure $ G.VString (G.StringValue t)
  PGValDate d     -> pure $ G.VString $ G.StringValue $ T.pack $ showGregorian d
  PGValTimeStampTZ u -> pure $
    G.VString $ G.StringValue $   T.pack $ formatTime defaultTimeLocale "%FT%T%QZ" u
  PGValTimeTZ (ZonedTimeOfDay tod tz) -> pure $
    G.VString $ G.StringValue $   T.pack (show tod ++ timeZoneOffsetString tz)
  PGNull _ -> pure G.VNull
  PGValJSON {}    -> Left "PGValJSON: cannot convert"
  PGValJSONB {}  -> Left "PGValJSONB: cannot convert"
  PGValGeo {}    -> Left "PGValGeo: cannot convert"
  PGValRaster {} -> Left "PGValRaster: cannot convert"
  PGValUnknown t -> pure $ G.VString $ G.StringValue t<|MERGE_RESOLUTION|>--- conflicted
+++ resolved
@@ -1,23 +1,14 @@
-<<<<<<< HEAD
-{-# LANGUAGE DisambiguateRecordFields #-}
-{-# LANGUAGE NamedFieldPuns           #-}
-{-# LANGUAGE DataKinds                #-}
-module Hasura.GraphQL.Execute
-  ( QExecPlanResolved(..)
-  , QExecPlanUnresolved(..)
-  , QExecPlanPartial(..)
-  , QExecPlan
-=======
+{-# LANGUAGE DataKinds       #-}
 {-# LANGUAGE RecordWildCards #-}
 
 module Hasura.GraphQL.Execute
   ( GQExecPlanPartial(..)
   , GQFieldPartialPlan(..)
+  , GQRemoteRelPlan(..)
   , GQFieldResolvedPlan(..)
-
->>>>>>> b746eb5c
+  , GQExecPlan
+
   , getExecPlanPartial
-  , getOpTypeFromExecOp
 
   , ExecOp(..)
   , getResolvedExecPlan
@@ -37,20 +28,12 @@
 import           Control.Exception                      (try)
 import           Control.Lens
 import           Data.Has
-<<<<<<< HEAD
-import           Data.List
-import           Hasura.GraphQL.Validate.Field
-=======
 import           Data.Time
->>>>>>> b746eb5c
 
 import qualified Data.Aeson                             as J
 import qualified Data.CaseInsensitive                   as CI
 import qualified Data.HashMap.Strict                    as Map
-<<<<<<< HEAD
-=======
 import qualified Data.HashMap.Strict.InsOrd             as OMap
->>>>>>> b746eb5c
 import qualified Data.Sequence                          as Seq
 import qualified Data.String.Conversions                as CS
 import qualified Data.Text                              as T
@@ -84,64 +67,6 @@
 import qualified Hasura.GraphQL.Validate                as VQ
 import qualified Hasura.Logging                         as L
 
-<<<<<<< HEAD
-data QExecPlanPartial
-  = ExPHasuraPartial !(GCtx, VQ.HasuraTopField, [G.VariableDefinition])
-  | ExPRemotePartial !VQ.RemoteTopField
-
--- | The current execution plan of a graphql operation, it is currently, either
--- local pg execution or a remote execution
-data QExecPlanResolved
-  = ExPHasura !ExecOp
-  | ExPRemote !VQ.RemoteTopField
-  -- | ExPMixed !ExecOp (NonEmpty RemoteRelBranch)
-  deriving Show
-
-
--- | Split the 'rrSelSet' from the 'RemoteRelBranch'
-mkQuery :: G.OperationType -> QExecPlanUnresolved -> JoinArguments -> (RemoteRelBranch 'RRF_Splice, VQ.RemoteTopField)
-mkQuery rtqOperationType QExecPlanUnresolved{..} JoinArguments{..} =
-  let RemoteRelBranch{..} = remoteRelField
-      indexedRows = enumerateRowAliases $ toList joinArguments
-      rtqFields =
-        flip map indexedRows $ \(alias, varArgs) ->
-           fieldCallsToField
-             rrArguments
-             varArgs
-             rrSelSet
-             alias
-             (rtrRemoteFields rrRemoteRelationship)
-   in (rrFieldToSplice remoteRelField, VQ.RemoteTopField{..})
-
--- | A 'QExecPlanResolved' and any unresolved remote plans on which it depends.
-type QExecPlan = ([QExecPlanUnresolved], QExecPlanResolved)
-
-data QExecPlanUnresolved 
-  = QExecPlanUnresolved 
-  { remoteRelField      :: RemoteRelBranch 'RRF_Tree
-  , rtqRemoteSchemaInfo :: RemoteSchemaInfo
-  } deriving Show
-=======
--- The current execution plan of a graphql operation, it is
--- currently, either local pg execution or a remote execution
---
--- The 'a' is parameterised so this AST can represent
--- intermediate passes
-data GQFieldPartialPlan
-  = GQFieldPartialHasura !(GCtx, VQ.Field)
-  | GQFieldPartialRemote !RemoteSchemaInfo !VQ.Field
-
-data GQFieldResolvedPlan
-  = GQFieldResolvedHasura !ExecOp
-  | GQFieldResolvedRemote !RemoteSchemaInfo !G.OperationType !VQ.Field
-
-data GQExecPlanPartial
-  = GQExecPlanPartial
-  { execOpType     :: G.OperationType
-  , execFieldPlans :: Seq.Seq GQFieldPartialPlan
-  }
->>>>>>> b746eb5c
-
 -- | Execution context
 data ExecutionCtx
   = ExecutionCtx
@@ -155,40 +80,57 @@
   , _ecxEnableAllowList :: !Bool
   }
 
+data GQFieldPartialPlan
+  = GQFieldPartialHasura !(GCtx, VQ.Field)
+  | GQFieldPartialRemote !RemoteSchemaInfo !VQ.Field
+
+data GQFieldResolvedPlan
+  = GQFieldResolvedHasura !ExecOp
+  | GQFieldResolvedRemote !RemoteSchemaInfo !G.OperationType !VQ.Field
+
+data GQExecPlanPartial
+  = GQExecPlanPartial
+  { execOpType     :: G.OperationType
+  , execFieldPlans :: Seq.Seq GQFieldPartialPlan
+  }
+
+data GQRemoteRelPlan (p :: RRF_P)
+  = GQRemoteRelPlan
+  { rrpRemoteRelField   :: RemoteRelBranch p
+  , rrpRemoteSchemaInfo :: RemoteSchemaInfo
+  }
+
+deriving instance Show (GQRemoteRelPlan 'RRF_Tree)
+deriving instance Show (GQRemoteRelPlan 'RRF_Splice)
+
+type GQExecPlan = ([GQRemoteRelPlan 'RRF_Tree], GQFieldResolvedPlan)
+
+-- | Split the 'rrSelSet' from the 'RemoteRelBranch'
+mkQuery :: GQRemoteRelPlan 'RRF_Tree -> JoinArguments -> (GQRemoteRelPlan 'RRF_Splice, [VQ.Field])
+mkQuery GQRemoteRelPlan{..} JoinArguments{..} =
+  let RemoteRelBranch{..} = rrpRemoteRelField
+      indexedRows = enumerateRowAliases $ toList joinArguments
+      batchFields =
+        flip map indexedRows $ \(alias, varArgs) ->
+           fieldCallsToField
+             rrArguments
+             varArgs
+             rrSelSet
+             alias
+             (rtrRemoteFields rrRemoteRelationship)
+   in (GQRemoteRelPlan (rrFieldToSplice rrpRemoteRelField) rrpRemoteSchemaInfo, batchFields)
+
 getExecPlanPartial
   :: (MonadError QErr m)
   => UserInfo
   -> SchemaCache
   -> Bool
   -> GQLReqParsed
-<<<<<<< HEAD
-  -> m (Seq.Seq QExecPlanPartial)
-getExecPlanPartial UserInfo{userRole} sc enableAL req = do
-
-=======
   -> m GQExecPlanPartial
 getExecPlanPartial userInfo sc enableAL req
->>>>>>> b746eb5c
   -- check if query is in allowlist
  = do
   when enableAL checkQueryInAllowlist
-<<<<<<< HEAD
-
-  (gCtx, _)  <- flip runStateT sc $ getGCtx userRole gCtxRoleMap
-  queryParts <- flip runReaderT gCtx $ VQ.getQueryParts req
-
-  topFields <- runReaderT (VQ.validateGQ queryParts) gCtx
-  let varDefs = G._todVariableDefinitions $ VQ.qpOpDef queryParts
-  return $
-    fmap
-      (\case
-          VQ.HasuraLocatedTopField hasuraTopField ->
-            ExPHasuraPartial (gCtx, hasuraTopField, varDefs)
-          VQ.RemoteLocatedTopField remoteTopField -> 
-            ExPRemotePartial remoteTopField)
-      topFields
-  where
-=======
   (gCtx, _) <- flip runStateT sc $ getGCtx role gCtxRoleMap
   queryParts <- flip runReaderT gCtx $ VQ.getQueryParts req
   let remoteSchemas = scRemoteSchemas sc
@@ -225,17 +167,12 @@
             onNothing (Map.lookup rsName rsMap) $
             throw500 "remote schema not found"
           pure $ GQFieldPartialRemote (rscInfo rsCtx) field
+        TLRemoteRelType {} -> throw500 "remote relationship cannot be top level field"
     role = userRole userInfo
->>>>>>> b746eb5c
     gCtxRoleMap = scGCtxMap sc
     checkQueryInAllowlist
-      -- only for non-admin roles
-<<<<<<< HEAD
-      when (userRole /= adminRole) $ do
-=======
      =
       when (role /= adminRole) $ do
->>>>>>> b746eb5c
         let notInAllowlist =
               not $ VQ.isQueryInAllowlist (_grQuery req) (scAllowlist sc)
         when notInAllowlist $ modifyQErr modErr $ throwVE "query is not allowed"
@@ -252,15 +189,6 @@
   | ExOpSubs !EL.LiveQueryPlan
   deriving Show
 
-<<<<<<< HEAD
-getOpTypeFromExecOp :: ExecOp -> G.OperationType
-getOpTypeFromExecOp = \case
-  ExOpQuery _ _ -> G.OperationTypeQuery
-  ExOpMutation _ -> G.OperationTypeMutation
-  ExOpSubs _ -> G.OperationTypeSubscription
-
-=======
->>>>>>> b746eb5c
 getResolvedExecPlan
   :: (MonadError QErr m, MonadIO m)
   => PGExecCtx
@@ -271,90 +199,23 @@
   -> SchemaCache
   -> SchemaCacheVer
   -> GQLReqUnparsed
-<<<<<<< HEAD
-  -> m (Seq.Seq QExecPlan)
-getResolvedExecPlan pgExecCtx planCache userInfo sqlGenCtx
-  enableAL sc scVer reqUnparsed = do
-  planM <- liftIO $ EP.getPlan scVer (userRole userInfo)
-           opNameM queryStr planCache
-=======
-  -> m (Seq.Seq GQFieldResolvedPlan)
+  -> m (Seq.Seq GQExecPlan)
 getResolvedExecPlan pgExecCtx planCache userInfo sqlGenCtx enableAL sc scVer reqUnparsed = do
   planM <-
     liftIO $ EP.getPlan scVer (userRole userInfo) opNameM queryStr planCache
->>>>>>> b746eb5c
   let usrVars = userVars userInfo
-  case planM
-    -- plans are only for queries and subscriptions
-<<<<<<< HEAD
-    Just plan -> case plan of
-      EP.RPQuery queryPlan -> do
-        (tx, genSql) <- EQ.queryOpFromPlan usrVars queryVars queryPlan
-        pure $ Seq.singleton $ plainHasura (ExOpQuery tx (Just genSql))
-      EP.RPSubs subsPlan -> do
-        liveQueryOp <- EL.reuseLiveQueryPlan pgExecCtx usrVars queryVars subsPlan
-        pure $ Seq.singleton $ plainHasura (ExOpSubs liveQueryOp)
-    Nothing -> noExistingPlan
-  where
-    GQLReq opNameM queryStr queryVars = reqUnparsed
-    _addPlanToCache plan =
-      EP.addPlan scVer (userRole userInfo)
-      opNameM queryStr plan planCache
-    noExistingPlan = do
-      req <- toParsed reqUnparsed
-      partialExecPlans <- getExecPlanPartial userInfo sc enableAL req
-      forM partialExecPlans $ \partialExecPlan ->
-        case partialExecPlan of
-          ExPRemotePartial r -> pure $ pure $ ExPRemote r
-          ExPHasuraPartial (gCtx, rootSelSet, _varDefs) -> do
-            case rootSelSet of
-              VQ.HasuraTopMutation field ->
-                plainHasura . ExOpMutation <$>
-                getMutOp gCtx sqlGenCtx userInfo (Seq.singleton field)
-
-              VQ.HasuraTopQuery originalField -> do
-                let (newHasuraField, remoteRelFields) = rebuildFieldStrippingRemoteRels originalField
-                (queryTx, _planM, genSql) <- getQueryOp gCtx sqlGenCtx
-                                             userInfo (Seq.singleton newHasuraField)
-
-                -- TODO: How to cache query for each field?
-                -- mapM_ (addPlanToCache . EP.RPQuery) planM
-                (, ExPHasura $ ExOpQuery queryTx $ Just genSql) <$>
-                  mkUnresolvedPlans remoteRelFields
-              VQ.HasuraTopSubscription fld -> do
-                (lqOp, _planM) <- getSubsOp pgExecCtx gCtx sqlGenCtx
-                                  userInfo fld
-
-                -- TODO: How to cache query for each field?
-                -- mapM_ (addPlanToCache . EP.RPSubs) planM
-                pure $ plainHasura $ ExOpSubs lqOp
-
-    plainHasura :: ExecOp -> QExecPlan
-    plainHasura = pure . ExPHasura
-
-    mkUnresolvedPlans :: MonadError QErr m => [RemoteRelBranch 'RRF_Tree] -> m [QExecPlanUnresolved]
-    mkUnresolvedPlans = traverse (\remoteRelField -> QExecPlanUnresolved remoteRelField <$> getRsi remoteRelField)
-      where
-        getRsi remoteRel =
-          case Map.lookup
-                 (rtrRemoteSchema
-                    (rrRemoteRelationship remoteRel))
-                 (scRemoteSchemas sc) of
-            Just remoteSchemaCtx -> pure $ rscInfo remoteSchemaCtx
-            Nothing -> throw500 "could not find remote schema info"
-=======
-        of
+  case planM of
     Just plan ->
       case plan of
         EP.RPQuery queryPlan -> do
           (tx, genSql) <- EQ.queryOpFromPlan usrVars queryVars queryPlan
           let queryOp = ExOpQuery tx (Just genSql)
-          pure $ pure $ GQFieldResolvedHasura queryOp
+          pure $ pure $ plainPlan $ GQFieldResolvedHasura queryOp
         EP.RPSubs subsPlan -> do
           subOp <-
             ExOpSubs <$>
             EL.reuseLiveQueryPlan pgExecCtx usrVars queryVars subsPlan
-          pure $ pure $ GQFieldResolvedHasura subOp
+          pure $ pure $ plainPlan $ GQFieldResolvedHasura subOp
     Nothing -> noExistingPlan
   where
     GQLReq opNameM queryStr queryVars = reqUnparsed
@@ -369,31 +230,44 @@
         G.OperationTypeQuery ->
           forM fieldPlans $ \case
             GQFieldPartialHasura (gCtx, field) -> do
+              let (newHasuraField, remoteRelFields) = rebuildFieldStrippingRemoteRels field
               (queryTx, plan, genSql) <-
-                getQueryOp gCtx sqlGenCtx userInfo (Seq.singleton field)
+                getQueryOp gCtx sqlGenCtx userInfo (Seq.singleton newHasuraField)
               -- traverse_ (addPlanToCache . EP.RPQuery) plan
-              (return . GQFieldResolvedHasura) $ ExOpQuery queryTx (Just genSql)
+              (, GQFieldResolvedHasura $ ExOpQuery queryTx (Just genSql)) <$>
+                mkRemoteRelPlans remoteRelFields
             GQFieldPartialRemote rsInfo field ->
-              return $ GQFieldResolvedRemote rsInfo G.OperationTypeQuery field
+              return . plainPlan $ GQFieldResolvedRemote rsInfo G.OperationTypeQuery field
         G.OperationTypeMutation ->
           forM fieldPlans $ \case
             GQFieldPartialHasura (gCtx, field) -> do
               mutationTx <-
                 getMutOp gCtx sqlGenCtx userInfo (Seq.singleton field)
-              (return . GQFieldResolvedHasura) $ ExOpMutation mutationTx
+              (return . plainPlan . GQFieldResolvedHasura) $ ExOpMutation mutationTx
             GQFieldPartialRemote rsInfo field ->
-              return $
+              return . plainPlan $
               GQFieldResolvedRemote rsInfo G.OperationTypeMutation field
         G.OperationTypeSubscription ->
           forM fieldPlans $ \case
             GQFieldPartialHasura (gCtx, field) -> do
               (lqOp, plan) <- getSubsOp pgExecCtx gCtx sqlGenCtx userInfo field
               -- traverse_ (addPlanToCache . EP.RPSubs) plan
-              (return . GQFieldResolvedHasura) $ ExOpSubs lqOp
+              (return . plainPlan . GQFieldResolvedHasura) $ ExOpSubs lqOp
             GQFieldPartialRemote rsInfo field ->
-              return $
+              return . plainPlan $
               GQFieldResolvedRemote rsInfo G.OperationTypeSubscription field
->>>>>>> b746eb5c
+
+    plainPlan = ([],)
+    mkRemoteRelPlans :: MonadError QErr m => [RemoteRelBranch 'RRF_Tree] -> m [GQRemoteRelPlan 'RRF_Tree]
+    mkRemoteRelPlans = traverse (\remoteRelField -> GQRemoteRelPlan remoteRelField <$> getRsi remoteRelField)
+      where
+        getRsi remoteRel =
+          case Map.lookup
+                 (rtrRemoteSchema
+                    (rrRemoteRelationship remoteRel))
+                 (scRemoteSchemas sc) of
+            Just remoteSchemaCtx -> pure $ rscInfo remoteSchemaCtx
+            Nothing -> throw500 "could not find remote schema info"
 
 -- Monad for resolving a hasura query/mutation
 type E m =
@@ -522,33 +396,20 @@
   => RequestId
   -> UserInfo
   -> [N.Header]
-<<<<<<< HEAD
-  -> G.OperationType -- This should come from Field
-  -> RemoteSchemaInfo
-  -> Either GQLReqUnparsed [Field]
-  -> m (HttpResponse EncJSON)
-execRemoteGQ _reqId userInfo reqHdrs opType rsi bsOrField = do
-=======
   -> RemoteSchemaInfo
   -> G.OperationType
   -> VQ.SelSet
   -> m (HttpResponse EncJSON)
 execRemoteGQ reqId userInfo reqHdrs rsi opType selSet = do
->>>>>>> b746eb5c
   execCtx <- ask
   let _logger  = _ecxLogger execCtx
       manager = _ecxHttpManager execCtx
-<<<<<<< HEAD
-  hdrs <- getHeadersFromConf hdrConf
-  let confHdrs = map (\(k, v) -> (CI.mk $ CS.cs k, CS.cs v)) hdrs
-=======
   when (opType == G.OperationTypeSubscription) $
     throw400 NotSupported "subscription to remote server is not supported"
   hdrs <- getHeadersFromConf hdrConf
   gqlReq <- fieldsToRequest opType (toList selSet)
   let body = encJToLBS (encJFromJValue gqlReq)
   let confHdrs   = map (\(k, v) -> (CI.mk $ CS.cs k, CS.cs v)) hdrs
->>>>>>> b746eb5c
       clientHdrs = bool [] filteredHeaders fwdClientHdrs
       -- filter out duplicate headers
       -- priority: conf headers > resolved userinfo vars > client headers
@@ -560,30 +421,12 @@
       finalHeaders = addDefaultHeaders headers
   initReqE <- liftIO $ try $ HTTP.parseRequest (show url)
   initReq <- either httpThrow pure initReqE
-  jsonbytes <-
-    case bsOrField of
-      Right field -> do
-        gqlReq <- fieldsToRequest opType field
-        let jsonbytes = encJToLBS (encJFromJValue gqlReq)
-        pure jsonbytes
-      Left unparsedQuery -> do
-        -- liftIO $ logGraphqlQuery logger $ QueryLog unparsedQuery Nothing reqId
-        pure (J.encode $ J.toJSON unparsedQuery)
   let req = initReq
            { HTTP.method = "POST"
            , HTTP.requestHeaders = finalHeaders
-<<<<<<< HEAD
-           , HTTP.requestBody = HTTP.RequestBodyLBS jsonbytes
-           , HTTP.responseTimeout = HTTP.responseTimeoutMicro (timeout * 1000000)
-           }
-
-  -- TODO: Log here!!!
-=======
            , HTTP.requestBody = HTTP.RequestBodyLBS body
            , HTTP.responseTimeout = HTTP.responseTimeoutMicro (timeout * 1000000)
            }
-
->>>>>>> b746eb5c
   -- liftIO $ logGraphqlQuery logger $ QueryLog q Nothing reqId
   res  <- liftIO $ try $ HTTP.httpLbs req manager
   resp <- either httpThrow return res
