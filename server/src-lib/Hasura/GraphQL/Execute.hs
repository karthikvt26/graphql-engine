{-# LANGUAGE DisambiguateRecordFields #-}

module Hasura.GraphQL.Execute
  ( QExecPlanResolved(..)
  , QExecPlanPartial(..)
  , Batch(..)
  , GQRespValue(..)
  , getExecPlanPartial
  , extractRemoteRelArguments
  , produceBatches
  , joinResults
  , getOpTypeFromExecOp

  , ExecOp(..)
  , getResolvedExecPlan
  , execRemoteGQ

  , EP.PlanCache
  , EP.initPlanCache
  , EP.clearPlanCache
  , EP.dumpPlanCache
  , emptyResp
  ) where

import           Debug.Trace

import           Control.Exception                      (try)
import           Control.Lens
import qualified Data.ByteString.Lazy                   as L
import qualified Data.ByteString.Lazy.Char8             as L8
import           Data.Scientific
import           Data.Validation
import           Hasura.SQL.Types

import           Data.Has
import           Data.List
import           Data.List.NonEmpty                     (NonEmpty (..))
import qualified Data.List.NonEmpty                     as NE
import           Data.Time
import qualified Data.Vector                            as Vec
import           Hasura.GraphQL.Validate.Field
import           Hasura.SQL.Time

import qualified Data.Aeson                             as J
import qualified Data.Aeson.Casing                      as J
import qualified Data.Aeson.TH                          as J
import qualified Data.CaseInsensitive                   as CI
import qualified Data.HashMap.Strict                    as Map
import qualified Data.HashMap.Strict.InsOrd             as OHM
import qualified Data.Sequence                          as Seq
import qualified Data.String.Conversions                as CS
import qualified Data.Text                              as T
import qualified Language.GraphQL.Draft.Syntax          as G
import qualified Network.HTTP.Client                    as HTTP
import qualified Network.HTTP.Types                     as N
import qualified Network.Wreq                           as Wreq

import           Hasura.EncJSON
import           Hasura.GraphQL.Context
import           Hasura.GraphQL.Resolve.Context
import           Hasura.GraphQL.Schema
import           Hasura.GraphQL.Transport.HTTP.Protocol
import           Hasura.GraphQL.Validate.Types
import           Hasura.HTTP
import           Hasura.Prelude
import           Hasura.RQL.DDL.Headers
import           Hasura.RQL.DDL.Remote.Input
import           Hasura.RQL.DDL.Remote.Types
import           Hasura.RQL.Types
import           Hasura.Server.Context
import           Hasura.Server.Utils                    (bsToTxt,
                                                         filterRequestHeaders)
import           Hasura.SQL.Value

import qualified Hasura.GraphQL.Execute.LiveQuery       as EL
import qualified Hasura.GraphQL.Execute.Plan            as EP
import qualified Hasura.GraphQL.Execute.Query           as EQ

import qualified Hasura.GraphQL.Resolve                 as GR
import qualified Hasura.GraphQL.Validate                as VQ

data GQRespValue =
  GQRespValue
  { gqRespData   :: Maybe (Map.HashMap Text J.Value)
  , gqRespErrors :: Maybe [J.Value]
  } deriving (Show, Eq)

$(J.deriveToJSON
    (J.aesonDrop 6 J.snakeCase) {J.omitNothingFields = True}
    ''GQRespValue)

instance J.FromJSON GQRespValue where
  parseJSON (J.Object o) = do
    data' <- o J..:? "data"
    errors' <- o J..:? "errors"
    return $ GQRespValue data' errors'
  parseJSON _ = fail "expected object for GraphQL response"

data GQJoinError =  GQJoinError !T.Text
  deriving (Show, Eq)

instance J.ToJSON GQJoinError where
  toJSON (GQJoinError msg)   = J.object [ "message" J..= msg ]

-- The current execution plan of a graphql operation, it is
-- currently, either local pg execution or a remote execution
<<<<<<< HEAD
data QExecPlanPartial
  = ExPHasuraPartial !(GCtx, VQ.HasuraTopField, [G.VariableDefinition])
  | ExPRemotePartial !VQ.RemoteTopField
=======
--
-- The 'a' is parameterised so this AST can represent
-- intermediate passes
data GQExecPlan a
  = GExPHasura !a
  | GExPRemote !RemoteSchemaInfo !G.TypedOperationDefinition
  deriving (Functor, Foldable, Traversable)

-- Enforces the current limitation
assertSameLocationNodes
  :: (MonadError QErr m) => [VT.TypeLoc] -> m VT.TypeLoc
assertSameLocationNodes typeLocs =
  case Set.toList (Set.fromList typeLocs) of
    -- this shouldn't happen
    []    -> return VT.TLHasuraType
    [loc] -> return loc
    _     -> throw400 NotSupported msg
  where
    msg = "cannot mix top level fields from two different graphql servers"
>>>>>>> 510d854e

-- The current execution plan of a graphql operation, it is
-- currently, either local pg execution or a remote execution
data QExecPlanResolved
  = ExPHasura !ExecOp
  | ExPRemote !VQ.RemoteTopField
  | ExPMixed !ExecOp (NonEmpty RemoteRelField)

newtype RemoteRelKey =
  RemoteRelKey Int
  deriving (Eq, Ord, Show, Hashable)

data RemoteRelField =
  RemoteRelField
    { rrRemoteField   :: !RemoteField
    , rrField         :: !Field
    , rrRelFieldPath  :: !RelFieldPath
    , rrAlias         :: !G.Alias
    , rrPhantomFields :: ![Text]
    }
  deriving (Show)

newtype RelFieldPath =
  RelFieldPath {
    unRelFieldPath :: (Seq.Seq G.Alias)
  } deriving (Show, Monoid, Semigroup, Eq)

data InsertPath =
  InsertPath
    { ipFields :: !(Seq.Seq Text)
    , ipIndex  :: !(Maybe ArrayIndex)
    }
  deriving (Show, Eq)

newtype ArrayIndex =
  ArrayIndex Int
  deriving (Show, Eq, Ord)

getExecPlanPartial
  :: (MonadError QErr m)
  => UserInfo
  -> SchemaCache
  -> Bool
  -> GQLReqParsed
  -> m (Seq.Seq QExecPlanPartial)
getExecPlanPartial userInfo sc enableAL req = do

  -- check if query is in allowlist
  when enableAL checkQueryInAllowlist

  (gCtx, _)  <- flip runStateT sc $ getGCtx role gCtxRoleMap
  queryParts <- flip runReaderT gCtx $ VQ.getQueryParts req

<<<<<<< HEAD
  topFields <- runReaderT (VQ.validateGQ queryParts) gCtx
  let varDefs = G._todVariableDefinitions $ VQ.qpOpDef queryParts
  return $
    fmap
      (\case
          VQ.HasuraLocatedTopField hasuraTopField ->
            ExPHasuraPartial (gCtx, hasuraTopField, varDefs)
          VQ.RemoteLocatedTopField remoteTopField -> ExPRemotePartial remoteTopField)
      topFields

=======
  let opDef = VQ.qpOpDef queryParts
      topLevelNodes = getTopLevelNodes opDef
      -- gather TypeLoc of topLevelNodes
      typeLocs = gatherTypeLocs gCtx topLevelNodes

  -- see if they are all the same
  typeLoc <- assertSameLocationNodes typeLocs

  case typeLoc of
    VT.TLHasuraType -> do
      rootSelSet <- runReaderT (VQ.validateGQ queryParts) gCtx
      let varDefs = G._todVariableDefinitions $ VQ.qpOpDef queryParts
      return $ GExPHasura (gCtx, rootSelSet, varDefs)
    VT.TLRemoteType _ rsi ->
      return $ GExPRemote rsi opDef
>>>>>>> 510d854e
  where
    role = userRole userInfo
    gCtxRoleMap = scGCtxMap sc

    checkQueryInAllowlist =
      -- only for non-admin roles
      when (role /= adminRole) $ do
        let notInAllowlist =
              not $ VQ.isQueryInAllowlist (_grQuery req) (scAllowlist sc)
        when notInAllowlist $ modifyQErr modErr $ throwVE "query is not allowed"

    modErr e =
      let msg = "query is not in any of the allowlists"
      in e{qeInternal = Just $ J.object [ "message" J..= J.String msg]}

-- An execution operation, in case of
-- queries and mutations it is just a transaction
-- to be executed
data ExecOp
  = ExOpQuery !LazyRespTx
  | ExOpMutation !LazyRespTx
  | ExOpSubs !EL.LiveQueryOp

getOpTypeFromExecOp :: ExecOp -> G.OperationType
getOpTypeFromExecOp = \case
  ExOpQuery _ -> G.OperationTypeQuery
  ExOpMutation _ -> G.OperationTypeMutation
  ExOpSubs _ -> G.OperationTypeSubscription

getResolvedExecPlan
  :: (MonadError QErr m, MonadIO m)
  => PGExecCtx
  -> EP.PlanCache
  -> UserInfo
  -> SQLGenCtx
  -> Bool
  -> SchemaCache
  -> SchemaCacheVer
  -> GQLReqUnparsed
  -> m (Seq.Seq QExecPlanResolved)
getResolvedExecPlan pgExecCtx planCache userInfo sqlGenCtx enableAL sc scVer reqUnparsed = do
  planM <-
    liftIO $ EP.getPlan scVer (userRole userInfo) opNameM queryStr planCache
  let usrVars = userVars userInfo
  case planM
    -- plans are only for queries and subscriptions
        of
    Just plan ->
      pure . ExPHasura <$>
      case plan of
        EP.RPQuery queryPlan ->
          ExOpQuery <$> EQ.queryOpFromPlan usrVars queryVars queryPlan
        EP.RPSubs subsPlan ->
          ExOpSubs <$> EL.subsOpFromPlan pgExecCtx usrVars queryVars subsPlan
    Nothing -> noExistingPlan
  where
    GQLReq opNameM queryStr queryVars = reqUnparsed
    addPlanToCache plan =
      -- liftIO $
      EP.addPlan scVer (userRole userInfo) opNameM queryStr plan planCache
    noExistingPlan = do
      req <- toParsed reqUnparsed
      partialExecPlans <- getExecPlanPartial userInfo sc enableAL req
      forM partialExecPlans $ \partialExecPlan ->
        case partialExecPlan of
          ExPRemotePartial r -> pure (ExPRemote r)
          ExPHasuraPartial (gCtx, rootSelSet, varDefs) -> do
            case rootSelSet of
              VQ.HasuraTopMutation field ->
                ExPHasura . ExOpMutation <$>
                getMutOp gCtx sqlGenCtx userInfo (pure field)
              VQ.HasuraTopQuery originalField -> do
                let (constructor, alteredField) =
                      case rebuildFieldStrippingRemoteRels originalField of
                        Nothing -> (ExPHasura, originalField)
                        Just (newField, cursors) ->
                          -- trace
                          --   (unlines
                          --      [ "originalField = " ++ show originalField
                          --      , "newField = " ++ show newField
                          --      , "cursors = " ++ show (fmap rrRelFieldPath cursors)
                          --      ])
                            (flip ExPMixed cursors, newField)
                (queryTx, planM) <-
                  getQueryOp gCtx sqlGenCtx userInfo (pure alteredField) varDefs

                -- TODO: How to cache query for each field?
                -- mapM_ (addPlanToCache . EP.RPQuery) planM
                return $ constructor $ ExOpQuery queryTx
              VQ.HasuraTopSubscription fld -> do
                (lqOp, planM) <-
                  getSubsOp
                    pgExecCtx
                    gCtx
                    sqlGenCtx
                    userInfo
                    reqUnparsed
                    varDefs
                    fld

                -- TODO: How to cache query for each field?
                -- mapM_ (addPlanToCache . EP.RPSubs) planM
                return $ ExPHasura $ ExOpSubs lqOp

-- Rebuild the field with remote relationships removed, and paths that
-- point back to them.
rebuildFieldStrippingRemoteRels ::
     VQ.Field -> Maybe (VQ.Field, NonEmpty RemoteRelField)
rebuildFieldStrippingRemoteRels =
  extract . flip runState mempty . rebuild mempty
  where
    extract (field, remoteRelFields) =
      fmap (field, ) (NE.nonEmpty remoteRelFields)
    rebuild parentPath field0 = do
      selSetEithers <-
        traverse
          (\subfield ->
             case _fRemoteRel subfield of
               Nothing -> fmap Right (rebuild thisPath subfield)
               Just remoteField -> do
                 modify (remoteRelField :)
                 pure (Left remoteField)
                 where remoteRelField =
                         RemoteRelField
                           { rrRemoteField = remoteField
                           , rrField = subfield
                           , rrRelFieldPath = thisPath
                           , rrAlias = _fAlias subfield
                           , rrPhantomFields =
                               map
                                 G.unName
                                 (filter
                                    (\name ->
                                       notElem
                                         name
                                         (map _fName (toList (_fSelSet field0))))
                                    (map
                                       (G.Name . getFieldNameTxt)
                                       (toList
                                          (rtrHasuraFields
                                             (rmfRemoteRelationship remoteField)))))
                           })
          (_fSelSet field0)
      let fields = rights (toList selSetEithers)
      pure
        field0
          { _fSelSet =
              Seq.fromList
                (concatMap
                   (\case
                      Right field -> pure field
                        where _ = _fAlias field
                      Left remoteField ->
                        mapMaybe
                          (\name ->
                             if elem name (map _fName fields)
                               then Nothing
                               else Just
                                      (Field
                                         { _fAlias = G.Alias name
                                         , _fName = name
                                         , _fType =
                                             G.NamedType (G.Name "unknown3")
                                         , _fArguments = mempty
                                         , _fSelSet = mempty
                                         , _fRemoteRel = Nothing
                                         }))
                          (map
                             (G.Name . getFieldNameTxt)
                             (toList
                                (rtrHasuraFields
                                   (rmfRemoteRelationship remoteField)))))
                   (toList selSetEithers))
          }
      where
        thisPath = parentPath <> RelFieldPath (pure (_fAlias field0))

-- | Get a list of fields needed from a hasura result.
neededHasuraFields
  :: RemoteField -> [FieldName]
neededHasuraFields remoteField = toList (rtrHasuraFields remoteRelationship)
  where
    remoteRelationship = rmfRemoteRelationship remoteField

-- remote result = {"data":{"result_0":{"name":"alice"},"result_1":{"name":"bob"},"result_2":{"name":"alice"}}}

-- | Join the data from the original hasura with the remote values.
joinResults :: [(Batch, EncJSON)]
            -> GQRespValue
            -> GQRespValue
joinResults paths hasuraValue0 =
  let remoteValues :: [(Batch, GQRespValue)] =
        map
          (\(batch, encJson) ->
             case J.eitherDecode (encJToLBS encJson) of
               Left err ->
                 ( batch
                 , appendJoinError
                     emptyResp
                     (GQJoinError ("joinResults: eitherDecode: " <> T.pack err)))
               Right gqResp@(GQRespValue mdata _merrors) ->
                 case mdata of
                   Nothing ->
                     ( batch
                     , appendJoinError
                         gqResp
                         (GQJoinError ("could not find join key")))
                   Just _ -> (batch, gqResp))
          paths
   in foldl
        (\resp (batch, remoteResp) ->
           insertBatchResults
             remoteResp
             batch
             resp
        )
        hasuraValue0
        remoteValues

emptyResp :: GQRespValue
emptyResp = GQRespValue Nothing Nothing

-- | Insert at path, index the value in the larger structure.
insertBatchResults ::
     GQRespValue
  -> Batch
  -> GQRespValue
  -> GQRespValue
insertBatchResults remoteValue batch hasuraResp =
  case inHashmap (batchRelFieldPath batch) hasuraHash0 remoteHash0 of
    Left err  -> appendJoinError hasuraResp (GQJoinError (T.pack err))
    Right val -> GQRespValue (Just (fst val)) (gqRespErrors hasuraResp)
  where
    hasuraHash0 = fromMaybe mempty (gqRespData hasuraResp)
    remoteHash0 =
      sortOn fst (Map.toList $ fromMaybe mempty (gqRespData remoteValue))
    cardinality = biCardinality (batchInputs batch)
    inHashmap ::
         RelFieldPath
      -> Map.HashMap Text J.Value
      -> [(Text, J.Value)]
      -> Either String (Map.HashMap Text J.Value, [(Text, J.Value)])
    inHashmap (RelFieldPath Seq.Empty) hasuraHash remoteHash =
      case cardinality of
        One ->
          case length remoteHash of
            0 ->
              Left
                ("Expected one remote object but got none, while traversing " <>
                 L8.unpack (J.encode hasuraHash))
            1 ->
              Right
                ( (foldl'
                     (flip Map.delete)
                     (Map.insert
                        (batchRelationshipKeyToMake batch)
                        (peelOffNestedFields
                           (batchNestedFields batch)
                           (snd $ head remoteHash))
                        hasuraHash)
                     (batchPhantoms batch))
                , tail remoteHash)
            _ ->
              Left
                ("Expected one remote object but got many, while traversing " <>
                 L8.unpack (J.encode hasuraHash))
        Many ->
          case length remoteHash of
            0 ->
              Left
                ("Expected many objects but got none, while traversing " <>
                 L8.unpack (J.encode hasuraHash))
            _ ->
              Right
                ( (foldl'
                     (flip Map.delete)
                     (Map.insert
                        (batchRelationshipKeyToMake batch)
                        (peelOffNestedFields
                           (batchNestedFields batch)
                           (snd $ head remoteHash))
                        hasuraHash)
                     (batchPhantoms batch))
                , tail remoteHash)
    inHashmap (RelFieldPath (G.Alias (G.Name key) Seq.:<| rest)) hasuraHash remoteHash =
      case Map.lookup key hasuraHash of
        Nothing ->
          Left
            ("Couldn't find expected key " <> show key <> " in " <>
             L8.unpack (J.encode hasuraHash) <>
             ", while traversing " <>
             L8.unpack (J.encode hasuraHash0))
        Just currentValue ->
          fmap
            (\(newValue, remoteCandidates) ->
               ((Map.insert key newValue hasuraHash), remoteCandidates))
            (inValue rest currentValue remoteHash)
    inValue ::
         Seq.Seq G.Alias
      -> J.Value
      -> [(Text, J.Value)]
      -> Either String (J.Value, [(Text, J.Value)])
    inValue path currentValue remoteHash =
      case currentValue of
        J.Object hasuraRowHash ->
          fmap
            (\(hasuraRowHash', remainingRemotes) ->
               (J.Object hasuraRowHash', remainingRemotes))
            (inHashmap (RelFieldPath path) hasuraRowHash remoteHash)
        J.Array values ->
          case path of
            Seq.Empty ->
              case cardinality of
                Many -> do
                  (hasuraArray, remainingRemotes) <-
                    (foldl
                       (\eitherRows hasuraRowValue ->
                          case eitherRows of
                            Left err -> Left err
                            Right (hasuraRowsSoFar, remainingRemotes) ->
                              case hasuraRowValue of
                                J.Object hasuraRowHash ->
                                  case remainingRemotes of
                                    [] ->
                                      Left
                                        ("no remote objects left for joining at " <>
                                         L8.unpack (J.encode hasuraRowValue))
                                    (x:xs) -> do
                                      let peeledRemoteValue =
                                            peelOffNestedFields
                                              (batchNestedFields batch)
                                              (snd x)
                                          remoteAlias =
                                            (batchRelationshipKeyToMake batch)
                                          phantoms = batchPhantoms batch
                                      pure
                                        ( hasuraRowsSoFar <>
                                          [ (J.Object
                                               (foldl'
                                                  (flip Map.delete)
                                                  (Map.insert
                                                     remoteAlias
                                                     peeledRemoteValue
                                                     hasuraRowHash)
                                                  phantoms))
                                          ]
                                        , xs)
                                _ -> Left "expected object here")
                       (pure ([], remoteHash))
                       (toList values))
                  pure (J.Array (Vec.fromList hasuraArray), remainingRemotes)
                One ->
                  Left
                    "Cardinality mismatch: found array in hasura value, but expected object"
            (nonEmptyPath) -> do
              (hasuraArray, remainingCandidates) <-
                (foldl
                   (\eitherRows hasuraRowValue ->
                      case eitherRows of
                        Left err -> Left err
                        Right (hasuraRowsSoFar, remaining) ->
                          case hasuraRowValue of
                            J.Object object -> do
                              (hasuraRowHash, remainder) <-
                                inHashmap
                                  (RelFieldPath nonEmptyPath)
                                  object
                                  remaining
                              pure (hasuraRowsSoFar <> [J.Object hasuraRowHash], remainder)
                            _ -> Left ("expected array of objects in " <> L8.unpack (J.encode hasuraRowValue))
                   )
                   (pure ([], remoteHash))
                   (toList values))
              pure (J.Array (Vec.fromList hasuraArray), remainingCandidates)
        J.Null -> pure (J.Null, remoteHash)
        _ ->
          Left
            ("Expected object or array in hasura value but got: " <>
             L8.unpack (J.encode currentValue))

-- | The drop 1 in here is dropping the first level of nesting. The
-- top field is already aliased to e.g. foo_idx_1, and that layer is
-- already peeled off. So here we are just peeling nested fields.
peelOffNestedFields :: NonEmpty G.Name -> J.Value -> J.Value
peelOffNestedFields xs toplevel = go (drop 1 (toList xs)) toplevel
  where
    go [] value = value
    go (G.Name key:rest) value =
      case value of
        J.Object hashmap ->
          case Map.lookup key hashmap of
            -- TODO: Return proper error
            Nothing     -> J.Null
              -- Left $ GQJoinError
              --   (T.pack ("No " <> show key <> " in " <> show value <> " from " <>
              --    show toplevel <>
              --    " with " <>
              --    show xs))
            Just value' -> go rest value'
        _ -> J.Null
            -- TODO: Return proper error
          -- Left $ GQJoinError
          --   (T.pack ("No! " <> show key <> " in " <> show value <> " from " <>
          --    show toplevel <>
          --    " with " <>
          --    show xs))

-- | Produce the set of remote relationship batch requests.
produceBatches ::
     G.OperationType
  -> [( RemoteRelField
    , RemoteSchemaInfo
    , BatchInputs)]
  -> [Batch]
produceBatches opType =
  fmap
    (\(remoteRelField, remoteSchemaInfo, rows) ->
       produceBatch opType remoteSchemaInfo remoteRelField rows)

data Batch =
  Batch
    { batchRemoteTopQuery        :: !VQ.RemoteTopField
    , batchRelFieldPath          :: !RelFieldPath
    , batchIndices               :: ![ArrayIndex]
    , batchRelationshipKeyToMake :: !Text
    , batchInputs                :: !BatchInputs
    , batchNestedFields          :: !(NonEmpty G.Name)
    , batchPhantoms              :: ![Text]
    } deriving (Show)

-- | Produce batch queries for a given remote relationship.
produceBatch ::
     G.OperationType
  -> RemoteSchemaInfo
  -> RemoteRelField
  -> BatchInputs
  -> Batch
produceBatch opType remoteSchemaInfo remoteRelField inputs =
  Batch
    { batchRemoteTopQuery = remoteTopQuery
    , batchRelFieldPath = path
    , batchIndices = resultIndexes
    , batchRelationshipKeyToMake = G.unName (G.unAlias (rrAlias remoteRelField))
    , batchInputs = inputs
    , batchPhantoms = rrPhantomFields remoteRelField
    , batchNestedFields =
        fmap
          fcName
          (rtrRemoteFields
             (rmfRemoteRelationship (rrRemoteField remoteRelField)))
    }
  where
    remoteTopQuery =
      VQ.RemoteTopField
        { rtqRemoteSchemaInfo = remoteSchemaInfo
        , rtqFields =
            fmap
              (\(i, variables) ->
                 fieldCallsToField
                   (Just (arrayIndexAlias i))
                   (_fArguments originalField)
                   variables
                   (_fSelSet originalField)
                   (rtrRemoteFields remoteRelationship))
              indexedRows
         , rtqOperationType = opType
        }
    indexedRows = zip (map ArrayIndex [0 :: Int ..]) (toList rows)
    rows = biRows inputs
    resultIndexes = map fst indexedRows
    remoteRelationship = rmfRemoteRelationship (rrRemoteField remoteRelField)
    path = rrRelFieldPath remoteRelField
    originalField = rrField remoteRelField

-- | Produce the alias name for a result index.
arrayIndexAlias :: ArrayIndex -> G.Alias
arrayIndexAlias i =
  G.Alias (G.Name (arrayIndexText i))

-- | Produce the alias name for a result index.
arrayIndexText :: ArrayIndex -> Text
arrayIndexText (ArrayIndex i) =
  T.pack ("hasura_array_idx_" ++ show i)

-- | Produce a field from the nested field calls.
fieldCallsToField ::
     Maybe G.Alias
  -> Map.HashMap G.Name AnnInpVal
  -> Map.HashMap G.Variable G.ValueConst
  -> SelSet
  -> NonEmpty FieldCall
  -> Field
fieldCallsToField mindexedAlias0 userProvidedArguments variables finalSelSet =
  nest mindexedAlias0
  where
    nest mindexedAlias (fieldCall :| rest) =
      Field
        { _fAlias =
            case mindexedAlias of
              Just indexedAlias -> indexedAlias
              Nothing           -> G.Alias (fcName fieldCall)
        , _fName = fcName fieldCall
        , _fType = G.NamedType (G.Name "unknown_type")
        , _fArguments =
            let templatedArguments =
                  createArguments variables (fcArguments fieldCall)
             in case NE.nonEmpty rest of
                  Just {} -> templatedArguments
                  Nothing ->
                    Map.unionWith
                      mergeAnnInpVal
                      userProvidedArguments
                      templatedArguments
        , _fSelSet =
            case NE.nonEmpty rest of
              Nothing    -> finalSelSet
              Just calls -> pure (nest Nothing calls)
        , _fRemoteRel = Nothing
        }

mergeAnnInpVal :: AnnInpVal -> AnnInpVal -> AnnInpVal
mergeAnnInpVal an1 an2 =
  an1 {_aivValue = mergeAnnGValue (_aivValue an1) (_aivValue an2)}

mergeAnnGValue :: AnnGValue -> AnnGValue -> AnnGValue
mergeAnnGValue (AGObject n1 (Just o1)) (AGObject _ (Just o2)) =
  (AGObject n1 (Just (mergeAnnGObject o1 o2)))
mergeAnnGValue (AGObject n1 (Just o1)) (AGObject _ Nothing) =
  (AGObject n1 (Just o1))
mergeAnnGValue (AGObject n1 Nothing) (AGObject _ (Just o1)) =
  (AGObject n1 (Just o1))
mergeAnnGValue (AGArray t (Just xs)) (AGArray _ (Just xs2)) =
  AGArray t (Just (xs <> xs2))
mergeAnnGValue (AGArray t (Just xs)) (AGArray _ Nothing) =
  AGArray t (Just xs)
mergeAnnGValue (AGArray t Nothing) (AGArray _ (Just xs)) =
    AGArray t (Just xs)
mergeAnnGValue x _ = x -- FIXME: Make error condition.

mergeAnnGObject :: AnnGObject -> AnnGObject -> AnnGObject
mergeAnnGObject = OHM.unionWith mergeAnnInpVal

-- | Create an argument map using the inputs taken from the hasura database.
createArguments ::
     Map.HashMap G.Variable G.ValueConst
  -> RemoteArguments
  -> Map.HashMap G.Name AnnInpVal
createArguments variables (RemoteArguments arguments) =
  either
    (error . show)
    (\xs -> Map.fromList (map (\(G.ObjectFieldG key val) -> (key, valueConstToAnnInpVal val)) xs))
    (toEither (substituteVariables variables arguments))

valueConstToAnnInpVal :: G.ValueConst -> AnnInpVal
valueConstToAnnInpVal vc =
  AnnInpVal
    { _aivType =
        G.TypeNamed (G.Nullability False) (G.NamedType (G.Name "unknown1"))
    , _aivVariable = Nothing
    , _aivValue = toAnnGValue vc
    }

toAnnGValue :: G.ValueConst -> AnnGValue
toAnnGValue =
  \case
    G.VCInt i -> AGScalar PGBigInt (Just (PGValInteger i))
    G.VCFloat v -> AGScalar PGFloat (Just (PGValDouble v))
    G.VCString (G.StringValue v) -> AGScalar PGText (Just (PGValText v))
    G.VCBoolean v -> AGScalar PGBoolean (Just (PGValBoolean v))
    G.VCNull -> AGScalar (PGUnknown "null") Nothing
    G.VCEnum {} -> AGScalar (PGUnknown "null") Nothing -- TODO: implement.
    G.VCList (G.ListValueG list) ->
      AGArray
        (G.ListType
           (G.TypeList
              (G.Nullability False)
              (G.ListType
                 (G.TypeNamed
                    (G.Nullability False)
                    (G.NamedType (G.Name "unknown2"))))))
        (pure (map valueConstToAnnInpVal list))
    G.VCObject (G.ObjectValueG keys) ->
      AGObject
        (G.NamedType (G.Name "unknown2"))
        (Just
           (OHM.fromList
              (map
                 (\(G.ObjectFieldG key val) -> (key, valueConstToAnnInpVal val))
                 keys)))

-- | Extract from the Hasura results the remote relationship arguments.
extractRemoteRelArguments ::
     RemoteSchemaMap
  -> EncJSON
  -> NonEmpty RemoteRelField
  -> Either GQRespValue ( GQRespValue
                        , [( RemoteRelField
                           , RemoteSchemaInfo
                           , BatchInputs)])
extractRemoteRelArguments remoteSchemaMap hasuraJson rels =
  case J.eitherDecode (encJToLBS hasuraJson) of
    Left err ->
      Left $
      appendJoinError emptyResp (GQJoinError ("decode error: " <> T.pack err))
    Right gqResp@(GQRespValue mdata _merrors) ->
      case mdata of
        Nothing ->
          Left $
          appendJoinError
            gqResp
            (GQJoinError ("no hasura data to extract for join"))
        Just value -> do
          let hashE =
                execStateT
                  (extractFromResult One keyedRemotes (J.Object value))
                  mempty
          case hashE of
            Left err -> Left $ appendJoinError gqResp err
            Right hash -> do
              remotes <-
                Map.traverseWithKey
                  (\key rows ->
                     case Map.lookup key keyedMap of
                       Nothing ->
                         Left $
                         appendJoinError
                           gqResp
                           (GQJoinError
                              "failed to associate remote key with remote")
                       Just remoteRel ->
                         case Map.lookup
                                (rtrRemoteSchema
                                   (rmfRemoteRelationship
                                      (rrRemoteField remoteRel)))
                                remoteSchemaMap of
                           Just remoteSchemaInfo ->
                             pure (remoteRel, remoteSchemaInfo, rows)
                           Nothing ->
                             Left $
                             appendJoinError
                               gqResp
                               (GQJoinError "could not find remote schema info"))
                  hash
              pure (gqResp, Map.elems remotes)
  where
    keyedRemotes = NE.zip (fmap RemoteRelKey (0 :| [1 ..])) rels
    keyedMap = Map.fromList (toList keyedRemotes)

data BatchInputs =
  BatchInputs
    { biRows        :: !(Seq.Seq (Map.HashMap G.Variable G.ValueConst))
    , biCardinality :: Cardinality
    } deriving (Show)

instance Semigroup BatchInputs where
  (<>) (BatchInputs r1 c1) (BatchInputs r2 c2) =
    BatchInputs (r1 <> r2) (c1 <> c2)

data Cardinality = Many | One
 deriving (Eq, Show)

instance Semigroup Cardinality where
    (<>) _ Many  = Many
    (<>) Many _  = Many
    (<>) One One = One

-- | Extract from a given result.
extractFromResult ::
     Cardinality
  -> NonEmpty (RemoteRelKey, RemoteRelField)
  -> J.Value
  -> StateT (Map.HashMap RemoteRelKey BatchInputs) (Either GQJoinError) ()
extractFromResult cardinality keyedRemotes value =
  case value of
    J.Array values -> mapM_ (extractFromResult Many keyedRemotes) values
    J.Object hashmap -> do
      remotesRows :: Map.HashMap RemoteRelKey (Seq.Seq ( G.Variable
                                                       , G.ValueConst)) <-
        foldM
          (\result (key, remotes) ->
             case Map.lookup key hashmap of
               Just subvalue -> do
                 let (remoteRelKeys, unfinishedKeyedRemotes) =
                       partitionEithers (toList remotes)
                 case NE.nonEmpty unfinishedKeyedRemotes of
                   Nothing -> pure ()
                   Just subRemotes -> do
                     extractFromResult cardinality subRemotes subvalue
                 pure
                   (foldl'
                      (\result' remoteRelKey ->
                         Map.insertWith
                           (<>)
                           remoteRelKey
                           (pure
                              ( G.Variable (G.Name key)
                                -- TODO: Pay attention to variable naming wrt. aliasing.
                              , valueToValueConst subvalue))
                           result')
                      result
                      remoteRelKeys)
               Nothing ->
                 lift
                   (Left $
                      GQJoinError
                        ("Expected key " <> key <> " at this position: " <>
                         (T.pack $ L8.unpack (J.encode value)))))
          mempty
          (Map.toList candidates)
      mapM_
        (\(remoteRelKey, row) ->
           modify
             (Map.insertWith
                (flip (<>))
                remoteRelKey
                (BatchInputs {biRows = pure (Map.fromList (toList row))
                             ,biCardinality = cardinality})))
        (Map.toList remotesRows)
    _ -> pure ()
  where
    candidates ::
         Map.HashMap Text (NonEmpty (Either RemoteRelKey ( RemoteRelKey
                                                         , RemoteRelField)))
    candidates =
      foldl'
        (\(!outerHashmap) keys ->
           foldl'
             (\(!innerHashmap) (key, remote) ->
                Map.insertWith (<>) key (pure remote) innerHashmap)
             outerHashmap
             keys)
        mempty
        (toList (fmap peelRemoteKeys keyedRemotes))

-- | Peel one layer of expected keys from the remote to be looked up
-- at the current level of the result object.
peelRemoteKeys ::
     (RemoteRelKey, RemoteRelField) -> [(Text, Either RemoteRelKey (RemoteRelKey, RemoteRelField))]
peelRemoteKeys (remoteRelKey, remoteRelField) =
  map
    (updatingRelPath . unconsPath)
    (neededHasuraFields (rrRemoteField remoteRelField))
  where
    updatingRelPath ::
         Either Text (Text, RelFieldPath)
      -> (Text, Either RemoteRelKey (RemoteRelKey, RemoteRelField))
    updatingRelPath result =
      case result of
        Right (key, remainingPath) ->
          ( key
          , Right (remoteRelKey, remoteRelField {rrRelFieldPath = remainingPath}))
        Left key -> (key, Left remoteRelKey)
    unconsPath :: FieldName -> Either Text (Text, RelFieldPath)
    unconsPath fieldName =
      case rrRelFieldPath remoteRelField of
        RelFieldPath Seq.Empty -> Left (getFieldNameTxt fieldName)
        RelFieldPath (G.Alias (G.Name key) Seq.:<| xs) -> Right (key, RelFieldPath xs)

-- | Convert a JSON value to a GraphQL value.
valueToValueConst :: J.Value -> G.ValueConst
valueToValueConst =
  \case
    J.Array xs -> G.VCList (G.ListValueG (fmap valueToValueConst (toList xs)))
    J.String str -> G.VCString (G.StringValue str)
    -- TODO: Note the danger zone of scientific:
    J.Number sci -> either G.VCFloat G.VCInt (floatingOrInteger sci)
    J.Null -> G.VCNull
    J.Bool b -> G.VCBoolean b
    J.Object hashmap ->
      G.VCObject
        (G.ObjectValueG
           (map
              (\(key, value) ->
                 G.ObjectFieldG (G.Name key) (valueToValueConst value))
              (Map.toList hashmap)))

-- Monad for resolving a hasura query/mutation
type E m =
  ReaderT ( UserInfo
          , OpCtxMap
          , TypeMap
          , FieldMap
          , OrdByCtx
          , InsCtxMap
          , SQLGenCtx
          ) (ExceptT QErr m)

runE
  :: (MonadError QErr m)
  => GCtx
  -> SQLGenCtx
  -> UserInfo
  -> E m a
  -> m a
runE ctx sqlGenCtx userInfo action = do
  res <- runExceptT $ runReaderT action
    (userInfo, opCtxMap, typeMap, fldMap, ordByCtx, insCtxMap, sqlGenCtx)
  either throwError return res
  where
    opCtxMap = _gOpCtxMap ctx
    typeMap = _gTypes ctx
    fldMap = _gFields ctx
    ordByCtx = _gOrdByCtx ctx
    insCtxMap = _gInsCtxMap ctx

getQueryOp
  :: (MonadError QErr m)
  => GCtx
  -> SQLGenCtx
  -> UserInfo
  -> VQ.SelSet
  -> [G.VariableDefinition]
  -> m (LazyRespTx, Maybe EQ.ReusableQueryPlan)
getQueryOp gCtx sqlGenCtx userInfo fields varDefs =
  runE gCtx sqlGenCtx userInfo $ EQ.convertQuerySelSet varDefs fields

mutationRootName :: Text
mutationRootName = "mutation_root"

resolveMutSelSet
  :: ( MonadError QErr m
     , MonadReader r m
     , Has UserInfo r
     , Has OpCtxMap r
     , Has FieldMap r
     , Has OrdByCtx r
     , Has SQLGenCtx r
     , Has InsCtxMap r
     )
  => VQ.SelSet
  -> m LazyRespTx
resolveMutSelSet fields = do
  aliasedTxs <- forM (toList fields) $ \fld -> do
    fldRespTx <- case VQ._fName fld of
      "__typename" -> return $ return $ encJFromJValue mutationRootName
      _            -> liftTx <$> GR.mutFldToTx fld
    return (G.unName $ G.unAlias $ VQ._fAlias fld, fldRespTx)

  -- combines all transactions into a single transaction
  return $ toSingleTx aliasedTxs
  where
    -- A list of aliased transactions for eg
    -- [("f1", Tx r1), ("f2", Tx r2)]
    -- are converted into a single transaction as follows
    -- Tx {"f1": r1, "f2": r2}
    toSingleTx :: [(Text, LazyRespTx)] -> LazyRespTx
    toSingleTx aliasedTxs =
      fmap encJFromAssocList $
      forM aliasedTxs $ \(al, tx) -> (,) al <$> tx

getMutOp
  :: (MonadError QErr m)
  => GCtx
  -> SQLGenCtx
  -> UserInfo
  -> VQ.SelSet
  -> m LazyRespTx
getMutOp ctx sqlGenCtx userInfo selSet =
  runE ctx sqlGenCtx userInfo $ resolveMutSelSet selSet

getSubsOpM
  :: ( MonadError QErr m
     , MonadReader r m
     , Has OpCtxMap r
     , Has FieldMap r
     , Has OrdByCtx r
     , Has SQLGenCtx r
     , Has UserInfo r
     , MonadIO m
     )
  => PGExecCtx
  -> GQLReqUnparsed
  -> [G.VariableDefinition]
  -> VQ.Field
  -> m (EL.LiveQueryOp, Maybe EL.SubsPlan)
getSubsOpM pgExecCtx req varDefs fld =
  case VQ._fName fld of
    "__typename" ->
      throwVE "you cannot create a subscription on '__typename' field"
    _            -> do
      astUnresolved <- GR.queryFldToPGAST fld
      EL.subsOpFromPGAST pgExecCtx req varDefs (VQ._fAlias fld, astUnresolved)

getSubsOp
  :: ( MonadError QErr m
     , MonadIO m
     )
  => PGExecCtx
  -> GCtx
  -> SQLGenCtx
  -> UserInfo
  -> GQLReqUnparsed
  -> [G.VariableDefinition]
  -> VQ.Field
  -> m (EL.LiveQueryOp, Maybe EL.SubsPlan)
getSubsOp pgExecCtx gCtx sqlGenCtx userInfo req varDefs fld =
  runE gCtx sqlGenCtx userInfo $ getSubsOpM pgExecCtx req varDefs fld

execRemoteGQ
  :: (MonadIO m, MonadError QErr m)
  => HTTP.Manager
  -> UserInfo
  -> [N.Header]
  -> G.OperationType
  -> RemoteSchemaInfo
  -> Either L.ByteString [Field]
  -> m (HttpResponse EncJSON)
execRemoteGQ manager userInfo reqHdrs opType remoteSchemaInfo bsOrField = do
  hdrs <- getHeadersFromConf hdrConf
  let confHdrs   = map (\(k, v) -> (CI.mk $ CS.cs k, CS.cs v)) hdrs
      clientHdrs = bool [] filteredHeaders fwdClientHdrs
      -- filter out duplicate headers
      -- priority: conf headers > resolved userinfo vars > client headers
      hdrMaps    = [ Map.fromList confHdrs
                   , Map.fromList userInfoToHdrs
                   , Map.fromList clientHdrs
                   ]
      finalHdrs  = foldr Map.union Map.empty hdrMaps
      options    = wreqOptions manager (Map.toList finalHdrs)

  jsonbytes <- case bsOrField of
    Right field -> do gqlReq <- fieldsToRequest opType field
                      let jsonbytes = encJToLBS (encJFromJValue gqlReq)
                      pure jsonbytes
    Left bytes -> pure bytes

  -- liftIO (putStrLn ("payload_to_server = " ++ L8.unpack jsonbytes))
  res  <- liftIO $ try $ Wreq.postWith options (show url) jsonbytes
  resp <- either httpThrow return res
  let cookieHdr = getCookieHdr (resp ^? Wreq.responseHeader "Set-Cookie")
      respHdrs  = Just $ mkRespHeaders cookieHdr
  return $ HttpResponse (encJFromLBS $ resp ^. Wreq.responseBody) respHdrs

  where
    (RemoteSchemaInfo url hdrConf fwdClientHdrs) = remoteSchemaInfo

    httpThrow :: (MonadError QErr m) => HTTP.HttpException -> m a
    httpThrow err = throw500 $ T.pack . show $ err

    userInfoToHdrs = map (\(k, v) -> (CI.mk $ CS.cs k, CS.cs v)) $
                     userInfoToList userInfo
    filteredHeaders = filterUserVars $ filterRequestHeaders reqHdrs

    filterUserVars hdrs =
      let txHdrs = map (\(n, v) -> (bsToTxt $ CI.original n, bsToTxt v)) hdrs
      in map (\(k, v) -> (CI.mk $ CS.cs k, CS.cs v)) $
         filter (not . isUserVar . fst) txHdrs

    getCookieHdr = maybe [] (\h -> [("Set-Cookie", h)])

    mkRespHeaders hdrs =
      map (\(k, v) -> Header (bsToTxt $ CI.original k, bsToTxt v)) hdrs

fieldsToRequest
  :: (MonadIO m, MonadError QErr m)
  => G.OperationType
  -> [VQ.Field]
  -> m GQLReqParsed
fieldsToRequest opType fields = do
  case traverse fieldToField fields of
    Right gfields ->
      pure
        (GQLReq
           { _grOperationName = Nothing
           , _grQuery =
               GQLExecDoc
                 [ G.ExecutableDefinitionOperation
                     (G.OperationDefinitionTyped
                       (emptyOperationDefinition {
                         G._todSelectionSet = (map G.SelectionField gfields)
                         } )
                       )
                 ]
           , _grVariables = Nothing -- TODO: Put variables in here?
           })
    Left err -> throw500 ("While converting remote field: " <> err)
    where
      emptyOperationDefinition =
        G.TypedOperationDefinition {
          G._todType = opType
        , G._todName = Nothing
        , G._todVariableDefinitions = []
        , G._todDirectives = []
        , G._todSelectionSet = [] }

fieldToField :: VQ.Field -> Either Text G.Field
fieldToField field = do
  args <- traverse makeArgument (Map.toList (VQ._fArguments field))
  selections <- traverse fieldToField (VQ._fSelSet field)
  pure $ G.Field
    { _fAlias = Just (VQ._fAlias field)
    , _fName = VQ._fName field
    , _fArguments = args
    , _fDirectives = []
    , _fSelectionSet = fmap G.SelectionField (toList selections)
    }

makeArgument :: (G.Name, AnnInpVal) -> Either Text G.Argument
makeArgument (gname, annInpVal) =
  do v <- annInpValToValue annInpVal
     pure $ G.Argument {_aName = gname, _aValue = v}

annInpValToValue :: AnnInpVal -> Either Text G.Value
annInpValToValue = annGValueToValue . _aivValue

annGValueToValue :: AnnGValue -> Either Text G.Value
annGValueToValue =
  \case
    AGScalar _ty mv ->
      case mv of
        Nothing -> pure G.VNull
        Just pg -> pgcolvalueToGValue pg
    AGEnum _ mval ->
      case mval of
        Nothing        -> pure G.VNull
        Just enumValue -> pure (G.VEnum enumValue)
    AGObject _ mobj ->
      case mobj of
        Nothing -> pure G.VNull
        Just obj -> do
          fields <-
            traverse
              (\(k, av) -> do
                 v <- annInpValToValue av
                 pure (G.ObjectFieldG {_ofName = k, _ofValue = v}))
              (OHM.toList obj)
          pure (G.VObject (G.ObjectValueG fields))
    AGArray _ mvs ->
      case mvs of
        Nothing -> pure G.VNull
        Just vs -> G.VList . G.ListValueG <$> traverse annInpValToValue vs

pgcolvalueToGValue :: PGColValue -> Either Text G.Value
pgcolvalueToGValue colVal = case colVal of
  PGValInteger i  -> pure $ G.VInt $ fromIntegral i
  PGValSmallInt i -> pure $ G.VInt $ fromIntegral i
  PGValBigInt i   -> pure $ G.VInt $ fromIntegral i
  PGValFloat f    -> pure $ G.VFloat $ realToFrac f
  PGValDouble d   -> pure $ G.VFloat $ realToFrac d
  -- TODO: Scientific is a danger zone; use its safe conv function.
  PGValNumeric sc -> pure $ G.VFloat $ realToFrac sc
  PGValBoolean b  -> pure $ G.VBoolean b
  PGValChar t     -> pure $ G.VString (G.StringValue (T.singleton t))
  PGValVarchar t  -> pure $ G.VString (G.StringValue t)
  PGValText t     -> pure $ G.VString (G.StringValue t)
  PGValDate d     -> pure $ G.VString $ G.StringValue $ T.pack $ showGregorian d
  PGValTimeStampTZ u -> pure $
    G.VString $ G.StringValue $   T.pack $ formatTime defaultTimeLocale "%FT%T%QZ" u
  PGValTimeTZ (ZonedTimeOfDay tod tz) -> pure $
    G.VString $ G.StringValue $   T.pack (show tod ++ timeZoneOffsetString tz)
  PGNull _ -> pure G.VNull
  PGValJSON {}    -> Left "PGValJSON: cannot convert"
  PGValJSONB {}  -> Left "PGValJSONB: cannot convert"
  PGValGeo {}    -> Left "PGValGeo: cannot convert"
  PGValUnknown t -> pure $ G.VString $ G.StringValue t

appendJoinError :: GQRespValue -> GQJoinError -> GQRespValue
appendJoinError resp err =
  resp
    { gqRespData = gqRespData resp
    , gqRespErrors =
        Just $
        maybe (pure $ J.toJSON err) ((:) (J.toJSON err)) (gqRespErrors resp)
    }


-- getValueAtPath :: J.Object -> [Text] -> Either String J.Value
-- getValueAtPath obj [] = return (J.Object obj)
-- getValueAtPath obj [x] = maybe (Left ("could not find any value at path: " <> T.unpack x)) pure (Map.lookup x obj)
-- getValueAtPath obj (x:xs) = do
--   val <- getValueAtPath obj [x]
--   valObj <- assertObject val
--   getValueAtPath valObj xs

-- setValueAtPathAndRemovePhantoms :: J.Object -> [Text] -> (Text, J.Value) -> [Text] -> Either String J.Object
-- setValueAtPathAndRemovePhantoms obj path (k, newVal) phantoms =
--   case path of
--     [] -> pure $ foldl (flip Map.delete) (Map.insert k newVal obj) phantoms
--     (x:xs) -> do
--       val <- getValueAtPath obj [x]
--       valObj <- assertObject val
--       finalObj <- setValueAtPathAndRemovePhantoms valObj xs (k, newVal) phantoms
--       setValueAtPathAndRemovePhantoms obj [] (x, J.Object finalObj) []

-- assertObject :: J.Value -> Either String J.Object
-- assertObject val = case val of
--   J.Object obj -> pure obj
--   _            -> Left "could not parse as JSON object"

-- assertArray :: J.Value -> Either String J.Array
-- assertArray val = case val of
--   J.Array arr -> pure arr
--   _           -> Left "could not parse as JSON array"
<|MERGE_RESOLUTION|>--- conflicted
+++ resolved
@@ -102,13 +102,9 @@
 instance J.ToJSON GQJoinError where
   toJSON (GQJoinError msg)   = J.object [ "message" J..= msg ]
 
--- The current execution plan of a graphql operation, it is
--- currently, either local pg execution or a remote execution
-<<<<<<< HEAD
 data QExecPlanPartial
   = ExPHasuraPartial !(GCtx, VQ.HasuraTopField, [G.VariableDefinition])
   | ExPRemotePartial !VQ.RemoteTopField
-=======
 --
 -- The 'a' is parameterised so this AST can represent
 -- intermediate passes
@@ -116,19 +112,6 @@
   = GExPHasura !a
   | GExPRemote !RemoteSchemaInfo !G.TypedOperationDefinition
   deriving (Functor, Foldable, Traversable)
-
--- Enforces the current limitation
-assertSameLocationNodes
-  :: (MonadError QErr m) => [VT.TypeLoc] -> m VT.TypeLoc
-assertSameLocationNodes typeLocs =
-  case Set.toList (Set.fromList typeLocs) of
-    -- this shouldn't happen
-    []    -> return VT.TLHasuraType
-    [loc] -> return loc
-    _     -> throw400 NotSupported msg
-  where
-    msg = "cannot mix top level fields from two different graphql servers"
->>>>>>> 510d854e
 
 -- The current execution plan of a graphql operation, it is
 -- currently, either local pg execution or a remote execution
@@ -182,7 +165,6 @@
   (gCtx, _)  <- flip runStateT sc $ getGCtx role gCtxRoleMap
   queryParts <- flip runReaderT gCtx $ VQ.getQueryParts req
 
-<<<<<<< HEAD
   topFields <- runReaderT (VQ.validateGQ queryParts) gCtx
   let varDefs = G._todVariableDefinitions $ VQ.qpOpDef queryParts
   return $
@@ -192,24 +174,6 @@
             ExPHasuraPartial (gCtx, hasuraTopField, varDefs)
           VQ.RemoteLocatedTopField remoteTopField -> ExPRemotePartial remoteTopField)
       topFields
-
-=======
-  let opDef = VQ.qpOpDef queryParts
-      topLevelNodes = getTopLevelNodes opDef
-      -- gather TypeLoc of topLevelNodes
-      typeLocs = gatherTypeLocs gCtx topLevelNodes
-
-  -- see if they are all the same
-  typeLoc <- assertSameLocationNodes typeLocs
-
-  case typeLoc of
-    VT.TLHasuraType -> do
-      rootSelSet <- runReaderT (VQ.validateGQ queryParts) gCtx
-      let varDefs = G._todVariableDefinitions $ VQ.qpOpDef queryParts
-      return $ GExPHasura (gCtx, rootSelSet, varDefs)
-    VT.TLRemoteType _ rsi ->
-      return $ GExPRemote rsi opDef
->>>>>>> 510d854e
   where
     role = userRole userInfo
     gCtxRoleMap = scGCtxMap sc
@@ -845,8 +809,8 @@
                                    (rmfRemoteRelationship
                                       (rrRemoteField remoteRel)))
                                 remoteSchemaMap of
-                           Just remoteSchemaInfo ->
-                             pure (remoteRel, remoteSchemaInfo, rows)
+                           Just remoteSchemaCtx ->
+                             pure (remoteRel, (rscInfo remoteSchemaCtx), rows)
                            Nothing ->
                              Left $
                              appendJoinError
