--- conflicted
+++ resolved
@@ -33,13 +33,7 @@
 import qualified Data.HashSet                           as Set
 import qualified Language.GraphQL.Draft.Syntax          as G
 import qualified Network.HTTP.Client                    as HTTP
-<<<<<<< HEAD
 import qualified Network.HTTP.Types                     as HTTP
-import qualified Network.Wreq                           as Wreq
-=======
-import qualified Network.HTTP.Types                     as N
-
->>>>>>> 890cef06
 
 import           Hasura.EncJSON
 import           Hasura.GraphQL.Context
@@ -52,12 +46,7 @@
 import           Hasura.Prelude
 import           Hasura.RQL.Types
 import           Hasura.Server.Context
-<<<<<<< HEAD
-import           Hasura.Server.Utils                    (IpAddress, RequestId,
-                                                         mkClientHeadersForward)
-=======
-import           Hasura.Server.Utils                    (RequestId)
->>>>>>> 890cef06
+import           Hasura.Server.Utils                    (IpAddress, RequestId)
 import           Hasura.Server.Version                  (HasVersion)
 
 import qualified Hasura.GraphQL.Execute.LiveQuery       as EL
@@ -81,7 +70,6 @@
   , _ecxHttpManager     :: !HTTP.Manager
   , _ecxEnableAllowList :: !Bool
   }
-<<<<<<< HEAD
 
 -- | Typeclass representing rules/authorization to be enforced on the GraphQL API (over both HTTP & Websockets)
 -- | This is separate from the permissions system. Permissions apply on GraphQL related objects, but
@@ -96,8 +84,6 @@
     -> m (Either QErr GQLReqParsed)
     -- ^ after enforcing authorization, it should return the parsed GraphQL query
 
-=======
->>>>>>> 890cef06
 -- Enforces the current limitation
 assertSameLocationNodes
   :: (MonadError QErr m) => [VT.TypeLoc] -> m VT.TypeLoc
@@ -201,21 +187,12 @@
   -> SchemaCache
   -> SchemaCacheVer
   -> HTTP.Manager
-<<<<<<< HEAD
   -> [HTTP.Header]
   -> (GQLReqUnparsed, GQLReqParsed)
-  -> m (Telem.CacheHit, ExecPlanResolved)
+  -> m (Telem.CacheHit, GQExecPlanResolved)
 getResolvedExecPlan pgExecCtx planCache userInfo sqlGenCtx
   enableAL sc scVer httpManager reqHeaders (reqUnparsed, reqParsed) = do
 
-=======
-  -> [N.Header]
-  -> GQLReqUnparsed
-  -> m (Telem.CacheHit,  GQExecPlanResolved)
-getResolvedExecPlan pgExecCtx planCache userInfo sqlGenCtx
-  enableAL sc scVer httpManager reqHeaders reqUnparsed
-  = do
->>>>>>> 890cef06
   planM <- liftIO $ EP.getPlan scVer (userRole userInfo)
            opNameM queryStr planCache
   let usrVars = userVars userInfo
@@ -234,13 +211,8 @@
 
     noExistingPlan :: m GQExecPlanResolved
     noExistingPlan = do
-<<<<<<< HEAD
       (partialExecPlan, queryReusability) <- runReusabilityT $
         getExecPlanPartial userInfo sc enableAL reqParsed
-=======
-      req <- toParsed reqUnparsed
-      (partialExecPlan, queryReusability) <- runReusabilityT $ getExecPlanPartial userInfo sc enableAL req
->>>>>>> 890cef06
       forM partialExecPlan $ \(gCtx, rootSelSet) ->
         case rootSelSet of
           VQ.RMutation selSet ->
@@ -290,7 +262,7 @@
   => GCtx
   -> SQLGenCtx
   -> HTTP.Manager
-  -> [N.Header]
+  -> [HTTP.Header]
   -> UserInfo
   -> QueryReusability
   -> VQ.SelSet
