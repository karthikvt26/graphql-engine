--- conflicted
+++ resolved
@@ -344,12 +344,7 @@
           runLazyTx Q.ReadWrite pgExecCtx $ withUserInfo userInfo opTx
       E.ExOpSubs lqOp -> do
         -- log the graphql query
-<<<<<<< HEAD
         logQuery logger query Nothing reqId
-=======
-        L.unLogger logger $ QueryLog query Nothing reqId
-
->>>>>>> 50f0d204
         let wsId = WS.getWSId wsConn
             uniqSubId = LQ.UniqueSubscriberId wsId opId
         -- NOTE!: we mask async exceptions higher in the call stack, but it's
@@ -381,10 +376,6 @@
 
           sendCompleted (Just reqId)
 
-<<<<<<< HEAD
-
-=======
->>>>>>> 50f0d204
     runRemoteGQ :: ExceptT () m DiffTime
                 -> Telem.CacheHit -> E.ExecutionCtx -> RequestId -> UserInfo -> [H.Header]
                 -> G.TypedOperationDefinition -> RemoteSchemaInfo
