--- conflicted
+++ resolved
@@ -42,11 +42,8 @@
 import           GHC.AssertNF
 
 import           Hasura.EncJSON
-<<<<<<< HEAD
 import           Hasura.GraphQL.Transport.HTTP               (MonadExecuteQuery(..))
-=======
 import           Hasura.GraphQL.Logging                      (MonadQueryLog (..))
->>>>>>> 6d0518bc
 import           Hasura.GraphQL.Transport.HTTP.Protocol
 import           Hasura.GraphQL.Transport.WebSocket.Protocol
 import           Hasura.HTTP
@@ -101,14 +98,6 @@
   }
 
 data WSConnState
-<<<<<<< HEAD
-  -- headers from the client for websockets
-  = CSNotInitialised !WsHeaders !IpAddress
-  | CSInitError !Text
-  -- headers from the client (in conn params) to forward to the remote schema
-  -- and JWT expiry time if any
-  | CSInitialised !WsClientState
-=======
   = CSNotInitialised !WsHeaders !Wai.IpAddress
   -- ^ headers and IP address from the client for websockets
   | CSInitError !Text
@@ -125,7 +114,6 @@
   , wscsIpAddress    :: !Wai.IpAddress
   -- ^ IP address required for 'MonadGQLAuthorization'
   }
->>>>>>> 6d0518bc
 
 data WSConnData
   = WSConnData
@@ -249,11 +237,7 @@
 
 onConn :: (MonadIO m)
        => L.Logger L.Hasura -> CorsPolicy -> WS.OnConnH m WSConnData
-<<<<<<< HEAD
 onConn (L.Logger logger) corsPolicy wsId requestHead ipAddress = do
-=======
-onConn (L.Logger logger) corsPolicy wsId requestHead ipAdress = do
->>>>>>> 6d0518bc
   res <- runExceptT $ do
     (errType, queryType) <- checkPath
     let reqHdrs = WS.requestHeaders requestHead
@@ -279,11 +263,7 @@
     accept (hdrs, errType, queryType) = do
       logger $ mkWsInfoLog Nothing (WsConnInfo wsId Nothing Nothing) EAccepted
       connData <- liftIO $ WSConnData
-<<<<<<< HEAD
                   <$> STM.newTVarIO (CSNotInitialised hdrs ipAddress)
-=======
-                  <$> STM.newTVarIO (CSNotInitialised hdrs ipAdress)
->>>>>>> 6d0518bc
                   <*> STMMap.newIO
                   <*> pure errType
                   <*> pure queryType
@@ -339,17 +319,10 @@
             <> "CORS on websocket connections, then you can use the flag --ws-read-cookie or "
             <> "HASURA_GRAPHQL_WS_READ_COOKIE to force read cookie when CORS is disabled."
 
-<<<<<<< HEAD
-
-onStart :: forall m. (HasVersion, MonadIO m, E.GQLApiAuthorization m, QueryLogger m, Tracing.MonadTrace m, MonadExecuteQuery m)
-        => Env.Environment -> WSServerEnv -> WSConn -> StartMsg -> m ()
+onStart
+  :: forall m. (HasVersion, MonadIO m, E.MonadGQLExecutionCheck m, MonadQueryLog m, Tracing.MonadTrace m, MonadExecuteQuery m)
+  => Env.Environment -> WSServerEnv -> WSConn -> StartMsg -> m ()
 onStart env serverEnv wsConn (StartMsg opId q) = catchAndIgnore $ do
-=======
-onStart
-  :: forall m. (HasVersion, MonadIO m, E.MonadGQLExecutionCheck m, MonadQueryLog m)
-  => WSServerEnv -> WSConn -> StartMsg -> m ()
-onStart serverEnv wsConn (StartMsg opId q) = catchAndIgnore $ do
->>>>>>> 6d0518bc
   timerTot <- startTimer
   opM <- liftIO $ STM.atomically $ STMMap.lookup opId opMap
 
@@ -370,18 +343,11 @@
 
   requestId <- getRequestId reqHdrs
   (sc, scVer) <- liftIO getSchemaCache
-<<<<<<< HEAD
-  reqParsedE <- lift $ E.authorizeGQLApi userInfo (reqHdrs, ipAddress) enableAL sc q
-  reqParsed <- either (withComplete . preExecErr requestId) return reqParsedE
-  execPlanE <- runExceptT $ E.getResolvedExecPlan env pgExecCtx
-               planCache userInfo sqlGenCtx sc scVer httpMgr reqHdrs (q, reqParsed)
-=======
 
   reqParsedE <- lift $ E.checkGQLExecution userInfo (reqHdrs, ipAddress) enableAL sc q
   reqParsed <- either (withComplete . preExecErr requestId) return reqParsedE
   execPlanE <- runExceptT $ E.getResolvedExecPlan pgExecCtx
                planCache userInfo sqlGenCtx sc scVer queryType httpMgr reqHdrs (q, reqParsed)
->>>>>>> 6d0518bc
 
   (telemCacheHit, execPlan) <- either (withComplete . preExecErr requestId) return execPlanE
   let execCtx = E.ExecutionCtx logger sqlGenCtx pgExecCtx planCache sc scVer httpMgr enableAL
@@ -394,40 +360,39 @@
   where
     telemTransport = Telem.HTTP
     runHasuraGQ :: ExceptT () m DiffTime
-<<<<<<< HEAD
-                -> Telem.CacheHit 
-                -> RequestId 
-                -> GQLReqUnparsed 
-                -> GQLReqParsed 
-                -> UserInfo 
-                -> Q.TxAccess
-                -> E.ExecOp 
-                -> ExceptT () m ()
-    runHasuraGQ timerTot telemCacheHit reqId query queryParsed userInfo txAccess = \case
-      E.ExOpQuery opTx genSql asts -> Tracing.trace "pg" do
-        execQueryOrMut Telem.Query genSql . fmap snd $
-          executeQuery queryParsed asts genSql pgExecCtx txAccess opTx
-=======
+-- <<<<<<< HEAD
+--                 -> Telem.CacheHit 
+--                 -> RequestId 
+--                 -> GQLReqUnparsed 
+--                 -> GQLReqParsed 
+--                 -> UserInfo 
+--                 -> Q.TxAccess
+--                 -> E.ExecOp 
+--                 -> ExceptT () m ()
+--     runHasuraGQ timerTot telemCacheHit reqId query queryParsed userInfo txAccess = \case
+--       E.ExOpQuery opTx genSql asts -> Tracing.trace "pg" do
+--         execQueryOrMut Telem.Query genSql . fmap snd $
+--           executeQuery queryParsed asts genSql pgExecCtx txAccess opTx
+-- =======
                 -> Telem.CacheHit -> RequestId -> GQLReqUnparsed -> UserInfo -> E.ExecOp
                 -> ExceptT () m ()
     runHasuraGQ timerTot telemCacheHit reqId query userInfo = \case
-      E.ExOpQuery opTx genSql ->
+      E.ExOpQuery opTx genSql -> Tracing.trace "pg" $
         execQueryOrMut Telem.Query genSql $ runQueryTx pgExecCtx opTx
->>>>>>> 6d0518bc
       -- Response headers discarded over websockets
       E.ExOpMutation _ opTx -> Tracing.trace "pg" do
         execQueryOrMut Telem.Mutation Nothing $
           runLazyTx Q.ReadWrite pgExecCtx $ withUserInfo userInfo opTx
       E.ExOpSubs lqOp -> do
         -- log the graphql query
-<<<<<<< HEAD
-        logQuery logger query Nothing reqId
-        let wsId = WS.getWSId wsConn
-            uniqSubId = LQ.UniqueSubscriberId wsId opId
-        -- NOTE!: we mask async exceptions higher in the call stack, but it's
-        -- crucial we don't lose lqId after addLiveQuery returns successfully.
-        !lqId <- liftIO $ LQ.addLiveQuery logger uniqSubId lqMap lqOp liveQOnChange
-=======
+-- <<<<<<< HEAD
+--         logQuery logger query Nothing reqId
+--         let wsId = WS.getWSId wsConn
+--             uniqSubId = LQ.UniqueSubscriberId wsId opId
+--         -- NOTE!: we mask async exceptions higher in the call stack, but it's
+--         -- crucial we don't lose lqId after addLiveQuery returns successfully.
+--         !lqId <- liftIO $ LQ.addLiveQuery logger uniqSubId lqMap lqOp liveQOnChange
+-- =======
         -- L.unLogger logger $ QueryLog query Nothing reqId
         logQueryLog logger query Nothing reqId
         let subscriberMetadata = LQ.mkSubscriberMetadata $ J.object
@@ -437,7 +402,6 @@
         -- NOTE!: we mask async exceptions higher in the call stack, but it's
         -- crucial we don't lose lqId after addLiveQuery returns successfully.
         !lqId <- liftIO $ LQ.addLiveQuery logger subscriberMetadata lqMap lqOp liveQOnChange
->>>>>>> 6d0518bc
         let !opName = _grOperationName q
         liftIO $ $assertNFHere $! (lqId, opName)  -- so we don't write thunks to mutable vars
 
@@ -456,11 +420,7 @@
         execQueryOrMut telemQueryType genSql action = do
           logOpEv ODStarted (Just reqId)
           -- log the generated SQL and the graphql query
-<<<<<<< HEAD
-          logQuery logger query genSql reqId
-=======
           logQueryLog logger query genSql reqId
->>>>>>> 6d0518bc
           (withElapsedTime $ runExceptT action) >>= \case
             (_,      Left err) -> postExecErr reqId err
             (telemTimeIO_DT, Right encJson) -> do
@@ -487,11 +447,11 @@
 
       -- if it's not a subscription, use HTTP to execute the query on the remote
       (runExceptT $ flip runReaderT execCtx $
-<<<<<<< HEAD
-        E.execRemoteGQ env reqId userInfo reqHdrs q rsi opDef) >>= \case
-=======
-        E.execRemoteGQ reqId userInfo reqHdrs q rsi (G._todType opDef)) >>= \case
->>>>>>> 6d0518bc
+       -- FIXME(lyndon): env var
+-- <<<<<<< HEAD
+--         E.execRemoteGQ env reqId userInfo reqHdrs q rsi opDef) >>= \case
+-- =======
+        E.execRemoteGQ env reqId userInfo reqHdrs q rsi (G._todType opDef)) >>= \case
           Left  err           -> postExecErr reqId err
           Right (telemTimeIO_DT, !val) -> do
             -- Telemetry. NOTE: don't time network IO:
@@ -535,11 +495,7 @@
       logOpEv (ODProtoErr e) Nothing
 
     sendCompleted reqId = do
-<<<<<<< HEAD
-      liftIO $ sendMsg wsConn $ SMComplete $ CompletionMsg opId
-=======
       liftIO $ sendMsg wsConn (SMComplete $ CompletionMsg opId)
->>>>>>> 6d0518bc
       logOpEv ODCompleted reqId
 
     postExecErr reqId qErr = do
@@ -570,13 +526,13 @@
 
     -- on change, send message on the websocket
     liveQOnChange :: LQ.OnChange
-<<<<<<< HEAD
-    liveQOnChange (GQSuccess (LQ.LiveQueryResponse bs dTime)) =
-      sendMsgWithMetadata wsConn (SMData $ DataMsg opId $ GRHasura $ GQSuccess bs) $
-        LQ.LiveQueryMetadata dTime
-    liveQOnChange resp = sendMsg wsConn $ SMData $ DataMsg opId $ GRHasura $
-      LQ._lqrPayload <$> resp
-=======
+-- <<<<<<< HEAD
+--     liveQOnChange (GQSuccess (LQ.LiveQueryResponse bs dTime)) =
+--       sendMsgWithMetadata wsConn (SMData $ DataMsg opId $ GRHasura $ GQSuccess bs) $
+--         LQ.LiveQueryMetadata dTime
+--     liveQOnChange resp = sendMsg wsConn $ SMData $ DataMsg opId $ GRHasura $
+--       LQ._lqrPayload <$> resp
+-- =======
     liveQOnChange = \case
       GQSuccess (LQ.LiveQueryResponse bs dTime) ->
         sendMsgWithMetadata wsConn
@@ -584,20 +540,14 @@
         (LQ.LiveQueryMetadata dTime)
       resp -> sendMsg wsConn $ SMData $ DataMsg opId $ GRHasura $
         (BL.fromStrict . LQ._lqrPayload) <$> resp
->>>>>>> 6d0518bc
 
     catchAndIgnore :: ExceptT () m () -> m ()
     catchAndIgnore m = void $ runExceptT m
 
 onMessage
-<<<<<<< HEAD
-  :: (HasVersion, MonadIO m, UserAuthentication (Tracing.TraceT m), E.GQLApiAuthorization m, QueryLogger m, Tracing.HasReporter m, MonadExecuteQuery m)
+  :: (HasVersion, MonadIO m, UserAuthentication (Tracing.TraceT m), E.MonadGQLExecutionCheck m, MonadQueryLog m, Tracing.HasReporter m, MonadExecuteQuery m)
   => Env.Environment
   -> AuthMode
-=======
-  :: (HasVersion, MonadIO m, UserAuthentication m, E.MonadGQLExecutionCheck m, MonadQueryLog m)
-  => AuthMode
->>>>>>> 6d0518bc
   -> WSServerEnv
   -> WSConn -> BL.ByteString -> m ()
 onMessage env authMode serverEnv wsConn msgRaw = Tracing.runTraceT "websocket" do
@@ -611,11 +561,7 @@
       CMConnInit params -> onConnInit (_wseLogger serverEnv)
                            (_wseHManager serverEnv)
                            wsConn authMode params
-<<<<<<< HEAD
       CMStart startMsg  -> onStart env serverEnv wsConn startMsg
-=======
-      CMStart startMsg  -> onStart serverEnv wsConn startMsg
->>>>>>> 6d0518bc
       CMStop stopMsg    -> liftIO $ onStop serverEnv wsConn stopMsg
       -- The idea is cleanup will be handled by 'onClose', but...
       -- NOTE: we need to close the websocket connection when we receive the
@@ -682,8 +628,6 @@
   :: (HasVersion, MonadIO m, UserAuthentication (Tracing.TraceT m))
   => L.Logger L.Hasura -> H.Manager -> WSConn -> AuthMode -> Maybe ConnParams -> Tracing.TraceT m ()
 onConnInit logger manager wsConn authMode connParamsM = do
-<<<<<<< HEAD
-=======
   -- TODO: what should be the behaviour of connection_init message when a
   -- connection is already iniatilized? Currently, we seem to be doing
   -- something arbitrary which isn't correct. Ideally, we should stick to
@@ -692,7 +636,6 @@
   -- > Allow connection_init message only when the connection state is
   -- 'not initialised'. This means that there is no reason for the
   -- connection to be in `CSInitError` state.
->>>>>>> 6d0518bc
   connState <- liftIO (STM.readTVarIO (_wscUser $ WS.getData wsConn))
   case getIpAddress connState of
     Left err -> unexpectedInitError err
@@ -700,11 +643,7 @@
       let headers = mkHeaders connState
       res <- resolveUserInfo logger manager headers authMode
       case res of
-<<<<<<< HEAD
         Left e -> do
-=======
-        Left e  -> do
->>>>>>> 6d0518bc
           let !initErr = CSInitError $ qeError e
           liftIO $ do
             $assertNFHere initErr  -- so we don't write thunks to mutable vars
@@ -713,14 +652,9 @@
           let connErr = ConnErrMsg $ qeError e
           logWSEvent logger wsConn $ EConnErr connErr
           sendMsg wsConn $ SMConnErr connErr
-<<<<<<< HEAD
 
         Right (userInfo, expTimeM) -> do
           let !csInit = CSInitialised $ WsClientState userInfo expTimeM paramHeaders ipAddress
-=======
-        Right (userInfo, expTimeM) -> do
-          let !csInit =  CSInitialised $ WsClientState userInfo expTimeM paramHeaders ipAddress
->>>>>>> 6d0518bc
           liftIO $ do
             $assertNFHere csInit  -- so we don't write thunks to mutable vars
             STM.atomically $ STM.writeTVar (_wscUser $ WS.getData wsConn) csInit
@@ -735,10 +669,6 @@
       logWSEvent logger wsConn $ EConnErr connErr
       sendMsg wsConn $ SMConnErr connErr
 
-<<<<<<< HEAD
-    mkHeaders connState =
-      paramHeaders ++ getClientHeaders connState
-=======
     getIpAddress = \case
       CSNotInitialised _ ip -> return ip
       CSInitialised WsClientState{..} -> return wscsIpAddress
@@ -746,27 +676,15 @@
 
     mkHeaders st =
       paramHeaders ++ getClientHdrs st
->>>>>>> 6d0518bc
 
     paramHeaders =
       [ (CI.mk $ TE.encodeUtf8 h, TE.encodeUtf8 v)
       | (h, v) <- maybe [] Map.toList $ connParamsM >>= _cpHeaders
       ]
 
-<<<<<<< HEAD
-    getClientHeaders = \case
-      CSNotInitialised hdrs _ -> unWsHeaders hdrs
-      _                       -> []
-
-    getIpAddress = \case
-      CSNotInitialised _ ip -> return ip
-      CSInitialised WsClientState{..} -> return wscsIpAddress
-      CSInitError e -> Left e
-=======
     getClientHdrs st = case st of
       CSNotInitialised h _ -> unWsHeaders h
       _                    -> []
->>>>>>> 6d0518bc
 
 onClose
   :: MonadIO m
@@ -806,42 +724,33 @@
      , MonadIO m
      , MC.MonadBaseControl IO m
      , LA.Forall (LA.Pure m)
-<<<<<<< HEAD
      , UserAuthentication (Tracing.TraceT m)
-     , E.GQLApiAuthorization m
-     , QueryLogger m
-     , WS.WSServerLogger m
+     , E.MonadGQLExecutionCheck m
+     , WS.MonadWSLog m
+     , MonadQueryLog m
      , Tracing.HasReporter m
      , MonadExecuteQuery m
-=======
-     , UserAuthentication m
-     , WS.MonadWSLog m
-     , E.MonadGQLExecutionCheck m
-     , MonadQueryLog m
->>>>>>> 6d0518bc
      )
   => Env.Environment
   -> AuthMode
   -> WSServerEnv
   -> WS.HasuraServerApp m
-<<<<<<< HEAD
 createWSServerApp env authMode serverEnv = \ !ipAddress !pendingConn ->
-=======
-  -- ^ aka generalized 'WS.ServerApp'
-createWSServerApp authMode serverEnv = \ !ipAddress !pendingConn ->
->>>>>>> 6d0518bc
+-- =======
+--   -- ^ aka generalized 'WS.ServerApp'
+-- createWSServerApp authMode serverEnv = \ !ipAddress !pendingConn ->
+-- >>>>>>> master
   WS.createServerApp (_wseServer serverEnv) handlers ipAddress pendingConn
   where
     handlers =
       WS.WSHandlers
       -- Mask async exceptions during event processing to help maintain integrity of mutable vars:
-<<<<<<< HEAD
       (\rid rh ip -> mask_ $ onConn (_wseLogger serverEnv) (_wseCorsPolicy serverEnv) rid rh ip)
       (\conn bs -> mask_ $ onMessage env authMode serverEnv conn bs)
-=======
-      (\rid rh ip ->  mask_ $ onConn (_wseLogger serverEnv) (_wseCorsPolicy serverEnv) rid rh ip)
-      (\conn bs -> mask_ $ onMessage authMode serverEnv conn bs)
->>>>>>> 6d0518bc
+-- =======
+--       (\rid rh ip ->  mask_ $ onConn (_wseLogger serverEnv) (_wseCorsPolicy serverEnv) rid rh ip)
+--       (\conn bs -> mask_ $ onMessage authMode serverEnv conn bs)
+-- >>>>>>> master
       (\conn ->    mask_ $ onClose (_wseLogger serverEnv) (_wseLiveQMap serverEnv) conn)
 
 stopWSServerApp :: WSServerEnv -> IO ()
