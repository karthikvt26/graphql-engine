{-# LANGUAGE RankNTypes      #-}
{-# LANGUAGE RecordWildCards #-}

module Hasura.GraphQL.Transport.WebSocket
  ( createWSServerApp
  , createWSServerEnv
  , stopWSServerApp
  , WSServerEnv
  ) where

import qualified Control.Concurrent.Async                    as A
import qualified Control.Concurrent.Async.Lifted.Safe        as LA
import qualified Control.Concurrent.STM                      as STM
import qualified Control.Monad.Trans.Control                 as MC
import qualified Data.Aeson                                  as J
import qualified Data.Aeson.Casing                           as J
import qualified Data.Aeson.TH                               as J
import qualified Data.ByteString.Lazy                        as BL
import qualified Data.CaseInsensitive                        as CI
import qualified Data.HashMap.Strict                         as Map
import qualified Data.Text                                   as T
import qualified Data.Text.Encoding                          as TE
import qualified Data.Time.Clock                             as TC
import qualified Database.PG.Query                           as Q
import qualified Language.GraphQL.Draft.Syntax               as G
import qualified Network.HTTP.Client                         as H
import qualified Network.HTTP.Types                          as H
import qualified Network.WebSockets                          as WS
import qualified StmContainers.Map                           as STMMap

import           Control.Concurrent.Extended                 (sleep)
import qualified ListT

import           Hasura.EncJSON
import           Hasura.GraphQL.Logging
import           Hasura.GraphQL.Transport.HTTP.Protocol
import           Hasura.GraphQL.Transport.WebSocket.Protocol
import           Hasura.Prelude
import           Hasura.RQL.Types
import           Hasura.RQL.Types.Error                      (Code (StartFailed))
import           Hasura.Server.Auth                          (AuthMode, UserAuthentication,
                                                              resolveUserInfo)
import           Hasura.Server.Context
import           Hasura.Server.Cors
import           Hasura.Server.Utils                         (IpAddress (..), RequestId,
<<<<<<< HEAD
                                                              diffTimeToMicro, getRequestId,
                                                              withElapsedTime)

import           Hasura.GraphQL.Transport.HTTP               (GQLApiAuthorization (..))
=======
                                                              getRequestId)
import           Hasura.Server.Version                       (HasVersion)
>>>>>>> 9e6c8e99

import qualified Hasura.GraphQL.Execute                      as E
import qualified Hasura.GraphQL.Execute.LiveQuery            as LQ
import qualified Hasura.GraphQL.Execute.LiveQuery.Poll       as LQ
import qualified Hasura.GraphQL.Transport.WebSocket.Server   as WS
import qualified Hasura.Logging                              as L
import qualified Hasura.Server.Telemetry.Counters            as Telem


type OperationMap
  = STMMap.Map OperationId (LQ.LiveQueryId, Maybe OperationName)

newtype WsHeaders
  = WsHeaders { unWsHeaders :: [H.Header] }
  deriving (Show, Eq)

data ErrRespType
  = ERTLegacy
  | ERTGraphqlCompliant
  deriving (Show)

data WsClientState
  = WsClientState
  { wscsUserInfo   :: !UserInfo
  -- ^ the 'UserInfo' required to execute the query and various other things
  , wscsJwtExpTime :: !(Maybe TC.UTCTime)
  -- ^ the JWT expiry time, if any
  , wscsReqHeaders :: ![H.Header]
  -- ^ headers from the client (in conn params) to forward to the remote schema
  , wscsIpAddress  :: !IpAddress
  -- ^ IP address required for 'GQLApiAuthorization'
  }

data WSConnState
  -- headers from the client for websockets
  = CSNotInitialised !WsHeaders !IpAddress
  | CSInitError Text
  -- headers from the client (in conn params) to forward to the remote schema
  -- and JWT expiry time if any
  | CSInitialised !WsClientState

data WSConnData
  = WSConnData
  -- the role and headers are set only on connection_init message
  { _wscUser      :: !(STM.TVar WSConnState)
  -- we only care about subscriptions,
  -- the other operations (query/mutations)
  -- are not tracked here
  , _wscOpMap     :: !OperationMap
  , _wscErrRespTy :: !ErrRespType
  }

type WSServer = WS.WSServer WSConnData

type WSConn = WS.WSConn WSConnData

sendMsg :: (MonadIO m) => WSConn -> ServerMsg -> m ()
sendMsg wsConn msg =
  liftIO $ WS.sendMsg wsConn $ WS.WSQueueResponse (encodeServerMsg msg) Nothing

sendMsgWithMetadata :: (MonadIO m) => WSConn -> ServerMsg -> LQ.LiveQueryMetadata -> m ()
sendMsgWithMetadata wsConn msg (LQ.LiveQueryMetadata execTime) =
  liftIO $ WS.sendMsg wsConn $ WS.WSQueueResponse bs wsInfo
  where
    bs = encodeServerMsg msg
    wsInfo = Just $ WS.WSEventInfo
      { WS._wseiQueryExecutionTime = Just $ realToFrac execTime
      , WS._wseiResponseSize = Just $ BL.length bs
      }

data OpDetail
  = ODStarted
  | ODProtoErr !Text
  | ODQueryErr !QErr
  | ODCompleted
  | ODStopped
  deriving (Show, Eq)
$(J.deriveToJSON
  J.defaultOptions { J.constructorTagModifier = J.snakeCase . drop 2
                   , J.sumEncoding = J.TaggedObject "type" "detail"
                   }
  ''OpDetail)

data OperationDetails
  = OperationDetails
  { _odOperationId   :: !OperationId
  , _odRequestId     :: !(Maybe RequestId)
  , _odOperationName :: !(Maybe OperationName)
  , _odOperationType :: !OpDetail
  , _odQuery         :: !(Maybe GQLReqUnparsed)
  } deriving (Show, Eq)
$(J.deriveToJSON (J.aesonDrop 3 J.snakeCase) ''OperationDetails)

data WSEvent
  = EAccepted
  | ERejected !QErr
  | EConnErr !ConnErrMsg
  | EOperation !OperationDetails
  | EClosed
  deriving (Show, Eq)
$(J.deriveToJSON
  J.defaultOptions { J.constructorTagModifier = J.snakeCase . drop 1
                   , J.sumEncoding = J.TaggedObject "type" "detail"
                   }
  ''WSEvent)

data WsConnInfo
  = WsConnInfo
  { _wsciWebsocketId :: !WS.WSId
  , _wsciJwtExpiry   :: !(Maybe TC.UTCTime)
  , _wsciMsg         :: !(Maybe Text)
  } deriving (Show, Eq)
$(J.deriveToJSON (J.aesonDrop 5 J.snakeCase) ''WsConnInfo)

data WSLogInfo
  = WSLogInfo
  { _wsliUserVars       :: !(Maybe UserVars)
  , _wsliConnectionInfo :: !WsConnInfo
  , _wsliEvent          :: !WSEvent
  } deriving (Show, Eq)
$(J.deriveToJSON (J.aesonDrop 5 J.snakeCase) ''WSLogInfo)

data WSLog
  = WSLog
  { _wslLogLevel :: !L.LogLevel
  , _wslInfo     :: !WSLogInfo
  }

instance L.ToEngineLog WSLog L.Hasura where
  toEngineLog (WSLog logLevel wsLog) =
    (logLevel, L.ELTWebsocketLog, J.toJSON wsLog)

mkWsInfoLog :: Maybe UserVars -> WsConnInfo -> WSEvent -> WSLog
mkWsInfoLog uv ci ev =
  WSLog L.LevelInfo $ WSLogInfo uv ci ev

mkWsErrorLog :: Maybe UserVars -> WsConnInfo -> WSEvent -> WSLog
mkWsErrorLog uv ci ev =
  WSLog L.LevelError $ WSLogInfo uv ci ev

data WSServerEnv
  = WSServerEnv
  { _wseLogger          :: !(L.Logger L.Hasura)
  , _wseRunTx           :: !IsPGExecCtx
  , _wseLiveQMap        :: !LQ.LiveQueriesState
  , _wseGCtxMap         :: !(IO (SchemaCache, SchemaCacheVer))
  -- ^ an action that always returns the latest version of the schema cache
  , _wseHManager        :: !H.Manager
  , _wseCorsPolicy      :: !CorsPolicy
  , _wseSQLCtx          :: !SQLGenCtx
  , _wseQueryCache      :: !E.PlanCache
  , _wseServer          :: !WSServer
  , _wseEnableAllowlist :: !Bool
  }

onConn :: (MonadIO m)
       => L.Logger L.Hasura -> CorsPolicy -> WS.OnConnH m WSConnData
onConn (L.Logger logger) corsPolicy wsId requestHead ipAddress = do
  res <- runExceptT $ do
    errType <- checkPath
    let reqHdrs = WS.requestHeaders requestHead
    headers <- maybe (return reqHdrs) (flip enforceCors reqHdrs . snd) getOrigin
    return (WsHeaders $ filterWsHeaders headers, errType)
  either reject (uncurry accept) res

  where
    keepAliveAction wsConn = liftIO $ forever $ do
      sendMsg wsConn SMConnKeepAlive
      sleep $ seconds 5

    jwtExpiryHandler wsConn = do
      expTime <- liftIO $ STM.atomically $ do
        connState <- STM.readTVar $ (_wscUser . WS.getData) wsConn
        case connState of
          CSNotInitialised _ _      -> STM.retry
          CSInitError _             -> STM.retry
          CSInitialised clientState -> maybe STM.retry return $ wscsJwtExpTime clientState
      currTime <- TC.getCurrentTime
      sleep $ fromUnits $ TC.diffUTCTime expTime currTime

    accept hdrs errType = do
      logger $ mkWsInfoLog Nothing (WsConnInfo wsId Nothing Nothing) EAccepted
      connData <- liftIO $ WSConnData
                  <$> STM.newTVarIO (CSNotInitialised hdrs ipAddress)
                  <*> STMMap.newIO
                  <*> pure errType
      let acceptRequest = WS.defaultAcceptRequest
                          { WS.acceptSubprotocol = Just "graphql-ws"}
      return $ Right $ WS.AcceptWith connData acceptRequest
                       (Just keepAliveAction) (Just jwtExpiryHandler)

    reject qErr = do
      logger $ mkWsErrorLog Nothing (WsConnInfo wsId Nothing Nothing) (ERejected qErr)
      return $ Left $ WS.RejectRequest
        (H.statusCode $ qeStatus qErr)
        (H.statusMessage $ qeStatus qErr) []
        (BL.toStrict $ J.encode $ encodeGQLErr False qErr)

    checkPath = case WS.requestPath requestHead of
      "/v1alpha1/graphql" -> return ERTLegacy
      "/v1/graphql"       -> return ERTGraphqlCompliant
      _                   ->
        throw404 "only '/v1/graphql', '/v1alpha1/graphql' are supported on websockets"

    getOrigin =
      find ((==) "Origin" . fst) (WS.requestHeaders requestHead)

    enforceCors origin reqHdrs = case cpConfig corsPolicy of
      CCAllowAll -> return reqHdrs
      CCDisabled readCookie ->
        if readCookie
        then return reqHdrs
        else do
          lift $ logger $ mkWsInfoLog Nothing (WsConnInfo wsId Nothing (Just corsNote)) EAccepted
          return $ filter (\h -> fst h /= "Cookie") reqHdrs
      CCAllowedOrigins ds
        -- if the origin is in our cors domains, no error
        | bsToTxt origin `elem` dmFqdns ds   -> return reqHdrs
        -- if current origin is part of wildcard domain list, no error
        | inWildcardList ds (bsToTxt origin) -> return reqHdrs
        -- otherwise error
        | otherwise                          -> corsErr

    filterWsHeaders hdrs = flip filter hdrs $ \(n, _) ->
      n `notElem` [ "sec-websocket-key"
                  , "sec-websocket-version"
                  , "upgrade"
                  , "connection"
                  ]

    corsErr = throw400 AccessDenied
              "received origin header does not match configured CORS domains"

    corsNote = "Cookie is not read when CORS is disabled, because it is a potential "
            <> "security issue. If you're already handling CORS before Hasura and enforcing "
            <> "CORS on websocket connections, then you can use the flag --ws-read-cookie or "
            <> "HASURA_GRAPHQL_WS_READ_COOKIE to force read cookie when CORS is disabled."


onStart :: forall m. (HasVersion, MonadIO m, E.GQLApiAuthorization m)
        => WSServerEnv -> WSConn -> StartMsg -> m ()
onStart serverEnv wsConn (StartMsg opId q) = catchAndIgnore $ do
  timerTot <- startTimer
  opM <- liftIO $ STM.atomically $ STMMap.lookup opId opMap

  when (isJust opM) $ withComplete $ sendStartErr $
    "an operation already exists with this id: " <> unOperationId opId

  userInfoM <- liftIO $ STM.readTVarIO userInfoR
  (userInfo, reqHdrs, ipAddress) <- case userInfoM of
    CSInitialised WsClientState{..} -> return (wscsUserInfo, wscsReqHeaders, wscsIpAddress)
    CSInitError initErr -> do
      let e = "cannot start as connection_init failed with : " <> initErr
      withComplete $ sendStartErr e
    CSNotInitialised _ _ -> do
      let e = "start received before the connection is initialised"
      withComplete $ sendStartErr e

  requestId <- getRequestId reqHdrs
  reqParsedE <- lift $ E.authorizeGQLApi userInfo (reqHdrs, ipAddress) q
  reqParsed <- either (withComplete . preExecErr requestId) return reqParsedE
  -- (sc, scVer) <- liftIO $ IORef.readIORef gCtxMapRef
  (sc, scVer) <- liftIO getSchemaCache
  execPlanE <- runExceptT $ E.getResolvedExecPlan pgExecCtx
               planCache userInfo sqlGenCtx enableAL sc scVer (q, reqParsed)
  (telemCacheHit, execPlan) <- either (withComplete . preExecErr requestId) return execPlanE
  let execCtx = E.ExecutionCtx logger sqlGenCtx pgExecCtx planCache sc scVer httpMgr enableAL

  case execPlan of
    E.GExPHasura (resolvedOp, txAccess) ->
      runHasuraGQ timerTot telemCacheHit requestId q userInfo txAccess resolvedOp
    E.GExPRemote rsi opDef  ->
      runRemoteGQ timerTot telemCacheHit execCtx requestId userInfo reqHdrs opDef rsi
  where
-- <<<<<<< HEAD
--     runHasuraGQ :: RequestId -> GQLReqUnparsed -> UserInfo -> E.ExecOp
--                 -> ExceptT () m ()
--     runHasuraGQ reqId query userInfo = \case
-- =======
    telemTransport = Telem.HTTP
    runHasuraGQ :: ExceptT () m DiffTime
                -> Telem.CacheHit -> RequestId -> GQLReqUnparsed -> UserInfo -> Q.TxAccess
                -> E.ExecOp -> ExceptT () m ()
    runHasuraGQ timerTot telemCacheHit reqId query userInfo txAccess = \case
      E.ExOpQuery opTx genSql ->
        execQueryOrMut Telem.Query genSql $ runLazyTx' pgExecCtx opTx
      E.ExOpMutation opTx ->
        execQueryOrMut Telem.Mutation Nothing $
          runLazyTx Q.ReadWrite pgExecCtx $ withUserInfo userInfo opTx
      E.ExOpSubs lqOp -> do
        -- log the graphql query
        L.unLogger logger $ QueryLog query Nothing reqId
        let wsId = WS.getWSId wsConn
            uniqSubId = LQ.UniqueSubscriberId wsId opId
        lqId <- liftIO $ LQ.addLiveQuery logger uniqSubId lqMap lqOp liveQOnChange
        liftIO $ STM.atomically $
          STMMap.insert (lqId, _grOperationName q) opId opMap
        logOpEv ODStarted (Just reqId)

<<<<<<< HEAD
    execQueryOrMut reqId query genSql action = do
      logOpEv ODStarted (Just reqId)
      -- log the generated SQL and the graphql query
      L.unLogger logger $ QueryLog query genSql reqId
      (dt, resp) <- withElapsedTime $ liftIO $ runExceptT action
      let lqMeta = LQ.LiveQueryMetadata dt
      either (postExecErr reqId) (`sendSuccResp` lqMeta) resp
      sendCompleted (Just reqId)
=======
-- <<<<<<< HEAD
    -- execQueryOrMut reqId query genSql action = do
    --   logOpEv ODStarted (Just reqId)
    --   -- log the generated SQL and the graphql query
    --   L.unLogger logger $ QueryLog query genSql reqId
    --   (dt, resp) <- withElapsedTime $ liftIO $ runExceptT action
    --   let lqMeta = LQ.LiveQueryMetadata dt
    --   either (postExecErr reqId) (`sendSuccResp` lqMeta) resp
    --   sendCompleted (Just reqId)
>>>>>>> 9e6c8e99

      where
        runLazyTx' = bool runLazyROTx' runLazyRWTx' $ txAccess == Q.ReadWrite
        telemLocality = Telem.Local
        execQueryOrMut telemQueryType genSql action = do
          logOpEv ODStarted (Just reqId)
          -- log the generated SQL and the graphql query
          L.unLogger logger $ QueryLog query genSql reqId
          (withElapsedTime $ liftIO $ runExceptT action) >>= \case
            (_,      Left err) -> postExecErr reqId err
            (telemTimeIO_DT, Right encJson) -> do
              -- Telemetry. NOTE: don't time network IO:
              telemTimeTot <- Seconds <$> timerTot
              sendSuccResp encJson $ LQ.LiveQueryMetadata telemTimeIO_DT
              let telemTimeIO = fromUnits telemTimeIO_DT
              Telem.recordTimingMetric Telem.RequestDimensions{..} Telem.RequestTimings{..}

          sendCompleted (Just reqId)

    -- runRemoteGQ
    --   :: E.ExecutionCtx -> RequestId -> UserInfo -> [H.Header]
    --   -> G.TypedOperationDefinition -> RemoteSchemaInfo
    --   -> ExceptT () m ()
    -- runRemoteGQ execCtx reqId userInfo reqHdrs opDef rsi = do
    --   when (G._todType opDef == G.OperationTypeSubscription) $
    --     withComplete $ preExecErr reqId $
    --     err400 NotSupported "subscription to remote server is not supported"

    runRemoteGQ :: ExceptT () m DiffTime
                -> Telem.CacheHit -> E.ExecutionCtx -> RequestId -> UserInfo -> [H.Header]
                -> G.TypedOperationDefinition -> RemoteSchemaInfo
                -> ExceptT () m ()
    runRemoteGQ timerTot telemCacheHit execCtx reqId userInfo reqHdrs opDef rsi = do
      let telemLocality = Telem.Remote
      telemQueryType <- case G._todType opDef of
        G.OperationTypeSubscription ->
          withComplete $ preExecErr reqId $
          err400 NotSupported "subscription to remote server is not supported"
        G.OperationTypeMutation -> return Telem.Mutation
        G.OperationTypeQuery    -> return Telem.Query

      -- if it's not a subscription, use HTTP to execute the query on the remote
<<<<<<< HEAD
      (dt, resp) <- withElapsedTime $ runExceptT $ flip runReaderT execCtx $
              E.execRemoteGQ reqId userInfo reqHdrs q rsi opDef
      let ocMeta = LQ.LiveQueryMetadata dt
      either (postExecErr reqId) (\val -> sendRemoteResp reqId (_hrBody val) ocMeta) resp
=======
      (runExceptT $ flip runReaderT execCtx $
        E.execRemoteGQ reqId userInfo reqHdrs q rsi opDef) >>= \case
          Left  err           -> postExecErr reqId err
          Right (telemTimeIO_DT, !val) -> do
            -- Telemetry. NOTE: don't time network IO:
            telemTimeTot <- Seconds <$> timerTot
            sendRemoteResp reqId (_hrBody val) $ LQ.LiveQueryMetadata telemTimeIO_DT
            let telemTimeIO = fromUnits telemTimeIO_DT
            Telem.recordTimingMetric Telem.RequestDimensions{..} Telem.RequestTimings{..}

>>>>>>> 9e6c8e99
      sendCompleted (Just reqId)

    sendRemoteResp reqId resp meta =
      case J.eitherDecodeStrict (encJToBS resp) of
        Left e    -> postExecErr reqId $ invalidGqlErr $ T.pack e
        Right res -> sendMsgWithMetadata wsConn (SMData $ DataMsg opId $ GRRemote res) meta

    invalidGqlErr err = err500 Unexpected $
      "Failed parsing GraphQL response from remote: " <> err

    WSServerEnv logger pgExecCtx lqMap getSchemaCache httpMgr _ sqlGenCtx planCache
      _ enableAL = serverEnv

    WSConnData userInfoR opMap errRespTy = WS.getData wsConn

    logOpEv opTy reqId =
      logWSEvent logger wsConn $ EOperation opDet
      where
        opDet = OperationDetails opId reqId (_grOperationName q) opTy query
        -- log the query only in errors
        query = case opTy of
          ODQueryErr _ -> Just q
          _            -> Nothing

    getErrFn errTy =
      case errTy of
        ERTLegacy           -> encodeQErr
        ERTGraphqlCompliant -> encodeGQLErr

    sendStartErr e = do
      let errFn = getErrFn errRespTy
      sendMsg wsConn $
        SMErr $ ErrorMsg opId $ errFn False $ err400 StartFailed e
      logOpEv (ODProtoErr e) Nothing

    sendCompleted reqId = do
      liftIO $ sendMsg wsConn $ SMComplete $ CompletionMsg opId
      logOpEv ODCompleted reqId

    postExecErr reqId qErr = do
      let errFn = getErrFn errRespTy
      logOpEv (ODQueryErr qErr) (Just reqId)
      sendMsg wsConn $ SMData $
        DataMsg opId $ GRHasura $ GQExecError $ pure $ errFn False qErr

    -- why wouldn't pre exec error use graphql response?
    preExecErr reqId qErr = do
      let errFn = getErrFn errRespTy
      logOpEv (ODQueryErr qErr) (Just reqId)
      let err = case errRespTy of
            ERTLegacy           -> errFn False qErr
            ERTGraphqlCompliant -> J.object ["errors" J..= [errFn False qErr]]
      sendMsg wsConn (SMErr $ ErrorMsg opId err)

    sendSuccResp encJson =
      sendMsgWithMetadata wsConn
        (SMData $ DataMsg opId $ GRHasura $ GQSuccess $ encJToLBS encJson)

    withComplete :: ExceptT () m () -> ExceptT () m a
    withComplete action = do
      action
      sendCompleted Nothing
      throwError ()

    -- on change, send message on the websocket
    liveQOnChange :: LQ.OnChange
    liveQOnChange (GQSuccess (LQ.LiveQueryResponse bs dTime)) =
      sendMsgWithMetadata wsConn (SMData $ DataMsg opId $ GRHasura $ GQSuccess bs) $
        LQ.LiveQueryMetadata dTime
    liveQOnChange resp = sendMsg wsConn $ SMData $ DataMsg opId $ GRHasura $
      LQ._lqrPayload <$> resp

    catchAndIgnore :: ExceptT () m () -> m ()
    catchAndIgnore m = void $ runExceptT m

onMessage
  :: (HasVersion, MonadIO m, UserAuthentication m, E.GQLApiAuthorization m)
  => AuthMode
  -> WSServerEnv
  -> WSConn -> BL.ByteString -> m ()
onMessage authMode serverEnv wsConn msgRaw =
  case J.eitherDecode msgRaw of
    Left e    -> do
      let err = ConnErrMsg $ "parsing ClientMessage failed: " <> T.pack e
      logWSEvent logger wsConn $ EConnErr err
      sendMsg wsConn $ SMConnErr err

    Right msg -> case msg of
      CMConnInit params -> onConnInit (_wseLogger serverEnv)
                           (_wseHManager serverEnv)
                           wsConn authMode params
      CMStart startMsg  -> onStart serverEnv wsConn startMsg
      CMStop stopMsg    -> liftIO $ onStop serverEnv wsConn stopMsg
      CMConnTerm        -> liftIO $ WS.closeConn wsConn "GQL_CONNECTION_TERMINATE received"
  where
    logger = _wseLogger serverEnv

onStop :: WSServerEnv -> WSConn -> StopMsg -> IO ()
onStop serverEnv wsConn (StopMsg opId) = do
  -- probably wrap the whole thing in a single tx?
  opM <- liftIO $ STM.atomically $ STMMap.lookup opId opMap
  case opM of
    Just (lqId, opNameM) -> do
      logWSEvent logger wsConn $ EOperation $ opDet opNameM
      LQ.removeLiveQuery lqMap lqId
    Nothing    -> return ()
  STM.atomically $ STMMap.delete opId opMap
  where
    logger = _wseLogger serverEnv
    lqMap  = _wseLiveQMap serverEnv
    opMap  = _wscOpMap $ WS.getData wsConn
    opDet n = OperationDetails opId Nothing n ODStopped Nothing

logWSEvent
  :: (MonadIO m)
  => L.Logger L.Hasura -> WSConn -> WSEvent -> m ()
logWSEvent (L.Logger logger) wsConn wsEv = do
  userInfoME <- liftIO $ STM.readTVarIO userInfoR
  let (userVarsM, jwtExpM) = case userInfoME of
        CSInitialised WsClientState{..} -> ( Just $ userVars wscsUserInfo
                                           , wscsJwtExpTime
                                           )
        _                               -> (Nothing, Nothing)
  liftIO $ logger $ WSLog logLevel $ WSLogInfo userVarsM (WsConnInfo wsId jwtExpM Nothing) wsEv
  where
    WSConnData userInfoR _ _ = WS.getData wsConn
    wsId = WS.getWSId wsConn
    logLevel = bool L.LevelInfo L.LevelError isError
    isError = case wsEv of
      EAccepted   -> False
      ERejected _ -> True
      EConnErr _  -> True
      EClosed     -> False
      EOperation op -> case _odOperationType op of
        ODStarted    -> False
        ODProtoErr _ -> True
        ODQueryErr _ -> True
        ODCompleted  -> False
        ODStopped    -> False

onConnInit
  :: (HasVersion, MonadIO m, UserAuthentication m)
  => L.Logger L.Hasura -> H.Manager -> WSConn -> AuthMode -> Maybe ConnParams -> m ()
onConnInit logger manager wsConn authMode connParamsM = do
  connState <- liftIO (STM.readTVarIO (_wscUser $ WS.getData wsConn))
  case getIpAddress connState of
    Left err -> unexpectedInitError err
    Right ipAddress -> do
      let headers = mkHeaders connState
      res <- resolveUserInfo logger manager headers authMode
      case res of
        Left e  -> do
          liftIO $ STM.atomically $ STM.writeTVar (_wscUser $ WS.getData wsConn) $
            CSInitError $ qeError e
          let connErr = ConnErrMsg $ qeError e
          logWSEvent logger wsConn $ EConnErr connErr
          sendMsg wsConn $ SMConnErr connErr
        Right (userInfo, expTimeM) -> do
          liftIO $ STM.atomically $ STM.writeTVar (_wscUser $ WS.getData wsConn) $
            CSInitialised $ WsClientState userInfo expTimeM paramHeaders ipAddress
          sendMsg wsConn SMConnAck
          -- TODO: send it periodically? Why doesn't apollo's protocol use
          -- ping/pong frames of websocket spec?
          sendMsg wsConn SMConnKeepAlive
  where
    unexpectedInitError e = do
      let connErr = ConnErrMsg e
      logWSEvent logger wsConn $ EConnErr connErr
      sendMsg wsConn $ SMConnErr connErr

    mkHeaders connState =
      paramHeaders ++ getClientHeaders connState

    paramHeaders =
      [ (CI.mk $ TE.encodeUtf8 h, TE.encodeUtf8 v)
      | (h, v) <- maybe [] Map.toList $ connParamsM >>= _cpHeaders
      ]

    getClientHeaders = \case
      CSNotInitialised hdrs _ -> unWsHeaders hdrs
      _                       -> []

    getIpAddress = \case
      CSNotInitialised _ ip -> return ip
      CSInitialised WsClientState{..} -> return wscsIpAddress
      CSInitError e -> Left e

onClose
  :: MonadIO m
  => L.Logger L.Hasura
  -> LQ.LiveQueriesState
  -> WSConn
  -> m ()
onClose logger lqMap wsConn = do
  logWSEvent logger wsConn EClosed
  operations <- liftIO $ STM.atomically $ ListT.toList $ STMMap.listT opMap
  void $ liftIO $ A.forConcurrently operations $ \(_, (lqId, _)) ->
    LQ.removeLiveQuery lqMap lqId
  where
    opMap = _wscOpMap $ WS.getData wsConn

createWSServerEnv
  :: (MonadIO m)
  => L.Logger L.Hasura
  -> IsPGExecCtx
  -> LQ.LiveQueriesState
  -> IO (SchemaCache, SchemaCacheVer)
  -> H.Manager
  -> CorsPolicy
  -> SQLGenCtx
  -> Bool
  -> E.PlanCache
  -> m WSServerEnv
createWSServerEnv logger isPgCtx lqState getSchemaCache httpManager
  corsPolicy sqlGenCtx enableAL planCache = do
  wsServer <- liftIO $ STM.atomically $ WS.createWSServer logger
  return $
    WSServerEnv logger isPgCtx lqState getSchemaCache httpManager corsPolicy
    sqlGenCtx planCache wsServer enableAL

createWSServerApp
  :: ( HasVersion
     , MonadIO m
     , MC.MonadBaseControl IO m
     , LA.Forall (LA.Pure m)
     , UserAuthentication m
     , E.GQLApiAuthorization m
     )
  => AuthMode
  -> WSServerEnv
  -> WS.HasuraServerApp m
createWSServerApp authMode serverEnv =
  WS.createServerApp (_wseServer serverEnv) handlers
  where
    handlers =
      WS.WSHandlers
      (onConn (_wseLogger serverEnv) (_wseCorsPolicy serverEnv))
      (onMessage authMode serverEnv)
      (onClose (_wseLogger serverEnv) $ _wseLiveQMap serverEnv)

stopWSServerApp :: WSServerEnv -> IO ()
stopWSServerApp wsEnv = WS.shutdown (_wseServer wsEnv)<|MERGE_RESOLUTION|>--- conflicted
+++ resolved
@@ -43,15 +43,8 @@
 import           Hasura.Server.Context
 import           Hasura.Server.Cors
 import           Hasura.Server.Utils                         (IpAddress (..), RequestId,
-<<<<<<< HEAD
-                                                              diffTimeToMicro, getRequestId,
-                                                              withElapsedTime)
-
-import           Hasura.GraphQL.Transport.HTTP               (GQLApiAuthorization (..))
-=======
                                                               getRequestId)
 import           Hasura.Server.Version                       (HasVersion)
->>>>>>> 9e6c8e99
 
 import qualified Hasura.GraphQL.Execute                      as E
 import qualified Hasura.GraphQL.Execute.LiveQuery            as LQ
@@ -350,17 +343,6 @@
         liftIO $ STM.atomically $
           STMMap.insert (lqId, _grOperationName q) opId opMap
         logOpEv ODStarted (Just reqId)
-
-<<<<<<< HEAD
-    execQueryOrMut reqId query genSql action = do
-      logOpEv ODStarted (Just reqId)
-      -- log the generated SQL and the graphql query
-      L.unLogger logger $ QueryLog query genSql reqId
-      (dt, resp) <- withElapsedTime $ liftIO $ runExceptT action
-      let lqMeta = LQ.LiveQueryMetadata dt
-      either (postExecErr reqId) (`sendSuccResp` lqMeta) resp
-      sendCompleted (Just reqId)
-=======
 -- <<<<<<< HEAD
     -- execQueryOrMut reqId query genSql action = do
     --   logOpEv ODStarted (Just reqId)
@@ -370,7 +352,6 @@
     --   let lqMeta = LQ.LiveQueryMetadata dt
     --   either (postExecErr reqId) (`sendSuccResp` lqMeta) resp
     --   sendCompleted (Just reqId)
->>>>>>> 9e6c8e99
 
       where
         runLazyTx' = bool runLazyROTx' runLazyRWTx' $ txAccess == Q.ReadWrite
@@ -413,12 +394,6 @@
         G.OperationTypeQuery    -> return Telem.Query
 
       -- if it's not a subscription, use HTTP to execute the query on the remote
-<<<<<<< HEAD
-      (dt, resp) <- withElapsedTime $ runExceptT $ flip runReaderT execCtx $
-              E.execRemoteGQ reqId userInfo reqHdrs q rsi opDef
-      let ocMeta = LQ.LiveQueryMetadata dt
-      either (postExecErr reqId) (\val -> sendRemoteResp reqId (_hrBody val) ocMeta) resp
-=======
       (runExceptT $ flip runReaderT execCtx $
         E.execRemoteGQ reqId userInfo reqHdrs q rsi opDef) >>= \case
           Left  err           -> postExecErr reqId err
@@ -429,7 +404,6 @@
             let telemTimeIO = fromUnits telemTimeIO_DT
             Telem.recordTimingMetric Telem.RequestDimensions{..} Telem.RequestTimings{..}
 
->>>>>>> 9e6c8e99
       sendCompleted (Just reqId)
 
     sendRemoteResp reqId resp meta =
