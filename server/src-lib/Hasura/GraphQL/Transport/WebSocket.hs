--- conflicted
+++ resolved
@@ -42,15 +42,10 @@
                                                               resolveUserInfo)
 import           Hasura.Server.Context
 import           Hasura.Server.Cors
-<<<<<<< HEAD
 import           Hasura.Server.Utils                         (IpAddress (..), RequestId,
                                                               diffTimeToMicro, getRequestId,
                                                               withElapsedTime)
-=======
-import           Hasura.Server.Utils                         (RequestId, diffTimeToMicro,
-                                                              getRequestId, withElapsedTime)
 import           Hasura.Server.Version                       (HasVersion)
->>>>>>> 27910004
 
 import qualified Hasura.GraphQL.Execute                      as E
 import qualified Hasura.GraphQL.Execute.LiveQuery            as LQ
@@ -295,11 +290,8 @@
             <> "HASURA_GRAPHQL_WS_READ_COOKIE to force read cookie when CORS is disabled."
 
 
-<<<<<<< HEAD
-onStart :: forall m. (MonadIO m, GQLApiAuthorization m) => WSServerEnv -> WSConn -> StartMsg -> m ()
-=======
-onStart :: HasVersion => WSServerEnv -> WSConn -> StartMsg -> IO ()
->>>>>>> 27910004
+onStart :: forall m. (HasVersion, MonadIO m, GQLApiAuthorization m)
+        => WSServerEnv -> WSConn -> StartMsg -> m ()
 onStart serverEnv wsConn (StartMsg opId q) = catchAndIgnore $ do
 
   opM <- liftIO $ STM.atomically $ STMMap.lookup opId opMap
@@ -409,9 +401,6 @@
 
     sendCompleted reqId = do
       liftIO $ sendMsg wsConn $ SMComplete $ CompletionMsg opId
--- =======
---       sendMsg wsConn (SMComplete $ CompletionMsg opId)
--- >>>>>>> master
       logOpEv ODCompleted reqId
 
     postExecErr reqId qErr = do
@@ -451,11 +440,7 @@
     catchAndIgnore m = void $ runExceptT m
 
 onMessage
-<<<<<<< HEAD
-  :: (MonadIO m, UserAuthentication m, GQLApiAuthorization m)
-=======
-  :: (HasVersion, MonadIO m, UserAuthentication m)
->>>>>>> 27910004
+  :: (HasVersion, MonadIO m, UserAuthentication m, GQLApiAuthorization m)
   => AuthMode
   -> WSServerEnv
   -> WSConn -> BL.ByteString -> m ()
