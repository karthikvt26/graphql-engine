--- conflicted
+++ resolved
@@ -283,13 +283,9 @@
             <> "CORS on websocket connections, then you can use the flag --ws-read-cookie or "
             <> "HASURA_GRAPHQL_WS_READ_COOKIE to force read cookie when CORS is disabled."
 
-<<<<<<< HEAD
 
 onStart :: forall m. (HasVersion, MonadIO m, E.GQLApiAuthorization m)
         => WSServerEnv -> WSConn -> StartMsg -> m ()
-=======
-onStart :: HasVersion => WSServerEnv -> WSConn -> StartMsg -> IO ()
->>>>>>> 890cef06
 onStart serverEnv wsConn (StartMsg opId q) = catchAndIgnore $ do
   timerTot <- startTimer
   opM <- liftIO $ STM.atomically $ STMMap.lookup opId opMap
