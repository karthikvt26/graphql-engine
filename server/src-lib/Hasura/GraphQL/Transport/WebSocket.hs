--- conflicted
+++ resolved
@@ -12,6 +12,11 @@
 --   The handler functions 'onClose', 'onMessage', etc. depend for correctness on two properties:
 --     - they run with async exceptions masked
 --     - they do not race on the same connection
+
+import           Control.Concurrent.Extended                 (sleep)
+import           Control.Exception.Lifted
+import           Data.String
+import           GHC.AssertNF
 
 import qualified Control.Concurrent.Async.Lifted.Safe        as LA
 import qualified Control.Concurrent.STM                      as STM
@@ -27,16 +32,11 @@
 import qualified Data.Time.Clock                             as TC
 import qualified Database.PG.Query                           as Q
 import qualified Language.GraphQL.Draft.Syntax               as G
+import qualified ListT
 import qualified Network.HTTP.Client                         as H
 import qualified Network.HTTP.Types                          as H
 import qualified Network.WebSockets                          as WS
 import qualified StmContainers.Map                           as STMMap
-
-import           Control.Concurrent.Extended                 (sleep)
-import           Control.Exception.Lifted
-import           Data.String
-import           GHC.AssertNF
-import qualified ListT
 
 import           Hasura.EncJSON
 import           Hasura.GraphQL.Logging
@@ -64,7 +64,7 @@
 -- this to track a connection's operations so we can remove them from 'LiveQueryState', and
 -- log.
 --
--- NOTE!: This must be kept consistent with the global 'LiveQueryState', in 'onClose' 
+-- NOTE!: This must be kept consistent with the global 'LiveQueryState', in 'onClose'
 -- and 'onStart'.
 type OperationMap
   = STMMap.Map OperationId (LQ.LiveQueryId, Maybe OperationName)
@@ -92,19 +92,11 @@
 
 data WSConnState
   -- headers from the client for websockets
-<<<<<<< HEAD
   = CSNotInitialised !WsHeaders !IpAddress
-  | CSInitError Text
+  | CSInitError !Text
   -- headers from the client (in conn params) to forward to the remote schema
   -- and JWT expiry time if any
   | CSInitialised !WsClientState
-=======
-  = CSNotInitialised !WsHeaders
-  | CSInitError !Text
-  -- headers from the client (in conn params) to forward to the remote schema
-  -- and JWT expiry time if any
-  | CSInitialised !UserInfo !(Maybe TC.UTCTime) ![H.Header]
->>>>>>> ad07c06e
 
 data WSConnData
   = WSConnData
@@ -340,11 +332,6 @@
     E.GExPRemote rsi opDef  ->
       runRemoteGQ timerTot telemCacheHit execCtx requestId userInfo reqHdrs opDef rsi
   where
--- <<<<<<< HEAD
---     runHasuraGQ :: RequestId -> GQLReqUnparsed -> UserInfo -> E.ExecOp
---                 -> ExceptT () m ()
---     runHasuraGQ reqId query userInfo = \case
--- =======
     telemTransport = Telem.HTTP
     runHasuraGQ :: ExceptT () m DiffTime
                 -> Telem.CacheHit -> RequestId -> GQLReqUnparsed -> UserInfo -> Q.TxAccess
@@ -358,31 +345,19 @@
       E.ExOpSubs lqOp -> do
         -- log the graphql query
         L.unLogger logger $ QueryLog query Nothing reqId
-<<<<<<< HEAD
+
         let wsId = WS.getWSId wsConn
             uniqSubId = LQ.UniqueSubscriberId wsId opId
-        lqId <- liftIO $ LQ.addLiveQuery logger uniqSubId lqMap lqOp liveQOnChange
-=======
         -- NOTE!: we mask async exceptions higher in the call stack, but it's
         -- crucial we don't lose lqId after addLiveQuery returns successfully.
-        !lqId <- liftIO $ LQ.addLiveQuery logger lqMap lqOp liveQOnChange
+        !lqId <- liftIO $ LQ.addLiveQuery logger uniqSubId lqMap lqOp liveQOnChange
         let !opName = _grOperationName q
         liftIO $ $assertNFHere $! (lqId, opName)  -- so we don't write thunks to mutable vars
 
->>>>>>> ad07c06e
         liftIO $ STM.atomically $
           -- NOTE: see crucial `lookup` check above, ensuring this doesn't clobber:
           STMMap.insert (lqId, opName) opId opMap
         logOpEv ODStarted (Just reqId)
--- <<<<<<< HEAD
-    -- execQueryOrMut reqId query genSql action = do
-    --   logOpEv ODStarted (Just reqId)
-    --   -- log the generated SQL and the graphql query
-    --   L.unLogger logger $ QueryLog query genSql reqId
-    --   (dt, resp) <- withElapsedTime $ liftIO $ runExceptT action
-    --   let lqMeta = LQ.LiveQueryMetadata dt
-    --   either (postExecErr reqId) (`sendSuccResp` lqMeta) resp
-    --   sendCompleted (Just reqId)
 
       where
         runLazyTx' = bool runLazyROTx' runLazyRWTx' $ txAccess == Q.ReadWrite
@@ -402,15 +377,6 @@
 
           sendCompleted (Just reqId)
 
-    -- runRemoteGQ
-    --   :: E.ExecutionCtx -> RequestId -> UserInfo -> [H.Header]
-    --   -> G.TypedOperationDefinition -> RemoteSchemaInfo
-    --   -> ExceptT () m ()
-    -- runRemoteGQ execCtx reqId userInfo reqHdrs opDef rsi = do
-    --   when (G._todType opDef == G.OperationTypeSubscription) $
-    --     withComplete $ preExecErr reqId $
-    --     err400 NotSupported "subscription to remote server is not supported"
-
     runRemoteGQ :: ExceptT () m DiffTime
                 -> Telem.CacheHit -> E.ExecutionCtx -> RequestId -> UserInfo -> [H.Header]
                 -> G.TypedOperationDefinition -> RemoteSchemaInfo
@@ -585,7 +551,6 @@
   :: (HasVersion, MonadIO m, UserAuthentication m)
   => L.Logger L.Hasura -> H.Manager -> WSConn -> AuthMode -> Maybe ConnParams -> m ()
 onConnInit logger manager wsConn authMode connParamsM = do
-<<<<<<< HEAD
   connState <- liftIO (STM.readTVarIO (_wscUser $ WS.getData wsConn))
   case getIpAddress connState of
     Left err -> unexpectedInitError err
@@ -593,15 +558,22 @@
       let headers = mkHeaders connState
       res <- resolveUserInfo logger manager headers authMode
       case res of
-        Left e  -> do
-          liftIO $ STM.atomically $ STM.writeTVar (_wscUser $ WS.getData wsConn) $
-            CSInitError $ qeError e
+        Left e -> do
+          let !initErr = CSInitError $ qeError e
+          liftIO $ do
+            $assertNFHere initErr  -- so we don't write thunks to mutable vars
+            STM.atomically $ STM.writeTVar (_wscUser $ WS.getData wsConn) initErr
+
           let connErr = ConnErrMsg $ qeError e
           logWSEvent logger wsConn $ EConnErr connErr
           sendMsg wsConn $ SMConnErr connErr
+
         Right (userInfo, expTimeM) -> do
-          liftIO $ STM.atomically $ STM.writeTVar (_wscUser $ WS.getData wsConn) $
-            CSInitialised $ WsClientState userInfo expTimeM paramHeaders ipAddress
+          let !csInit = CSInitialised $ WsClientState userInfo expTimeM paramHeaders ipAddress
+          liftIO $ do
+            $assertNFHere csInit  -- so we don't write thunks to mutable vars
+            STM.atomically $ STM.writeTVar (_wscUser $ WS.getData wsConn) csInit
+
           sendMsg wsConn SMConnAck
           -- TODO: send it periodically? Why doesn't apollo's protocol use
           -- ping/pong frames of websocket spec?
@@ -614,33 +586,6 @@
 
     mkHeaders connState =
       paramHeaders ++ getClientHeaders connState
-=======
-  headers <- mkHeaders <$> liftIO (STM.readTVarIO (_wscUser $ WS.getData wsConn))
-  res <- resolveUserInfo logger manager headers authMode
-  case res of
-    Left e  -> do
-      let !initErr = CSInitError $ qeError e
-      liftIO $ do
-        $assertNFHere initErr  -- so we don't write thunks to mutable vars
-        STM.atomically $ STM.writeTVar (_wscUser $ WS.getData wsConn) initErr 
-
-      let connErr = ConnErrMsg $ qeError e
-      logWSEvent logger wsConn $ EConnErr connErr
-      sendMsg wsConn $ SMConnErr connErr
-    Right (userInfo, expTimeM) -> do
-      let !csInit = CSInitialised userInfo expTimeM paramHeaders
-      liftIO $ do
-        $assertNFHere csInit  -- so we don't write thunks to mutable vars
-        STM.atomically $ STM.writeTVar (_wscUser $ WS.getData wsConn) csInit
-
-      sendMsg wsConn SMConnAck
-      -- TODO: send it periodically? Why doesn't apollo's protocol use
-      -- ping/pong frames of websocket spec?
-      sendMsg wsConn SMConnKeepAlive
-  where
-    mkHeaders st =
-      paramHeaders ++ getClientHdrs st
->>>>>>> ad07c06e
 
     paramHeaders =
       [ (CI.mk $ TE.encodeUtf8 h, TE.encodeUtf8 v)
@@ -699,21 +644,14 @@
      )
   => AuthMode
   -> WSServerEnv
-<<<<<<< HEAD
   -> WS.HasuraServerApp m
-createWSServerApp authMode serverEnv =
-  WS.createServerApp (_wseServer serverEnv) handlers
-=======
-  -> WS.PendingConnection -> m ()
-  -- ^ aka generalized 'WS.ServerApp'
-createWSServerApp authMode serverEnv = \ !pendingConn ->
-  WS.createServerApp (_wseServer serverEnv) handlers pendingConn
->>>>>>> ad07c06e
+createWSServerApp authMode serverEnv = \ !ipAddress !pendingConn ->
+  WS.createServerApp (_wseServer serverEnv) handlers ipAddress pendingConn
   where
     handlers =
       WS.WSHandlers
       -- Mask async exceptions during event processing to help maintain integrity of mutable vars:
-      (\rid rh ->  mask_ $ onConn (_wseLogger serverEnv) (_wseCorsPolicy serverEnv) rid rh)
+      (\rid rh ip -> mask_ $ onConn (_wseLogger serverEnv) (_wseCorsPolicy serverEnv) rid rh ip)
       (\conn bs -> mask_ $ onMessage authMode serverEnv conn bs)
       (\conn ->    mask_ $ onClose (_wseLogger serverEnv) (_wseLiveQMap serverEnv) conn)
 
