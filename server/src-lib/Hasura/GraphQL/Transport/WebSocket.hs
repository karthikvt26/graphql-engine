--- conflicted
+++ resolved
@@ -326,15 +326,10 @@
 
   requestId <- getRequestId reqHdrs
   (sc, scVer) <- liftIO getSchemaCache
-<<<<<<< HEAD
-  execPlanE <- runExceptT $ E.getResolvedExecPlan env pgExecCtx
-               planCache userInfo sqlGenCtx enableAL sc scVer httpMgr reqHdrs (q, reqParsed)
-=======
   reqParsedE <- lift $ E.authorizeGQLApi userInfo (reqHdrs, ipAddress) enableAL sc q
   reqParsed <- either (withComplete . preExecErr requestId) return reqParsedE
-  execPlanE <- runExceptT $ E.getResolvedExecPlan pgExecCtx
+  execPlanE <- runExceptT $ E.getResolvedExecPlan env pgExecCtx
                planCache userInfo sqlGenCtx sc scVer httpMgr reqHdrs (q, reqParsed)
->>>>>>> 47283309
 
   (telemCacheHit, execPlan) <- either (withComplete . preExecErr requestId) return execPlanE
   let execCtx = E.ExecutionCtx logger sqlGenCtx pgExecCtx planCache sc scVer httpMgr enableAL
@@ -350,17 +345,7 @@
                 -> Telem.CacheHit -> RequestId -> GQLReqUnparsed -> UserInfo -> Q.TxAccess
                 -> E.ExecOp -> ExceptT () m ()
     runHasuraGQ timerTot telemCacheHit reqId query userInfo txAccess = \case
-<<<<<<< HEAD
--- =======
---     runHasuraGQ :: ExceptT () IO DiffTime
---                 -> Telem.CacheHit -> RequestId -> GQLReqUnparsed -> UserInfo -> E.ExecOp
---                 -> ExceptT () IO ()
---     runHasuraGQ timerTot telemCacheHit reqId query userInfo = \case
--- >>>>>>> stable
       E.ExOpQuery opTx genSql _asts -> Tracing.trace "pg" do
-=======
-      E.ExOpQuery opTx genSql ->
->>>>>>> 47283309
         execQueryOrMut Telem.Query genSql $ runLazyTx' pgExecCtx opTx
       -- Response headers discarded over websockets
       E.ExOpMutation _ opTx -> Tracing.trace "pg" do
