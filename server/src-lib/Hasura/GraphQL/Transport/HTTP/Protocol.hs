--- conflicted
+++ resolved
@@ -98,11 +98,7 @@
 newtype GQLQueryText
   = GQLQueryText
   { _unGQLQueryText :: Text
-<<<<<<< HEAD
-  } deriving (Show, Eq, Ord, J.FromJSON, J.ToJSON, Hashable, IsString)
-=======
   } deriving (Show, Eq, Ord, J.FromJSON, J.ToJSON, Hashable, Lift, IsString)
->>>>>>> 6d0518bc
 
 type GQLReqUnparsed = GQLReq GQLQueryText
 type GQLReqParsed = GQLReq GQLExecDoc
