{-# LANGUAGE RecordWildCards #-}
module Hasura.GraphQL.Transport.HTTP
  ( MonadExecuteQuery(..)
  , runGQ
  , runGQBatched
  , GQLReq(..)
  , GQLReqUnparsed
  , GQLReqParsed
  , GQLExecDoc(..)
  , OperationName(..)
  , GQLQueryText(..)
  ) where

<<<<<<< HEAD
import qualified Network.HTTP.Types                     as HTTP
import qualified Data.Environment                       as Env

import           Control.Monad.Morph (hoist)
=======
>>>>>>> 47283309
import           Hasura.EncJSON
import           Hasura.GraphQL.Transport.HTTP.Protocol
import           Hasura.HTTP
import           Hasura.Prelude
import           Hasura.RQL.Types
import           Hasura.Server.Init.Config
import           Hasura.Server.Logging                  (QueryLogger (..))
import           Hasura.Server.Utils                    (IpAddress, RequestId)
import           Hasura.Server.Version                  (HasVersion)
import           Hasura.Session
import           Hasura.Tracing                         (MonadTrace, TraceT, trace)

import qualified Database.PG.Query                      as Q
import qualified Hasura.GraphQL.Execute                 as E
import qualified Hasura.GraphQL.Execute.Query           as EQ
import qualified Hasura.GraphQL.Resolve                 as R
import qualified Hasura.Server.Telemetry.Counters       as Telem
import qualified Language.GraphQL.Draft.Syntax          as G
import qualified Network.HTTP.Types                     as HTTP

class Monad m => MonadExecuteQuery m where
  executeQuery 
    :: GQLReqParsed
    -> [R.QueryRootFldUnresolved]
    -> Maybe EQ.GeneratedSqlMap
    -> IsPGExecCtx
    -> Q.TxAccess
    -> LazyTx QErr EncJSON
    -> ExceptT QErr m (HTTP.ResponseHeaders, EncJSON)

instance MonadExecuteQuery m => MonadExecuteQuery (ReaderT r m) where
  executeQuery a b c d e f = hoist lift $ executeQuery a b c d e f
  
instance MonadExecuteQuery m => MonadExecuteQuery (ExceptT r m) where
  executeQuery a b c d e f = hoist lift $ executeQuery a b c d e f

instance MonadExecuteQuery m => MonadExecuteQuery (TraceT m) where
  executeQuery a b c d e f = hoist lift $ executeQuery a b c d e f

runGQ
  :: ( HasVersion
     , MonadIO m
     , MonadError QErr m
     , MonadReader E.ExecutionCtx m
     , MonadExecuteQuery m
     , QueryLogger m
     , MonadTrace m
     )
  => Env.Environment
  -> RequestId
  -> UserInfo
  -> [HTTP.Header]
  -> (GQLReqUnparsed, GQLReqParsed)
  -> m (HttpResponse EncJSON)
runGQ env reqId userInfo reqHdrs req@(reqUnparsed, _) = do
  -- The response and misc telemetry data:
  let telemTransport = Telem.HTTP
  (telemTimeTot_DT, (telemCacheHit, telemLocality, (telemTimeIO_DT, telemQueryType, !resp))) <- withElapsedTime $ do
<<<<<<< HEAD
    E.ExecutionCtx _ sqlGenCtx pgExecCtx planCache sc scVer httpManager enableAL <- ask
    (telemCacheHit, execPlan) <- E.getResolvedExecPlan env pgExecCtx planCache
                                 userInfo sqlGenCtx enableAL sc scVer httpManager reqHdrs req
=======
    E.ExecutionCtx _ sqlGenCtx pgExecCtx planCache sc scVer httpManager _ <- ask
    (telemCacheHit, execPlan) <- E.getResolvedExecPlan pgExecCtx planCache
                                 userInfo sqlGenCtx sc scVer httpManager reqHdrs req
>>>>>>> 47283309
    case execPlan of
      E.GExPHasura (resolvedOp, txAccess) -> do
        (telemTimeIO, telemQueryType, respHdrs, resp) <- runHasuraGQ reqId req userInfo txAccess resolvedOp
        return (telemCacheHit, Telem.Local, (telemTimeIO, telemQueryType, HttpResponse resp respHdrs))
      E.GExPRemote rsi opDef  -> do
        let telemQueryType | G._todType opDef == G.OperationTypeMutation = Telem.Mutation
                           | otherwise = Telem.Query
        (telemTimeIO, resp) <- E.execRemoteGQ env reqId userInfo reqHdrs reqUnparsed rsi opDef
        return (telemCacheHit, Telem.Remote, (telemTimeIO, telemQueryType, resp))
  let telemTimeIO = fromUnits telemTimeIO_DT
      telemTimeTot = fromUnits telemTimeTot_DT
  Telem.recordTimingMetric Telem.RequestDimensions{..} Telem.RequestTimings{..}
  return resp

runGQBatched
  :: ( HasVersion
     , MonadIO m
     , MonadError QErr m
     , MonadReader E.ExecutionCtx m
     , MonadExecuteQuery m
     , QueryLogger m
<<<<<<< HEAD
     , MonadTrace m
=======
     , E.GQLApiAuthorization m
>>>>>>> 47283309
     )
  => Env.Environment
  -> RequestId
  -> ResponseInternalErrorsConfig
  -> UserInfo
  -> IpAddress
  -> [HTTP.Header]
  -> GQLBatchedReqs GQLQueryText
  -> m (HttpResponse EncJSON)
<<<<<<< HEAD
runGQBatched env reqId responseErrorsConfig userInfo reqHdrs reqs =
  case reqs of
    (GQLSingleRequest req, GQLSingleRequest reqParsed) ->
      runGQ env reqId userInfo reqHdrs (req, reqParsed)
    (GQLBatchedReqs batch, GQLBatchedReqs batchParsed) -> do
=======
runGQBatched reqId responseErrorsConfig userInfo ipAddress reqHdrs query = do
  schemaCache <- asks E._ecxSchemaCache
  enableAL <- asks E._ecxEnableAllowList
  case query of
    GQLSingleRequest req -> do
      -- run system authorization on the GraphQL API
      reqParsed <- E.authorizeGQLApi userInfo (reqHdrs, ipAddress) enableAL schemaCache req
                   >>= flip onLeft throwError
      -- then run the query
      runGQ reqId userInfo reqHdrs (req, reqParsed)
    GQLBatchedReqs reqs -> do
>>>>>>> 47283309
      -- It's unclear what we should do if we receive multiple
      -- responses with distinct headers, so just do the simplest thing
      -- in this case, and don't forward any.
      let includeInternal = shouldIncludeInternal (_uiRole userInfo) responseErrorsConfig
          removeHeaders =
            flip HttpResponse []
            . encJFromList
            . map (either (encJFromJValue . encodeGQErr includeInternal) _hrBody)
<<<<<<< HEAD
          try = flip catchError (pure . Left) . fmap Right
      fmap removeHeaders $ traverse (try . runGQ env reqId userInfo reqHdrs) $ zip batch batchParsed
    -- TODO: is this correct?
    _ -> throw500 "runGQBatched received different kinds of GQLBatchedReqs"
=======

      -- run system authorization on the GraphQL API
      reqsParsed <- traverse (E.authorizeGQLApi userInfo (reqHdrs, ipAddress) enableAL schemaCache) reqs
                    >>= mapM (flip onLeft throwError)
      -- then run the query
      fmap removeHeaders $
        traverse (try . runGQ reqId userInfo reqHdrs) $ zip reqs reqsParsed
  where
    try = flip catchError (pure . Left) . fmap Right
>>>>>>> 47283309

runHasuraGQ
  :: ( MonadIO m
     , MonadError QErr m
     , MonadReader E.ExecutionCtx m
     , MonadExecuteQuery m
     , QueryLogger m
     , MonadTrace m
     )
  => RequestId
  -> (GQLReqUnparsed, GQLReqParsed)
  -> UserInfo
  -> Q.TxAccess
  -> E.ExecOp
  -> m (DiffTime, Telem.QueryType, HTTP.ResponseHeaders, EncJSON)
  -- ^ Also return 'Mutation' when the operation was a mutation, and the time
  -- spent in the PG query; for telemetry.
runHasuraGQ reqId (query, queryParsed) userInfo txAccess resolvedOp = do
  E.ExecutionCtx logger _ isPgCtx _ _ _ _ _ <- ask
  logQuery' logger
  (telemTimeIO, respE) <- withElapsedTime . runExceptT $ executeTx isPgCtx
  (respHdrs, resp) <- liftEither respE

  let !json          = encodeGQResp $ GQSuccess $ encJToLBS resp
      telemQueryType = case resolvedOp of E.ExOpMutation{} -> Telem.Mutation ; _ -> Telem.Query
  return (telemTimeIO, telemQueryType, respHdrs, json)
  where
    executeTx isPgCtx =
      case resolvedOp of
        E.ExOpQuery tx genSql asts -> trace "pg" $ do
          executeQuery queryParsed asts genSql isPgCtx txAccess tx
        E.ExOpMutation respHeaders tx -> trace "pg" $ do
          (respHeaders,) <$> runLazyTx Q.ReadWrite isPgCtx (withUserInfo userInfo tx)
        E.ExOpSubs _ ->
          throw400 UnexpectedPayload
            "subscriptions are not supported over HTTP, use websockets instead"

    logQuery' logger = case resolvedOp of
      -- log the generated SQL and the graphql query
      E.ExOpQuery _ genSql _ -> logQuery logger query genSql reqId
      -- log the graphql query
<<<<<<< HEAD
      E.ExOpMutation _ _     -> logQuery logger query Nothing reqId
      E.ExOpSubs _           -> return ()


-- =======
-- runHasuraGQ reqId query userInfo resolvedOp = do
--   E.ExecutionCtx logger _ pgExecCtx _ _ _ _ _ <- ask
--   (telemTimeIO, respE) <- withElapsedTime $ liftIO $ runExceptT $ case resolvedOp of
--     E.ExOpQuery tx genSql  -> do
--       -- log the generated SQL and the graphql query
--       L.unLogger logger $ QueryLog query genSql reqId
--       ([],) <$> runLazyTx' pgExecCtx tx
--     E.ExOpMutation respHeaders tx -> do
--       -- log the graphql query
--       L.unLogger logger $ QueryLog query Nothing reqId
--       L.unLogger logger $ L.debugT "=============> MUTATION IS RUNNING ==============>> "
--       (respHeaders,) <$> runLazyTx pgExecCtx Q.ReadWrite (withUserInfo userInfo tx)
--     E.ExOpSubs _ ->
--       throw400 UnexpectedPayload
--       "subscriptions are not supported over HTTP, use websockets instead"
--   (respHdrs, resp) <- liftEither respE
--   let !json = encodeGQResp $ GQSuccess $ encJToLBS resp
-- >>>>>>> Stashed changes
=======
      E.ExOpMutation _ _   -> logQuery logger query Nothing reqId
      E.ExOpSubs _         -> return ()
>>>>>>> 47283309
<|MERGE_RESOLUTION|>--- conflicted
+++ resolved
@@ -11,13 +11,8 @@
   , GQLQueryText(..)
   ) where
 
-<<<<<<< HEAD
-import qualified Network.HTTP.Types                     as HTTP
-import qualified Data.Environment                       as Env
+import           Control.Monad.Morph (hoist)
 
-import           Control.Monad.Morph (hoist)
-=======
->>>>>>> 47283309
 import           Hasura.EncJSON
 import           Hasura.GraphQL.Transport.HTTP.Protocol
 import           Hasura.HTTP
@@ -30,6 +25,7 @@
 import           Hasura.Session
 import           Hasura.Tracing                         (MonadTrace, TraceT, trace)
 
+import qualified Data.Environment                       as Env
 import qualified Database.PG.Query                      as Q
 import qualified Hasura.GraphQL.Execute                 as E
 import qualified Hasura.GraphQL.Execute.Query           as EQ
@@ -76,15 +72,9 @@
   -- The response and misc telemetry data:
   let telemTransport = Telem.HTTP
   (telemTimeTot_DT, (telemCacheHit, telemLocality, (telemTimeIO_DT, telemQueryType, !resp))) <- withElapsedTime $ do
-<<<<<<< HEAD
-    E.ExecutionCtx _ sqlGenCtx pgExecCtx planCache sc scVer httpManager enableAL <- ask
+    E.ExecutionCtx _ sqlGenCtx pgExecCtx planCache sc scVer httpManager _ <- ask
     (telemCacheHit, execPlan) <- E.getResolvedExecPlan env pgExecCtx planCache
-                                 userInfo sqlGenCtx enableAL sc scVer httpManager reqHdrs req
-=======
-    E.ExecutionCtx _ sqlGenCtx pgExecCtx planCache sc scVer httpManager _ <- ask
-    (telemCacheHit, execPlan) <- E.getResolvedExecPlan pgExecCtx planCache
                                  userInfo sqlGenCtx sc scVer httpManager reqHdrs req
->>>>>>> 47283309
     case execPlan of
       E.GExPHasura (resolvedOp, txAccess) -> do
         (telemTimeIO, telemQueryType, respHdrs, resp) <- runHasuraGQ reqId req userInfo txAccess resolvedOp
@@ -106,11 +96,8 @@
      , MonadReader E.ExecutionCtx m
      , MonadExecuteQuery m
      , QueryLogger m
-<<<<<<< HEAD
      , MonadTrace m
-=======
      , E.GQLApiAuthorization m
->>>>>>> 47283309
      )
   => Env.Environment
   -> RequestId
@@ -120,14 +107,7 @@
   -> [HTTP.Header]
   -> GQLBatchedReqs GQLQueryText
   -> m (HttpResponse EncJSON)
-<<<<<<< HEAD
-runGQBatched env reqId responseErrorsConfig userInfo reqHdrs reqs =
-  case reqs of
-    (GQLSingleRequest req, GQLSingleRequest reqParsed) ->
-      runGQ env reqId userInfo reqHdrs (req, reqParsed)
-    (GQLBatchedReqs batch, GQLBatchedReqs batchParsed) -> do
-=======
-runGQBatched reqId responseErrorsConfig userInfo ipAddress reqHdrs query = do
+runGQBatched env reqId responseErrorsConfig userInfo ipAddress reqHdrs query = do
   schemaCache <- asks E._ecxSchemaCache
   enableAL <- asks E._ecxEnableAllowList
   case query of
@@ -136,9 +116,8 @@
       reqParsed <- E.authorizeGQLApi userInfo (reqHdrs, ipAddress) enableAL schemaCache req
                    >>= flip onLeft throwError
       -- then run the query
-      runGQ reqId userInfo reqHdrs (req, reqParsed)
+      runGQ env reqId userInfo reqHdrs (req, reqParsed)
     GQLBatchedReqs reqs -> do
->>>>>>> 47283309
       -- It's unclear what we should do if we receive multiple
       -- responses with distinct headers, so just do the simplest thing
       -- in this case, and don't forward any.
@@ -147,22 +126,14 @@
             flip HttpResponse []
             . encJFromList
             . map (either (encJFromJValue . encodeGQErr includeInternal) _hrBody)
-<<<<<<< HEAD
-          try = flip catchError (pure . Left) . fmap Right
-      fmap removeHeaders $ traverse (try . runGQ env reqId userInfo reqHdrs) $ zip batch batchParsed
-    -- TODO: is this correct?
-    _ -> throw500 "runGQBatched received different kinds of GQLBatchedReqs"
-=======
-
       -- run system authorization on the GraphQL API
       reqsParsed <- traverse (E.authorizeGQLApi userInfo (reqHdrs, ipAddress) enableAL schemaCache) reqs
                     >>= mapM (flip onLeft throwError)
       -- then run the query
       fmap removeHeaders $
-        traverse (try . runGQ reqId userInfo reqHdrs) $ zip reqs reqsParsed
+        traverse (try . runGQ env reqId userInfo reqHdrs) $ zip reqs reqsParsed
   where
     try = flip catchError (pure . Left) . fmap Right
->>>>>>> 47283309
 
 runHasuraGQ
   :: ( MonadIO m
@@ -204,31 +175,5 @@
       -- log the generated SQL and the graphql query
       E.ExOpQuery _ genSql _ -> logQuery logger query genSql reqId
       -- log the graphql query
-<<<<<<< HEAD
-      E.ExOpMutation _ _     -> logQuery logger query Nothing reqId
-      E.ExOpSubs _           -> return ()
-
-
--- =======
--- runHasuraGQ reqId query userInfo resolvedOp = do
---   E.ExecutionCtx logger _ pgExecCtx _ _ _ _ _ <- ask
---   (telemTimeIO, respE) <- withElapsedTime $ liftIO $ runExceptT $ case resolvedOp of
---     E.ExOpQuery tx genSql  -> do
---       -- log the generated SQL and the graphql query
---       L.unLogger logger $ QueryLog query genSql reqId
---       ([],) <$> runLazyTx' pgExecCtx tx
---     E.ExOpMutation respHeaders tx -> do
---       -- log the graphql query
---       L.unLogger logger $ QueryLog query Nothing reqId
---       L.unLogger logger $ L.debugT "=============> MUTATION IS RUNNING ==============>> "
---       (respHeaders,) <$> runLazyTx pgExecCtx Q.ReadWrite (withUserInfo userInfo tx)
---     E.ExOpSubs _ ->
---       throw400 UnexpectedPayload
---       "subscriptions are not supported over HTTP, use websockets instead"
---   (respHdrs, resp) <- liftEither respE
---   let !json = encodeGQResp $ GQSuccess $ encJToLBS resp
--- >>>>>>> Stashed changes
-=======
       E.ExOpMutation _ _   -> logQuery logger query Nothing reqId
-      E.ExOpSubs _         -> return ()
->>>>>>> 47283309
+      E.ExOpSubs _         -> return ()