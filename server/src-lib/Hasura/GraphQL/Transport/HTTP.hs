--- conflicted
+++ resolved
@@ -38,37 +38,36 @@
   -> [HTTP.Header]
   -> (GQLReqUnparsed, GQLReqParsed)
   -> m (HttpResponse EncJSON)
-<<<<<<< HEAD
+-- <<<<<<< HEAD
+-- runGQ reqId userInfo reqHdrs req@(reqUnparsed, _) = do
+--   E.ExecutionCtx _ sqlGenCtx pgExecCtx planCache sc scVer _ enableAL <- ask
+--   execPlan <- E.getResolvedExecPlan pgExecCtx planCache userInfo sqlGenCtx enableAL sc scVer req
+--   case execPlan of
+--     E.GExPHasura resolvedOp ->
+--       flip HttpResponse Nothing <$> runHasuraGQ reqId reqUnparsed userInfo resolvedOp
+--     E.GExPRemote rsi opDef  ->
+--       E.execRemoteGQ reqId userInfo reqHdrs reqUnparsed rsi opDef
+-- =======
 runGQ reqId userInfo reqHdrs req@(reqUnparsed, _) = do
-  E.ExecutionCtx _ sqlGenCtx pgExecCtx planCache sc scVer _ enableAL <- ask
-  execPlan <- E.getResolvedExecPlan pgExecCtx planCache userInfo sqlGenCtx enableAL sc scVer req
-  case execPlan of
-    E.GExPHasura resolvedOp ->
-      flip HttpResponse Nothing <$> runHasuraGQ reqId reqUnparsed userInfo resolvedOp
-    E.GExPRemote rsi opDef  ->
-      E.execRemoteGQ reqId userInfo reqHdrs reqUnparsed rsi opDef
-=======
-runGQ reqId userInfo reqHdrs req = do
   -- The response and misc telemetry data:
   let telemTransport = Telem.HTTP
   (telemTimeTot_DT, (telemCacheHit, telemLocality, (telemTimeIO_DT, telemQueryType, !resp))) <- withElapsedTime $ do
     E.ExecutionCtx _ sqlGenCtx pgExecCtx planCache sc scVer _ enableAL <- ask
     (telemCacheHit, execPlan) <- E.getResolvedExecPlan pgExecCtx planCache
-                userInfo sqlGenCtx enableAL sc scVer req
+                                 userInfo sqlGenCtx enableAL sc scVer req
     case execPlan of
       E.GExPHasura resolvedOp -> do
-        (telemTimeIO, telemQueryType, resp) <- runHasuraGQ reqId req userInfo resolvedOp
+        (telemTimeIO, telemQueryType, resp) <- runHasuraGQ reqId reqUnparsed userInfo resolvedOp
         return (telemCacheHit, Telem.Local, (telemTimeIO, telemQueryType, HttpResponse resp Nothing))
       E.GExPRemote rsi opDef  -> do
         let telemQueryType | G._todType opDef == G.OperationTypeMutation = Telem.Mutation
                             | otherwise = Telem.Query
-        (telemTimeIO, resp) <- E.execRemoteGQ reqId userInfo reqHdrs req rsi opDef
+        (telemTimeIO, resp) <- E.execRemoteGQ reqId userInfo reqHdrs reqUnparsed rsi opDef
         return (telemCacheHit, Telem.Remote, (telemTimeIO, telemQueryType, resp))
   let telemTimeIO = fromUnits telemTimeIO_DT
       telemTimeTot = fromUnits telemTimeTot_DT
   Telem.recordTimingMetric Telem.RequestDimensions{..} Telem.RequestTimings{..}
   return resp
->>>>>>> d6805cc6
 
 runGQBatched
   :: ( HasVersion
