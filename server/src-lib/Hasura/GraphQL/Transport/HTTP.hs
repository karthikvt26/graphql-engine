--- conflicted
+++ resolved
@@ -67,7 +67,7 @@
                     (E.joinResults initValue $ toList results))
               Nothing
   let mergedRespResult = mergeResponseData (toList (fmap _hrBody results))
-  case mergedRespResult False of
+  case mergedRespResult of
     Left e ->
       throw400
         UnexpectedPayload
@@ -119,63 +119,10 @@
   resp <- liftEither respE
   return $ encodeGQResp $ GQSuccess $ encJToLBS resp
 
--- | Merge the list of response objects by the @data@ key.
-<<<<<<< HEAD
-mergeResponseData :: [EncJSON] -> Bool -> Either String EncJSON
-mergeResponseData responses onlyData = do
-  resps <-
-    traverse ((OJ.eitherDecode . encJToLBS) >=> E.parseGQRespValue) responses
-  fmap
-    (OJ.toEncJSON .
-     (\gqResp ->
-        if onlyData
-          then maybe OJ.Null OJ.Object (E.gqRespData gqResp)
-          else
-            E.gqrespValueToValue gqResp))
-    (mergeGQResp resps)
-  where
-    mergeGQResp =
-      flip foldM E.emptyResp $ \accResp E.GQRespValue {..} ->
-        case (gqRespData, gqRespErrors) of
-          (Nothing, Nothing) -> pure accResp
-          (Nothing, Just errors) ->
-            pure
-              accResp
-                { E.gqRespErrors =
-                    maybe
-                      (Just errors)
-                      (\accErr -> Just $ accErr <> errors)
-                      (E.gqRespErrors accResp)
-                }
-            -- TODO combine these cases
-          (Just data', Nothing) -> do
-            combined <-
-              maybe
-                (pure (Just data'))
-                (\accData -> fmap Just $ OJ.union accData data')
-                (E.gqRespData accResp)
-            pure accResp {E.gqRespData = combined}
-          (Just data', Just errors) -> do
-            combined <-
-              maybe
-                (pure (Just data'))
-                (\accData -> fmap Just $ OJ.union accData data')
-                (E.gqRespData accResp)
-            pure
-              accResp
-                { E.gqRespData = combined
-                , E.gqRespErrors =
-                    maybe
-                      (Just errors)
-                      (\accErr -> Just $ accErr <> errors)
-                      (E.gqRespErrors accResp)
-                }
-=======
 mergeResponseData :: [EncJSON] -> Either String EncJSON
 mergeResponseData =
   fmap E.encodeGQRespValue . mergeGQResp <=< traverse E.parseGQRespValue
 
   where mergeGQResp = flip foldM E.emptyResp $ \respAcc E.GQRespValue{..} ->
           respAcc & E.gqRespErrors <>~ _gqRespErrors
-                  & mapMOf E.gqRespData (OJ.safeUnion _gqRespData)
->>>>>>> 7fa87675
+                  & mapMOf E.gqRespData (OJ.safeUnion _gqRespData)