{-# LANGUAGE RankNTypes #-}

module Hasura.GraphQL.Transport.WebSocket.Server
  ( WSId(..)

  , WSConn
  , getData
  , getWSId
  , closeConn
  , sendMsg

  , AcceptWith(..)
  , OnConnH
  , OnCloseH
  , OnMessageH
  , WSHandlers(..)

  , WSServer
<<<<<<< HEAD
  , HasuraServerApp
=======
  , WSEventInfo(..)
  , WSQueueResponse(..)
>>>>>>> 9c3e9ff4
  , createWSServer
  , closeAll
  , createServerApp
  , shutdown
  ) where

<<<<<<< HEAD
import           Control.Exception.Lifted             (try)
import           Data.Word                            (Word16)

import           Hasura.Prelude
import           Hasura.Server.Utils                  (IpAddress (..))

=======
>>>>>>> 9c3e9ff4
import qualified Control.Concurrent.Async             as A
import qualified Control.Concurrent.Async.Lifted.Safe as LA
import qualified Control.Concurrent.STM               as STM
import           Control.Exception.Lifted             (try)
import qualified Control.Monad.Trans.Control          as MC
import qualified Data.Aeson                           as J
import qualified Data.Aeson.Casing                    as J
import qualified Data.Aeson.TH                        as J
import qualified Data.ByteString.Lazy                 as BL
import qualified Data.TByteString                     as TBS
import qualified Data.UUID                            as UUID
import qualified Data.UUID.V4                         as UUID
import           Data.Word                            (Word16)
import           GHC.Int                              (Int64)
import           Hasura.Prelude
import qualified ListT
import qualified Network.WebSockets                   as WS
import qualified StmContainers.Map                    as STMMap

import qualified Hasura.Logging                       as L

newtype WSId
  = WSId { unWSId :: UUID.UUID }
  deriving (Show, Eq, Hashable)

instance J.ToJSON WSId where
  toJSON (WSId uuid) =
    J.toJSON $ UUID.toText uuid

data WSEvent
  = EConnectionRequest
  | EAccepted
  | ERejected
  | EMessageReceived !TBS.TByteString
  | EMessageSent !TBS.TByteString
  | EJwtExpired
  | ECloseReceived
  | ECloseSent !TBS.TByteString
  | EClosed
  deriving (Show, Eq)
$(J.deriveToJSON
  J.defaultOptions { J.constructorTagModifier = J.snakeCase . drop 1
                   , J.sumEncoding = J.TaggedObject "type" "detail"
                   }
  ''WSEvent)

-- extra websocket event info
data WSEventInfo
  = WSEventInfo
  { _wseiQueryExecutionTime :: !(Maybe Double)
  , _wseiResponseSize       :: !(Maybe Int64)
  } deriving (Show, Eq)
$(J.deriveToJSON
  J.defaultOptions { J.fieldLabelModifier = J.snakeCase . drop 5
                   , J.omitNothingFields = True
                   }
  ''WSEventInfo)


data WSLog
  = WSLog
  { _wslWebsocketId :: !WSId
  , _wslEvent       :: !WSEvent
  , _wslMetadata    :: !(Maybe WSEventInfo)
  } deriving (Show, Eq)
$(J.deriveToJSON
  J.defaultOptions { J.fieldLabelModifier = J.snakeCase . drop 4
                   , J.omitNothingFields = True
                   }
  ''WSLog)

instance L.ToEngineLog WSLog L.Hasura where
  toEngineLog wsLog =
    (L.LevelDebug, L.ELTInternal L.ILTWsServer, J.toJSON wsLog)

data WSQueueResponse
  = WSQueueResponse
  { _wsqrMessage   :: !BL.ByteString
  , _wsqrEventInfo :: !(Maybe WSEventInfo)
  -- ^ extra metadata that we use for other actions, such as print log
  -- we don't want to inlcude them into websocket message payload
  }

data WSConn a
  = WSConn
  { _wcConnId    :: !WSId
  , _wcLogger    :: !(L.Logger L.Hasura)
  , _wcConnRaw   :: !WS.Connection
  , _wcSendQ     :: !(STM.TQueue WSQueueResponse)
  , _wcExtraData :: !a
  }

getData :: WSConn a -> a
getData = _wcExtraData

getWSId :: WSConn a -> WSId
getWSId = _wcConnId

closeConn :: WSConn a -> BL.ByteString -> IO ()
closeConn wsConn = closeConnWithCode wsConn 1000 -- 1000 is "normal close"

-- | Closes a connection with code 1012, which means "Server is restarting"
-- good clients will implement a retry logic with a backoff of a few seconds
forceConnReconnect :: MonadIO m => WSConn a -> BL.ByteString -> m ()
forceConnReconnect wsConn bs = liftIO $ closeConnWithCode wsConn 1012 bs

closeConnWithCode :: WSConn a -> Word16 -> BL.ByteString -> IO ()
closeConnWithCode wsConn code bs = do
  (L.unLogger . _wcLogger) wsConn $
    WSLog (_wcConnId wsConn) (ECloseSent $ TBS.fromLBS bs) Nothing
  WS.sendCloseCode (_wcConnRaw wsConn) code bs

-- writes to a queue instead of the raw connection
-- so that sendMsg doesn't block
sendMsg :: WSConn a -> WSQueueResponse -> IO ()
sendMsg wsConn = STM.atomically . STM.writeTQueue (_wcSendQ wsConn)

type ConnMap a = STMMap.Map WSId (WSConn a)

data ServerStatus a
  = AcceptingConns !(ConnMap a)
  | ShuttingDown

data WSServer a
  = WSServer
  { _wssLogger :: !(L.Logger L.Hasura)
  , _wssStatus :: !(STM.TVar (ServerStatus a))
  }

createWSServer :: L.Logger L.Hasura -> STM.STM (WSServer a)
createWSServer logger = do
  connMap <- STMMap.new
  serverStatus <- STM.newTVar (AcceptingConns connMap)
  return $ WSServer logger serverStatus

closeAll :: WSServer a -> BL.ByteString -> IO ()
closeAll (WSServer (L.Logger writeLog) serverStatus) msg = do
  writeLog $ L.debugT "closing all connections"
  conns <- STM.atomically $ flushConnMap serverStatus
  closeAllWith (flip closeConn) msg conns

closeAllWith
  :: (BL.ByteString -> WSConn a -> IO ())
  -> BL.ByteString
  -> [(WSId, WSConn a)]
  -> IO ()
closeAllWith closer msg conns =
  void $ A.mapConcurrently (closer msg . snd) conns

-- | Resets the current connections map to an empty one if the server is
-- running and returns the list of connections that were in the map
-- before flushing it.
flushConnMap :: STM.TVar (ServerStatus a) -> STM.STM [(WSId, WSConn a)]
flushConnMap serverStatus = do
  status <- STM.readTVar serverStatus
  case status of
    AcceptingConns connMap -> do
        conns <- ListT.toList $ STMMap.listT connMap
        STMMap.reset connMap
        return conns
    ShuttingDown -> return []

data AcceptWith a
  = AcceptWith
  { _awData        :: !a
  , _awReq         :: !WS.AcceptRequest
  , _awKeepAlive   :: !(Maybe (WSConn a -> IO ()))
  , _awOnJwtExpiry :: !(Maybe (WSConn a -> IO ()))
  }

type OnConnH m a    = WSId -> WS.RequestHead -> IpAddress -> m (Either WS.RejectRequest (AcceptWith a))
type OnCloseH m a   = WSConn a -> m ()
type OnMessageH m a = WSConn a -> BL.ByteString -> m ()

-- | aka generalized 'WS.ServerApp' over m and which takes an IPAddress
type HasuraServerApp m = IpAddress -> WS.PendingConnection -> m ()

data WSHandlers m a
  = WSHandlers
  { _hOnConn    :: OnConnH m a
  , _hOnMessage :: OnMessageH m a
  , _hOnClose   :: OnCloseH m a
  }

createServerApp
  :: (MonadIO m, MC.MonadBaseControl IO m, LA.Forall (LA.Pure m))
  => WSServer a
  -> WSHandlers m a
  -- ^ user provided handlers
  -- -> WS.PendingConnection
  -- -> m ()
  -> HasuraServerApp m
createServerApp (WSServer logger@(L.Logger writeLog) serverStatus) wsHandlers ipAddress pendingConn = do
  wsId <- WSId <$> liftIO UUID.nextRandom
  writeLog $ WSLog wsId EConnectionRequest Nothing
  status <- liftIO $ STM.readTVarIO serverStatus
  case status of
    AcceptingConns _ -> do
      let reqHead = WS.pendingRequest pendingConn
      onConnRes <- _hOnConn wsHandlers wsId reqHead ipAddress
      either (onReject wsId) (onAccept wsId) onConnRes

    ShuttingDown ->
      onReject wsId shuttingDownReject

  where
    shuttingDownReject =
      WS.RejectRequest 503
                        "Service Unavailable"
                        [("Retry-After", "0")]
                        "Server is shutting down"

    onReject wsId rejectRequest = do
      liftIO $ WS.rejectRequestWith pendingConn rejectRequest
      writeLog $ WSLog wsId ERejected Nothing

    onAccept wsId (AcceptWith a acceptWithParams keepAliveM onJwtExpiryM) = do
      conn  <- liftIO $ WS.acceptRequestWith pendingConn acceptWithParams
      writeLog $ WSLog wsId EAccepted Nothing
      sendQ <- liftIO STM.newTQueueIO
      let wsConn = WSConn wsId logger conn sendQ a

      status <- liftIO $ STM.atomically $ do
        status <- STM.readTVar serverStatus
        case status of
          ShuttingDown           -> pure ()
          AcceptingConns connMap -> STMMap.insert wsConn wsId connMap
        return status

      case status of
        ShuttingDown -> do
          -- Bad luck, we were in the process of shutting the server down but a new
          -- connection was accepted. Let's just close it politely
          forceConnReconnect wsConn "shutting server down"
          _hOnClose wsHandlers wsConn

        AcceptingConns connMap -> do
          rcvRef <- LA.async $ forever $ do
            msg <- liftIO $ WS.receiveData conn
            writeLog $ WSLog wsId (EMessageReceived $ TBS.fromLBS msg) Nothing
            _hOnMessage wsHandlers wsConn msg

          sendRef <- LA.async $ forever $ do
            WSQueueResponse msg wsInfo <- liftIO $ STM.atomically $ STM.readTQueue sendQ
            liftIO $ WS.sendTextData conn msg
            writeLog $ WSLog wsId (EMessageSent $ TBS.fromLBS msg) wsInfo

          keepAliveRefM <- forM keepAliveM $ \action -> LA.async $ liftIO $ action wsConn
          onJwtExpiryRefM <- forM onJwtExpiryM $ \action -> LA.async $ liftIO $ action wsConn

          -- terminates on WS.ConnectionException and JWT expiry
          let waitOnRefs = catMaybes [keepAliveRefM, onJwtExpiryRefM]
                           <> [rcvRef, sendRef]
          res <- try $ LA.waitAnyCancel waitOnRefs

          case res of
            Left ( _ :: WS.ConnectionException) -> do
              writeLog $ WSLog (_wcConnId wsConn) ECloseReceived Nothing
              onConnClose connMap wsConn
            -- this will happen when jwt is expired
            Right _ -> do
              writeLog $ WSLog (_wcConnId wsConn) EJwtExpired Nothing
              onConnClose connMap wsConn

    onConnClose connMap wsConn = do
      liftIO $ STM.atomically $ STMMap.delete (_wcConnId wsConn) connMap
      _hOnClose wsHandlers wsConn
      writeLog $ WSLog (_wcConnId wsConn) EClosed Nothing


shutdown :: WSServer a -> IO ()
shutdown (WSServer (L.Logger writeLog) serverStatus) = do
  writeLog $ L.debugT "Shutting websockets server down"
  conns <- STM.atomically $ do
    conns <- flushConnMap serverStatus
    STM.writeTVar serverStatus ShuttingDown
    return conns
  closeAllWith (flip forceConnReconnect) "shutting server down" conns<|MERGE_RESOLUTION|>--- conflicted
+++ resolved
@@ -16,31 +16,25 @@
   , WSHandlers(..)
 
   , WSServer
-<<<<<<< HEAD
   , HasuraServerApp
-=======
   , WSEventInfo(..)
   , WSQueueResponse(..)
->>>>>>> 9c3e9ff4
   , createWSServer
   , closeAll
   , createServerApp
   , shutdown
   ) where
 
-<<<<<<< HEAD
 import           Control.Exception.Lifted             (try)
 import           Data.Word                            (Word16)
+import           GHC.Int                              (Int64)
 
 import           Hasura.Prelude
 import           Hasura.Server.Utils                  (IpAddress (..))
 
-=======
->>>>>>> 9c3e9ff4
 import qualified Control.Concurrent.Async             as A
 import qualified Control.Concurrent.Async.Lifted.Safe as LA
 import qualified Control.Concurrent.STM               as STM
-import           Control.Exception.Lifted             (try)
 import qualified Control.Monad.Trans.Control          as MC
 import qualified Data.Aeson                           as J
 import qualified Data.Aeson.Casing                    as J
@@ -49,9 +43,6 @@
 import qualified Data.TByteString                     as TBS
 import qualified Data.UUID                            as UUID
 import qualified Data.UUID.V4                         as UUID
-import           Data.Word                            (Word16)
-import           GHC.Int                              (Int64)
-import           Hasura.Prelude
 import qualified ListT
 import qualified Network.WebSockets                   as WS
 import qualified StmContainers.Map                    as STMMap
