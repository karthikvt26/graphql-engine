--- conflicted
+++ resolved
@@ -1,10 +1,5 @@
-<<<<<<< HEAD
 {-# LANGUAGE NondecreasingIndentation #-}
 {-# LANGUAGE RankNTypes               #-}
-=======
-{-# LANGUAGE RankNTypes #-}
-{-# LANGUAGE NondecreasingIndentation #-}
->>>>>>> 7e695602
 
 module Hasura.GraphQL.Transport.WebSocket.Server
   ( WSId(..)
@@ -33,29 +28,28 @@
   , shutdown
   ) where
 
-<<<<<<< HEAD
-import           Data.Word                                   (Word16)
-import           GHC.AssertNF
-import           GHC.Int                                     (Int64)
-
-import           Hasura.GraphQL.Transport.WebSocket.Protocol (OperationId, ServerMsgType)
-import           Hasura.Prelude
-import           Hasura.Server.Utils                         (IpAddress (..))
-
-import qualified Control.Concurrent.Async                    as A
-import qualified Control.Concurrent.Async.Lifted.Safe        as LA
-import qualified Control.Concurrent.STM                      as STM
-import           Control.Exception.Lifted
-import qualified Control.Monad.Trans.Control                 as MC
-import qualified Data.Aeson                                  as J
-import qualified Data.Aeson.Casing                           as J
-import qualified Data.Aeson.TH                               as J
-import qualified Data.ByteString.Lazy                        as BL
-import           Data.String
-import qualified Data.TByteString                            as TBS
-import qualified Data.UUID                                   as UUID
-import qualified Data.UUID.V4                                as UUID
-=======
+-- <<<<<<< HEAD
+-- import           Data.Word                                   (Word16)
+-- import           GHC.AssertNF
+-- import           GHC.Int                                     (Int64)
+
+-- import           Hasura.GraphQL.Transport.WebSocket.Protocol (OperationId, ServerMsgType)
+-- import           Hasura.Prelude
+-- import           Hasura.Server.Utils                         (IpAddress (..))
+
+-- import qualified Control.Concurrent.Async                    as A
+-- import qualified Control.Concurrent.Async.Lifted.Safe        as LA
+-- import qualified Control.Concurrent.STM                      as STM
+-- import           Control.Exception.Lifted
+-- import qualified Control.Monad.Trans.Control                 as MC
+-- import qualified Data.Aeson                                  as J
+-- import qualified Data.Aeson.Casing                           as J
+-- import qualified Data.Aeson.TH                               as J
+-- import qualified Data.ByteString.Lazy                        as BL
+-- import           Data.String
+-- import qualified Data.TByteString                            as TBS
+-- import qualified Data.UUID                                   as UUID
+-- import qualified Data.UUID.V4                                as UUID
 import qualified Control.Concurrent.Async             as A
 import qualified Control.Concurrent.Async.Lifted.Safe as LA
 import qualified Control.Concurrent.STM               as STM
@@ -73,7 +67,6 @@
 import           GHC.Int                              (Int64)
 import           Hasura.Prelude
 import           GHC.AssertNF
->>>>>>> 7e695602
 import qualified ListT
 import qualified Network.WebSockets                          as WS
 import qualified StmContainers.Map                           as STMMap
@@ -266,18 +259,10 @@
   :: (MonadIO m, MC.MonadBaseControl IO m, LA.Forall (LA.Pure m), WSServerLogger m)
   => WSServer a
   -> WSHandlers m a
-<<<<<<< HEAD
   -- ^ user provided handlers
   -> HasuraServerApp m
 {-# INLINE createServerApp #-}
 createServerApp (WSServer logger@(L.Logger writeLog) serverStatus) wsHandlers !ipAddress !pendingConn = do
-=======
-  -- aka WS.ServerApp
-  -> WS.PendingConnection
-  -> m ()
-{-# INLINE createServerApp #-}
-createServerApp (WSServer logger@(L.Logger writeLog) serverStatus) wsHandlers !pendingConn = do
->>>>>>> 7e695602
   wsId <- WSId <$> liftIO UUID.nextRandom
   logWSServer logger $ WSLog wsId EConnectionRequest Nothing
   status <- liftIO $ STM.readTVarIO serverStatus
@@ -291,7 +276,6 @@
       onReject wsId shuttingDownReject
 
   where
-<<<<<<< HEAD
     -- It's not clear what the unexpected exception handling story here should be. So at
     -- least log properly and re-raise:
     logUnexpectedExceptions = handle $ \(e :: SomeException) -> do
@@ -299,15 +283,6 @@
         "Unexpected exception raised in websocket. Please report this as a bug: " <> show e
       throwIO e
 
-=======
-    -- It's not clear what the unexpected exception handling story here should be. So at 
-    -- least log properly and re-raise:
-    logUnexpectedExceptions = handle $ \(e :: SomeException) -> do
-      writeLog $ L.UnstructuredLog L.LevelError $ fromString $
-        "Unexpected exception raised in websocket. Please report this as a bug: "<>show e
-      throwIO e
-      
->>>>>>> 7e695602
     shuttingDownReject =
       WS.RejectRequest 503
                         "Service Unavailable"
@@ -339,11 +314,7 @@
 
       -- ensure we clean up connMap even if an unexpected exception is raised from our worker
       -- threads, or an async exception is raised somewhere in the body here:
-<<<<<<< HEAD
       bracket
-=======
-      bracket 
->>>>>>> 7e695602
         whenAcceptingInsertConn
         (onConnClose wsConn)
         $ \case
@@ -357,21 +328,13 @@
           let rcv = forever $ do
                 -- Process all messages serially (important!), in a separate thread:
                 msg <- liftIO $ WS.receiveData conn
-<<<<<<< HEAD
                 logWSServer logger $ WSLog wsId (EMessageReceived $ TBS.fromLBS msg) Nothing
-=======
-                writeLog $ WSLog wsId (EMessageReceived $ TBS.fromLBS msg) Nothing
->>>>>>> 7e695602
                 _hOnMessage wsHandlers wsConn msg
 
           let send = forever $ do
                 WSQueueResponse msg wsInfo <- liftIO $ STM.atomically $ STM.readTQueue sendQ
                 liftIO $ WS.sendTextData conn msg
-<<<<<<< HEAD
                 logWSServer logger $ WSLog wsId (EMessageSent $ TBS.fromLBS msg) wsInfo
-=======
-                writeLog $ WSLog wsId (EMessageSent $ TBS.fromLBS msg) wsInfo
->>>>>>> 7e695602
 
           -- withAsync lets us be very sure that if e.g. an async exception is raised while we're
           -- forking that the threads we launched will be cleaned up. See also below.
@@ -386,28 +349,17 @@
           -- case of async exceptions raised while blocking here:
           try (LA.waitAnyCancel waitOnRefs) >>= \case
             Left ( _ :: WS.ConnectionException) -> do
-<<<<<<< HEAD
               logWSServer logger $ WSLog (_wcConnId wsConn) ECloseReceived Nothing
             -- this will happen when jwt is expired
             Right _ -> do
               logWSServer logger $ WSLog (_wcConnId wsConn) EJwtExpired Nothing
-=======
-              writeLog $ WSLog (_wcConnId wsConn) ECloseReceived Nothing
-            -- this will happen when jwt is expired
-            Right _ -> do
-              writeLog $ WSLog (_wcConnId wsConn) EJwtExpired Nothing
->>>>>>> 7e695602
 
     onConnClose wsConn = \case
       ShuttingDown -> pure ()
       AcceptingConns connMap -> do
         liftIO $ STM.atomically $ STMMap.delete (_wcConnId wsConn) connMap
         _hOnClose wsHandlers wsConn
-<<<<<<< HEAD
         logWSServer logger $ WSLog (_wcConnId wsConn) EClosed Nothing
-=======
-        writeLog $ WSLog (_wcConnId wsConn) EClosed Nothing
->>>>>>> 7e695602
 
 
 shutdown :: WSServer a -> IO ()
