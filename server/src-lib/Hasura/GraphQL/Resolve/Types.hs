--- conflicted
+++ resolved
@@ -3,10 +3,10 @@
 import           Hasura.Prelude
 
 import           Control.Lens
-import qualified Data.HashMap.Strict           as Map
-import qualified Data.Sequence                 as Seq
-import qualified Data.Text                     as T
-import qualified Language.GraphQL.Draft.Syntax as G
+import qualified Data.HashMap.Strict                 as Map
+import qualified Data.Sequence                       as Seq
+import qualified Data.Text                           as T
+import qualified Language.GraphQL.Draft.Syntax       as G
 
 import           Hasura.RQL.Types.BoolExp
 import           Hasura.RQL.Types.Column
@@ -16,7 +16,7 @@
 import           Hasura.SQL.Types
 import           Hasura.SQL.Value
 
-import qualified Hasura.SQL.DML                as S
+import qualified Hasura.SQL.DML                      as S
 
 data QueryCtx
   = QCSelect !SelOpCtx
@@ -50,7 +50,7 @@
   , _socLimit   :: !(Maybe Int)
   } deriving (Show, Eq)
 
-type PGColArgMap = Map.HashMap G.Name PGColInfo
+type PGColArgMap = Map.HashMap G.Name PGColumnInfo
 
 data SelPkOpCtx
   = SelPkOpCtx
@@ -60,9 +60,12 @@
   , _spocArgMap  :: !PGColArgMap
   } deriving (Show, Eq)
 
-newtype FuncArgItem
-  = FuncArgItem {getArgName :: G.Name}
-  deriving (Show, Eq)
+data FuncArgItem
+  = FuncArgItem
+  { _faiInputArgName :: !G.Name
+  , _faiSqlArgName   :: !(Maybe FunctionArgName)
+  , _faiHasDefault   :: !Bool
+  } deriving (Show, Eq)
 
 type FuncArgSeq = Seq.Seq FuncArgItem
 
@@ -105,7 +108,7 @@
   deriving (Show, Eq)
 
 data TypedField
-  = FldCol PGColInfo
+  = FldCol PGColumnInfo
   | FldRel (RelInfo, Bool, AnnBoolExpPartialSQL, Maybe Int)
   | FldRemote RemoteField
   deriving (Show, Eq)
@@ -114,11 +117,7 @@
 
 type FieldMap
   = Map.HashMap (G.NamedType, G.Name)
-<<<<<<< HEAD
     TypedField
-=======
-    (Either PGColumnInfo (RelInfo, Bool, AnnBoolExpPartialSQL, Maybe Int))
->>>>>>> e275142c
 
 -- order by context
 data OrdByItem
@@ -131,18 +130,6 @@
 
 type OrdByCtx = Map.HashMap G.NamedType OrdByItemMap
 
-<<<<<<< HEAD
-=======
-data FuncArgItem
-  = FuncArgItem
-  { _faiInputArgName :: !G.Name
-  , _faiSqlArgName   :: !(Maybe FunctionArgName)
-  , _faiHasDefault   :: !Bool
-  } deriving (Show, Eq)
-
-type FuncArgSeq = Seq.Seq FuncArgItem
-
->>>>>>> e275142c
 -- insert context
 type RelationInfoMap = Map.HashMap RelName RelInfo
 
@@ -164,11 +151,6 @@
 
 type InsCtxMap = Map.HashMap QualifiedTable InsCtx
 
-<<<<<<< HEAD
-=======
-type PGColArgMap = Map.HashMap G.Name PGColumnInfo
-
->>>>>>> e275142c
 data AnnPGVal
   = AnnPGVal
   { _apvVariable   :: !(Maybe G.Variable)
