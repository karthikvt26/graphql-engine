--- conflicted
+++ resolved
@@ -28,11 +28,7 @@
 import qualified Hasura.RQL.DML.Select             as RS
 import qualified Hasura.SQL.DML                    as S
 
-<<<<<<< HEAD
-import           Hasura.GraphQL.Resolve.ContextTypes
-import           Hasura.GraphQL.Context
-=======
->>>>>>> 2aa66ca6
+import           Hasura.GraphQL.Resolve.Types
 import           Hasura.GraphQL.Resolve.BoolExp
 import           Hasura.GraphQL.Resolve.Context
 import           Hasura.GraphQL.Resolve.InputValue
