module Hasura.GraphQL.Resolve.Context
  ( FuncArgItem(..)
  , OrdByItem(..)
  , UpdPermForIns(..)
  , InsCtx(..)
  , RespTx
  , LazyRespTx
  , AnnPGVal(..)
  , UnresolvedVal(..)
  , resolveValPrep
  , resolveValTxt
  , InsertTxConflictCtx(..)
  , getFldInfo
  , getPGColInfo
  , getArg
  , withArg
  , withArgM
  , nameAsPath

  , PrepArgs
  , prepare
  , prepareColVal
  , withPrepArgs

  , txtConverter

  , withSelSet
  , fieldAsPath
  , module Hasura.GraphQL.Utils
  , module Hasura.GraphQL.Resolve.Types
  ) where

import           Data.Has
import           Hasura.Prelude

import qualified Data.HashMap.Strict           as Map
import qualified Data.Sequence                 as Seq
import qualified Database.PG.Query             as Q
import qualified Language.GraphQL.Draft.Syntax as G

import           Hasura.GraphQL.Resolve.Types
import           Hasura.GraphQL.Utils
import           Hasura.GraphQL.Validate.Field
import           Hasura.GraphQL.Validate.Types
import           Hasura.RQL.DML.Internal       (sessVarFromCurrentSetting)
import           Hasura.RQL.Types
import           Hasura.SQL.Types
import           Hasura.SQL.Value

import qualified Hasura.SQL.DML                as S

getFldInfo
  :: (MonadError QErr m, MonadReader r m, Has FieldMap r)
  => G.NamedType -> G.Name
<<<<<<< HEAD
  -> m TypedField
=======
  -> m (Either PGColumnInfo (RelInfo, Bool, AnnBoolExpPartialSQL, Maybe Int))
>>>>>>> e275142c
getFldInfo nt n = do
  fldMap <- asks getter
  onNothing (Map.lookup (nt,n) fldMap) $
    throw500 $ "could not lookup " <> showName n <> " in " <>
    showNamedTy nt

getPGColInfo
  :: (MonadError QErr m, MonadReader r m, Has FieldMap r)
  => G.NamedType -> G.Name -> m PGColumnInfo
getPGColInfo nt n = do
  fldInfo <- getFldInfo nt n
  case fldInfo of
    FldCol pgColInfo -> return pgColInfo
    _ -> throw500 $
      "expecting pgcolinfo for "
      <> showNamedTy nt <> ":" <> showName n

getArg
  :: (MonadError QErr m)
  => ArgsMap
  -> G.Name
  -> m AnnInpVal
getArg args arg =
  onNothing (Map.lookup arg args) $
  throw500 $ "missing argument: " <> showName arg

prependArgsInPath
  :: (MonadError QErr m)
  => m a -> m a
prependArgsInPath = withPathK "args"

nameAsPath
  :: (MonadError QErr m)
  => G.Name -> m a -> m a
nameAsPath name = withPathK (G.unName name)

withArg
  :: (MonadError QErr m)
  => ArgsMap
  -> G.Name
  -> (AnnInpVal -> m a)
  -> m a
withArg args arg f = prependArgsInPath $ nameAsPath arg $
  getArg args arg >>= f

withArgM
  :: (MonadError QErr m)
  => ArgsMap
  -> G.Name
  -> (AnnInpVal -> m a)
  -> m (Maybe a)
withArgM args arg f = prependArgsInPath $ nameAsPath arg $
  mapM f $ handleNull =<< Map.lookup arg args
  where
    handleNull v = bool (Just v) Nothing $
                   hasNullVal $ _aivValue v

type PrepArgs = Seq.Seq Q.PrepArg

prepare :: (MonadState PrepArgs m) => AnnPGVal -> m S.SQLExp
prepare (AnnPGVal _ _ _ scalarValue) = prepareColVal scalarValue

resolveValPrep
  :: (MonadState PrepArgs m)
  => UnresolvedVal -> m S.SQLExp
resolveValPrep = \case
  UVPG annPGVal -> prepare annPGVal
  UVSessVar colTy sessVar -> sessVarFromCurrentSetting colTy sessVar
  UVSQL sqlExp -> return sqlExp

resolveValTxt :: (Applicative f) => UnresolvedVal -> f S.SQLExp
resolveValTxt = \case
  UVPG annPGVal -> txtConverter annPGVal
  UVSessVar colTy sessVar -> sessVarFromCurrentSetting colTy sessVar
  UVSQL sqlExp -> pure sqlExp

withPrepArgs :: StateT PrepArgs m a -> m (a, PrepArgs)
withPrepArgs m = runStateT m Seq.empty

prepareColVal
  :: (MonadState PrepArgs m)
  => WithScalarType PGScalarValue -> m S.SQLExp
prepareColVal (WithScalarType scalarType colVal) = do
  preparedArgs <- get
  put (preparedArgs Seq.|> binEncoder colVal)
  return $ toPrepParam (Seq.length preparedArgs + 1) scalarType

txtConverter :: Applicative f => AnnPGVal -> f S.SQLExp
txtConverter (AnnPGVal _ _ _ scalarValue) = pure $ toTxtValue scalarValue

withSelSet :: (Monad m) => SelSet -> (Field -> m a) -> m [(Text, a)]
withSelSet selSet f =
  forM (toList selSet) $ \fld -> do
    res <- f fld
    return (G.unName $ G.unAlias $ _fAlias fld, res)

fieldAsPath :: (MonadError QErr m) => Field -> m a -> m a
fieldAsPath = nameAsPath . _fName<|MERGE_RESOLUTION|>--- conflicted
+++ resolved
@@ -52,11 +52,7 @@
 getFldInfo
   :: (MonadError QErr m, MonadReader r m, Has FieldMap r)
   => G.NamedType -> G.Name
-<<<<<<< HEAD
   -> m TypedField
-=======
-  -> m (Either PGColumnInfo (RelInfo, Bool, AnnBoolExpPartialSQL, Maybe Int))
->>>>>>> e275142c
 getFldInfo nt n = do
   fldMap <- asks getter
   onNothing (Map.lookup (nt,n) fldMap) $
