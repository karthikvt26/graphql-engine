{-# LANGUAGE FlexibleContexts      #-}
{-# LANGUAGE MultiParamTypeClasses #-}
{-# LANGUAGE MultiWayIf            #-}
{-# LANGUAGE NoImplicitPrelude     #-}
{-# LANGUAGE OverloadedStrings     #-}

module Hasura.GraphQL.Resolve.Mutation
  ( convertUpdate
  , convertDelete
  , convertMutResp
  ) where

import           Hasura.Prelude

import qualified Data.HashMap.Strict               as Map
import qualified Language.GraphQL.Draft.Syntax     as G

import qualified Hasura.RQL.DML.Delete             as RD
import qualified Hasura.RQL.DML.Returning          as RR
import qualified Hasura.RQL.DML.Select             as RS
import qualified Hasura.RQL.DML.Update             as RU

import qualified Hasura.SQL.DML                    as S

import           Hasura.GraphQL.Resolve.BoolExp
import           Hasura.GraphQL.Resolve.Context
import           Hasura.GraphQL.Resolve.InputValue
import           Hasura.GraphQL.Resolve.Select     (fromSelSet)
import           Hasura.GraphQL.Validate.Field
import           Hasura.GraphQL.Validate.Types
import           Hasura.RQL.Types
import           Hasura.SQL.Types
import           Hasura.SQL.Value

withSelSet :: (Monad m) => SelSet -> (Field -> m a) -> m [(Text, a)]
withSelSet selSet f =
  forM (toList selSet) $ \fld -> do
    res <- f fld
    return (G.unName $ G.unAlias $ _fAlias fld, res)

convertReturning
  :: QualifiedTable -> G.NamedType -> SelSet -> Convert RS.AnnSel
convertReturning qt ty selSet = do
  annFlds <- fromSelSet ty selSet
  return $ RS.AnnSel annFlds qt (Just frmItem)
    (S.BELit True) Nothing RS.noTableArgs
  where
    frmItem = S.FIIden $ RR.qualTableToAliasIden qt

convertMutResp
  :: QualifiedTable -> G.NamedType -> SelSet -> Convert RR.MutFlds
convertMutResp qt ty selSet =
  withSelSet selSet $ \fld ->
    case _fName fld of
      "__typename"    -> return $ RR.MExp $ G.unName $ G.unNamedType ty
      "affected_rows" -> return RR.MCount
      _ -> fmap RR.MRet $ convertReturning qt (_fType fld) $ _fSelSet fld

convertRowObj
  :: (MonadError QErr m, MonadState PrepArgs m)
  => InsSetCols -> AnnGValue
  -> m [(PGCol, S.SQLExp)]
convertRowObj setVals val =
  flip withObject val $ \_ obj -> do
  inpVals <- forM (Map.toList obj) $ \(k, v) -> do
    prepExpM <- asPGColValM v >>= mapM prepare
    let prepExp = fromMaybe (S.SEUnsafe "NULL") prepExpM
    return (PGCol $ G.unName k, prepExp)
  return $ Map.toList setVals <> inpVals

<<<<<<< HEAD
mkConflictClause :: RI.ConflictCtx -> RI.ConflictClauseP1
mkConflictClause (RI.CCDoNothing constrM) =
  RI.CP1DoNothing $ fmap RI.Constraint constrM
mkConflictClause (RI.CCUpdate constr updCols) =
  RI.CP1Update (RI.Constraint constr) updCols

parseAction
  :: (MonadError QErr m)
  => AnnGObject -> m (Maybe ConflictAction)
parseAction obj =
  mapM parseVal $ Map.lookup "action" obj
  where
    parseVal val = do
      (enumTy, enumVal) <- asEnumVal val
      withPathK "action" $ case G.unName $ G.unEnumValue enumVal of
        "ignore" -> return CAIgnore
        "update" -> return CAUpdate
        _ -> throw500 $
          "only \"ignore\" and \"updated\" allowed for enum type "
          <> showNamedTy enumTy

parseConstraint
  :: (MonadError QErr m)
  => AnnGObject -> m ConstraintName
parseConstraint obj = do
  v <- onNothing (Map.lookup "constraint" obj) $ throw500
    "\"constraint\" is expected, but not found"
  parseVal v
  where
    parseVal v = do
      (_, enumVal) <- asEnumVal v
      return $ ConstraintName $ G.unName $ G.unEnumValue enumVal

parseUpdCols
  :: (MonadError QErr m)
  => AnnGObject -> m (Maybe [PGCol])
parseUpdCols obj =
  mapM parseVal $ Map.lookup "update_columns" obj
  where
    parseVal val = flip withArray val $ \_ enumVals ->
      forM enumVals $ \eVal -> do
        (_, v) <- asEnumVal eVal
        return $ PGCol $ G.unName $ G.unEnumValue v

parseOnConflict
  :: (MonadError QErr m)
  => [PGCol] -> AnnGValue -> m RI.ConflictCtx
parseOnConflict inpCols val =
  flip withObject val $ \_ obj -> do
    actionM <- parseAction obj
    constraint <- parseConstraint obj
    updColsM <- parseUpdCols obj
    -- consider "action" if "update_columns" is not mentioned
    return $ case (updColsM, actionM) of
      (Just [], _)             -> RI.CCDoNothing $ Just constraint
      (Just cols, _)           -> RI.CCUpdate constraint cols
      (Nothing, Just CAIgnore) -> RI.CCDoNothing $ Just constraint
      (Nothing, _)             -> RI.CCUpdate constraint inpCols

convertInsert
  :: RoleName
  -> (QualifiedTable, QualifiedTable) -- table, view
  -> InsSetCols -- perm set columns
  -> [PGCol] -- all the columns in this table
  -> Field -- the mutation field
  -> Convert RespTx
convertInsert role (tn, vn) setCols tableCols fld = do
  insTuples    <- withArg arguments "objects" asRowExps
  let inpCols = Set.toList $ Set.fromList $ concatMap fst insTuples
  conflictCtxM <- withArgM arguments "on_conflict" $ parseOnConflict inpCols
  let onConflictM = fmap mkConflictClause conflictCtxM
  mutFlds <- convertMutResp tn (_fType fld) $ _fSelSet fld
  args <- get
  let rows = map snd insTuples
      p1Query = RI.InsertQueryP1 tn vn tableCols rows onConflictM mutFlds
      p1 = (p1Query, args)
  return $
      bool (RI.nonAdminInsert p1) (RI.insertP2 p1) $ isAdmin role
  where
    arguments = _fArguments fld
    asRowExps = withArray (const $ mapM rowExpWithDefaults)
    rowExpWithDefaults val = do
      givenCols <- convertRowObj setCols val
      let inpCols = map fst givenCols
          sqlExps = Map.elems $ Map.union (Map.fromList givenCols) defVals
      return (inpCols, sqlExps)

    defVals = Map.fromList $ zip tableCols (repeat $ S.SEUnsafe "DEFAULT")

=======
>>>>>>> d57be587
type ApplySQLOp =  (PGCol, S.SQLExp) -> S.SQLExp

rhsExpOp :: S.SQLOp -> S.AnnType -> ApplySQLOp
rhsExpOp op annTy (col, e) =
  S.mkSQLOpExp op (S.SEIden $ toIden col) annExp
  where
    annExp = S.SETyAnn e annTy

lhsExpOp :: S.SQLOp -> S.AnnType -> ApplySQLOp
lhsExpOp op annTy (col, e) =
  S.mkSQLOpExp op annExp $ S.SEIden $ toIden col
  where
    annExp = S.SETyAnn e annTy

convObjWithOp
  :: (MonadError QErr m)
  => ApplySQLOp -> AnnGValue -> m [(PGCol, S.SQLExp)]
convObjWithOp opFn val =
  flip withObject val $ \_ obj -> forM (Map.toList obj) $ \(k, v) -> do
  (_, colVal) <- asPGColVal v
  let pgCol = PGCol $ G.unName k
      encVal = txtEncoder colVal
      sqlExp = opFn (pgCol, encVal)
  return (pgCol, sqlExp)

convDeleteAtPathObj
  :: (MonadError QErr m)
  => AnnGValue -> m [(PGCol, S.SQLExp)]
convDeleteAtPathObj val =
  flip withObject val $ \_ obj -> forM (Map.toList obj) $ \(k, v) -> do
    vals <- flip withArray v $ \_ annVals -> mapM asPGColVal annVals
    let valExps = map (txtEncoder . snd) vals
        pgCol = PGCol $ G.unName k
        annEncVal = S.SETyAnn (S.SEArray valExps) S.textArrType
        sqlExp = S.SEOpApp S.jsonbDeleteAtPathOp
                 [S.SEIden $ toIden pgCol, annEncVal]
    return (pgCol, sqlExp)

convertUpdate
  :: QualifiedTable -- table
  -> S.BoolExp -- the filter expression
  -> Field -- the mutation field
  -> Convert RespTx
convertUpdate tn filterExp fld = do
  -- a set expression is same as a row object
  setExpM   <- withArgM args "_set" $ convertRowObj Map.empty
  -- where bool expression to filter column
  whereExp <- withArg args "where" $ convertBoolExp tn
  -- increment operator on integer columns
  incExpM <- withArgM args "_inc" $
    convObjWithOp $ rhsExpOp S.incOp S.intType
  -- append jsonb value
  appendExpM <- withArgM args "_append" $
    convObjWithOp $ rhsExpOp S.jsonbConcatOp S.jsonbType
  -- prepend jsonb value
  prependExpM <- withArgM args "_prepend" $
    convObjWithOp $ lhsExpOp S.jsonbConcatOp S.jsonbType
  -- delete a key in jsonb object
  deleteKeyExpM <- withArgM args "_delete_key" $
    convObjWithOp $ rhsExpOp S.jsonbDeleteOp S.textType
  -- delete an element in jsonb array
  deleteElemExpM <- withArgM args "_delete_elem" $
    convObjWithOp $ rhsExpOp S.jsonbDeleteOp S.intType
  -- delete at path in jsonb value
  deleteAtPathExpM <- withArgM args "_delete_at_path" convDeleteAtPathObj

  mutFlds  <- convertMutResp tn (_fType fld) $ _fSelSet fld
  prepArgs <- get
  let updExpsM = [ setExpM, incExpM, appendExpM, prependExpM
                 , deleteKeyExpM, deleteElemExpM, deleteAtPathExpM
                 ]
      updExp = concat $ catMaybes updExpsM
  -- atleast one of update operators is expected
  unless (any isJust updExpsM) $ throwVE $
    "atleast any one of _set, _inc, _append, _prepend, _delete_key, _delete_elem and "
    <> " _delete_at_path operator is expected"
  let p1 = RU.UpdateQueryP1 tn updExp (filterExp, whereExp) mutFlds
  return $ RU.updateP2 (p1, prepArgs)
  where
    args = _fArguments fld

convertDelete
  :: QualifiedTable -- table
  -> S.BoolExp -- the filter expression
  -> Field -- the mutation field
  -> Convert RespTx
convertDelete tn filterExp fld = do
  whereExp <- withArg (_fArguments fld) "where" $ convertBoolExp tn
  mutFlds  <- convertMutResp tn (_fType fld) $ _fSelSet fld
  args <- get
  let p1 = RD.DeleteQueryP1 tn (filterExp, whereExp) mutFlds
  return $ RD.deleteP2 (p1, args)<|MERGE_RESOLUTION|>--- conflicted
+++ resolved
@@ -68,98 +68,6 @@
     return (PGCol $ G.unName k, prepExp)
   return $ Map.toList setVals <> inpVals
 
-<<<<<<< HEAD
-mkConflictClause :: RI.ConflictCtx -> RI.ConflictClauseP1
-mkConflictClause (RI.CCDoNothing constrM) =
-  RI.CP1DoNothing $ fmap RI.Constraint constrM
-mkConflictClause (RI.CCUpdate constr updCols) =
-  RI.CP1Update (RI.Constraint constr) updCols
-
-parseAction
-  :: (MonadError QErr m)
-  => AnnGObject -> m (Maybe ConflictAction)
-parseAction obj =
-  mapM parseVal $ Map.lookup "action" obj
-  where
-    parseVal val = do
-      (enumTy, enumVal) <- asEnumVal val
-      withPathK "action" $ case G.unName $ G.unEnumValue enumVal of
-        "ignore" -> return CAIgnore
-        "update" -> return CAUpdate
-        _ -> throw500 $
-          "only \"ignore\" and \"updated\" allowed for enum type "
-          <> showNamedTy enumTy
-
-parseConstraint
-  :: (MonadError QErr m)
-  => AnnGObject -> m ConstraintName
-parseConstraint obj = do
-  v <- onNothing (Map.lookup "constraint" obj) $ throw500
-    "\"constraint\" is expected, but not found"
-  parseVal v
-  where
-    parseVal v = do
-      (_, enumVal) <- asEnumVal v
-      return $ ConstraintName $ G.unName $ G.unEnumValue enumVal
-
-parseUpdCols
-  :: (MonadError QErr m)
-  => AnnGObject -> m (Maybe [PGCol])
-parseUpdCols obj =
-  mapM parseVal $ Map.lookup "update_columns" obj
-  where
-    parseVal val = flip withArray val $ \_ enumVals ->
-      forM enumVals $ \eVal -> do
-        (_, v) <- asEnumVal eVal
-        return $ PGCol $ G.unName $ G.unEnumValue v
-
-parseOnConflict
-  :: (MonadError QErr m)
-  => [PGCol] -> AnnGValue -> m RI.ConflictCtx
-parseOnConflict inpCols val =
-  flip withObject val $ \_ obj -> do
-    actionM <- parseAction obj
-    constraint <- parseConstraint obj
-    updColsM <- parseUpdCols obj
-    -- consider "action" if "update_columns" is not mentioned
-    return $ case (updColsM, actionM) of
-      (Just [], _)             -> RI.CCDoNothing $ Just constraint
-      (Just cols, _)           -> RI.CCUpdate constraint cols
-      (Nothing, Just CAIgnore) -> RI.CCDoNothing $ Just constraint
-      (Nothing, _)             -> RI.CCUpdate constraint inpCols
-
-convertInsert
-  :: RoleName
-  -> (QualifiedTable, QualifiedTable) -- table, view
-  -> InsSetCols -- perm set columns
-  -> [PGCol] -- all the columns in this table
-  -> Field -- the mutation field
-  -> Convert RespTx
-convertInsert role (tn, vn) setCols tableCols fld = do
-  insTuples    <- withArg arguments "objects" asRowExps
-  let inpCols = Set.toList $ Set.fromList $ concatMap fst insTuples
-  conflictCtxM <- withArgM arguments "on_conflict" $ parseOnConflict inpCols
-  let onConflictM = fmap mkConflictClause conflictCtxM
-  mutFlds <- convertMutResp tn (_fType fld) $ _fSelSet fld
-  args <- get
-  let rows = map snd insTuples
-      p1Query = RI.InsertQueryP1 tn vn tableCols rows onConflictM mutFlds
-      p1 = (p1Query, args)
-  return $
-      bool (RI.nonAdminInsert p1) (RI.insertP2 p1) $ isAdmin role
-  where
-    arguments = _fArguments fld
-    asRowExps = withArray (const $ mapM rowExpWithDefaults)
-    rowExpWithDefaults val = do
-      givenCols <- convertRowObj setCols val
-      let inpCols = map fst givenCols
-          sqlExps = Map.elems $ Map.union (Map.fromList givenCols) defVals
-      return (inpCols, sqlExps)
-
-    defVals = Map.fromList $ zip tableCols (repeat $ S.SEUnsafe "DEFAULT")
-
-=======
->>>>>>> d57be587
 type ApplySQLOp =  (PGCol, S.SQLExp) -> S.SQLExp
 
 rhsExpOp :: S.SQLOp -> S.AnnType -> ApplySQLOp
