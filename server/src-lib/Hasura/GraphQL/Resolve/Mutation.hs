--- conflicted
+++ resolved
@@ -12,6 +12,7 @@
 
 import           Hasura.Prelude
 
+import qualified Data.HashMap.Strict               as Map
 import qualified Data.HashMap.Strict.InsOrd        as OMap
 import qualified Language.GraphQL.Draft.Syntax     as G
 
@@ -60,14 +61,9 @@
   :: (MonadError QErr m, MonadState PrepArgs m)
   => InsSetCols -> AnnGValue
   -> m [(PGCol, S.SQLExp)]
-<<<<<<< HEAD
 convertRowObj setVals val =
   flip withObject val $ \_ obj -> do
-  inpVals <- forM (Map.toList obj) $ \(k, v) -> do
-=======
-convertRowObj val =
-  flip withObject val $ \_ obj -> forM (OMap.toList obj) $ \(k, v) -> do
->>>>>>> 405f5edb
+  inpVals <- forM (OMap.toList obj) $ \(k, v) -> do
     prepExpM <- asPGColValM v >>= mapM prepare
     let prepExp = fromMaybe (S.SEUnsafe "NULL") prepExpM
     return (PGCol $ G.unName k, prepExp)
