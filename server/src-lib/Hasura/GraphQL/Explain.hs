module Hasura.GraphQL.Explain
  ( explainGQLQuery
  , GQLExplain
  ) where

import qualified Data.Aeson                             as J
import qualified Data.Aeson.Casing                      as J
import qualified Data.Aeson.TH                          as J
import qualified Data.HashMap.Strict                    as Map
import qualified Database.PG.Query                      as Q
import qualified Language.GraphQL.Draft.Syntax          as G

import           Hasura.EncJSON
import           Hasura.GraphQL.Context
import           Hasura.GraphQL.Resolve.Types
import           Hasura.Prelude
import           Hasura.RQL.DML.Internal
import           Hasura.RQL.Types
import           Hasura.SQL.Types
import           Hasura.SQL.Value

import qualified Data.Sequence                          as Seq
import qualified Hasura.GraphQL.Execute                 as E
import qualified Hasura.GraphQL.Execute.LiveQuery       as E
import qualified Hasura.GraphQL.Resolve                 as RS
import qualified Hasura.GraphQL.Transport.HTTP.Protocol as GH
import qualified Hasura.GraphQL.Validate                as GV
import qualified Hasura.SQL.DML                         as S

data GQLExplain
  = GQLExplain
  { _gqeQuery :: !GH.GQLReqParsed
  , _gqeUser  :: !(Maybe (Map.HashMap Text Text))
  } deriving (Show, Eq)

$(J.deriveJSON (J.aesonDrop 4 J.camelCase){J.omitNothingFields=True}
  ''GQLExplain
 )

data FieldPlan
  = FieldPlan
  { _fpField :: !G.Name
  , _fpSql   :: !(Maybe Text)
  , _fpPlan  :: !(Maybe [Text])
  } deriving (Show, Eq)

$(J.deriveJSON (J.aesonDrop 3 J.camelCase) ''FieldPlan)

type Explain r =
  (ReaderT r (Except QErr))

runExplain
  :: (MonadError QErr m)
  => r -> Explain r a -> m a
runExplain ctx m =
  either throwError return $ runExcept $ runReaderT m ctx

resolveVal
  :: (MonadError QErr m)
  => UserInfo -> RS.UnresolvedVal -> m S.SQLExp
resolveVal userInfo = \case
  RS.UVPG annPGVal ->
    RS.txtConverter annPGVal
  RS.UVSessVar ty sessVar -> do
    sessVarVal <- S.SELit <$> getSessVarVal userInfo sessVar
    return $ flip S.SETyAnn (S.mkTypeAnn ty) $ case ty of
      PGTypeScalar colTy -> withConstructorFn colTy sessVarVal
      PGTypeArray _      -> sessVarVal
  RS.UVSQL sqlExp -> return sqlExp

getSessVarVal
  :: (MonadError QErr m)
  => UserInfo -> SessVar -> m SessVarVal
getSessVarVal userInfo sessVar =
  onNothing (getVarVal sessVar usrVars) $
    throw400 UnexpectedPayload $
    "missing required session variable for role " <> rn <<>
    " : " <> sessVar
  where
    rn = userRole userInfo
    usrVars = userVars userInfo

explainField
  :: (MonadTx m)
  => UserInfo -> GCtx -> SQLGenCtx -> GV.Field -> m FieldPlan
explainField userInfo gCtx sqlGenCtx fld =
  case fName of
    "__type"     -> return $ FieldPlan fName Nothing Nothing
    "__schema"   -> return $ FieldPlan fName Nothing Nothing
    "__typename" -> return $ FieldPlan fName Nothing Nothing
    _            -> do
      unresolvedAST <-
        runExplain (queryCtxMap, userInfo, fldMap, orderByCtx, sqlGenCtx) $
          evalResolveT $ RS.queryFldToPGAST fld
      resolvedAST <- RS.traverseQueryRootFldAST (resolveVal userInfo)
                     unresolvedAST
      let txtSQL = Q.getQueryText $ RS.toPGQuery resolvedAST
          withExplain = "EXPLAIN (FORMAT TEXT) " <> txtSQL
      planLines <- liftTx $ map runIdentity <$>
        Q.listQE dmlTxErrorHandler (Q.fromText withExplain) () True
      return $ FieldPlan fName (Just txtSQL) $ Just planLines
  where
    fName = GV._fName fld

    queryCtxMap = _gQueryCtxMap gCtx
    fldMap = _gFields gCtx
    orderByCtx = _gOrdByCtx gCtx

explainGQLQuery
  :: (MonadError QErr m, MonadIO m)
  => PGExecCtx
  -> SchemaCache
  -> SQLGenCtx
  -> Bool
  -> GQLExplain
  -> m EncJSON
explainGQLQuery pgExecCtx sc sqlGenCtx enableAL (GQLExplain query userVarsRaw) = do
<<<<<<< HEAD
  opDef <- GV.getTypedOp opNameM selSets opDefs
  execPlans <- E.getExecPlanPartial userInfo sc enableAL query
  let mRootSelSet =
        foldl'
          (\accumSelSetM execPlan ->
             case execPlan of
               E.ExPHasuraPartial (gCtx, topField, _) -> case topField of
                 GV.HasuraTopQuery field -> fmap (\(gctx, fields) -> (gctx, (Seq.|>) fields field)) accumSelSetM
                 GV.HasuraTopMutation field -> fmap (\(gctx, fields) -> (gctx, (Seq.|>) fields field)) accumSelSetM
                 GV.HasuraTopSubscription field -> pure $ (gCtx, Seq.singleton field)
               E.ExPRemotePartial {} -> Nothing)
          (pure (emptyGCtx, Seq.empty))
          execPlans
  rootSelSet <- onNothing mRootSelSet $ throw400 InvalidParams "only hasura queries can be explained"
  case (G._todType opDef, rootSelSet) of
    (G.OperationTypeQuery, (gCtx, selSet)) ->
      runInTx $ encJFromJValue <$> traverse (explainField userInfo gCtx sqlGenCtx) (toList selSet)
    (G.OperationTypeMutation, _) ->
      throw400 InvalidParams "only queries can be explained"
    (G.OperationTypeSubscription, (gCtx, selSet)) -> do
      rootField <- getRootField selSet
=======
  E.GQExecPlanPartial opType fieldPlans <-
    E.getExecPlanPartial userInfo sc enableAL query
  let hasuraFieldPlans = mapMaybe getHasuraField (toList fieldPlans)
  if null hasuraFieldPlans
    then throw400 InvalidParams "only hasura queries can be explained"
    else pure ()
  case opType of
    G.OperationTypeQuery ->
      runInTx $
      encJFromJValue <$>
      traverse
        (\(gCtx, field) -> explainField userInfo gCtx sqlGenCtx field)
        hasuraFieldPlans
    G.OperationTypeMutation ->
      throw400 InvalidParams "only queries can be explained"
    G.OperationTypeSubscription -> do
      (gCtx, rootField) <- getRootField hasuraFieldPlans
>>>>>>> b746eb5c
      (plan, _) <- E.getSubsOp pgExecCtx gCtx sqlGenCtx userInfo rootField
      runInTx $ encJFromJValue <$> E.explainLiveQueryPlan plan
  where
    usrVars = mkUserVars $ maybe [] Map.toList userVarsRaw
    userInfo = mkUserInfo (fromMaybe adminRole $ roleFromVars usrVars) usrVars
    runInTx = liftEither <=< liftIO . runExceptT . runLazyTx pgExecCtx
<<<<<<< HEAD
    (GH.GQLReq opNameM q _) = query
    (selSets, opDefs, _) = G.partitionExDefs $ GH.unGQLExecDoc q
    getRootField = \case
      Seq.Empty -> throw400 InvalidParams "expected one top field in subscription"
      (fld Seq.:<| Seq.Empty) -> pure fld
      _ -> throw400 InvalidParams "expected only one top field in subscription"
=======
    getHasuraField =
      \case
        E.GQFieldPartialHasura a -> Just a
        _ -> Nothing
    getRootField =
      \case
        [] -> throw500 "no field found in subscription"
        [fld] -> pure fld
        _ ->
          throw500 "expected only one field in subscription"
>>>>>>> b746eb5c
<|MERGE_RESOLUTION|>--- conflicted
+++ resolved
@@ -19,7 +19,6 @@
 import           Hasura.SQL.Types
 import           Hasura.SQL.Value
 
-import qualified Data.Sequence                          as Seq
 import qualified Hasura.GraphQL.Execute                 as E
 import qualified Hasura.GraphQL.Execute.LiveQuery       as E
 import qualified Hasura.GraphQL.Resolve                 as RS
@@ -115,29 +114,6 @@
   -> GQLExplain
   -> m EncJSON
 explainGQLQuery pgExecCtx sc sqlGenCtx enableAL (GQLExplain query userVarsRaw) = do
-<<<<<<< HEAD
-  opDef <- GV.getTypedOp opNameM selSets opDefs
-  execPlans <- E.getExecPlanPartial userInfo sc enableAL query
-  let mRootSelSet =
-        foldl'
-          (\accumSelSetM execPlan ->
-             case execPlan of
-               E.ExPHasuraPartial (gCtx, topField, _) -> case topField of
-                 GV.HasuraTopQuery field -> fmap (\(gctx, fields) -> (gctx, (Seq.|>) fields field)) accumSelSetM
-                 GV.HasuraTopMutation field -> fmap (\(gctx, fields) -> (gctx, (Seq.|>) fields field)) accumSelSetM
-                 GV.HasuraTopSubscription field -> pure $ (gCtx, Seq.singleton field)
-               E.ExPRemotePartial {} -> Nothing)
-          (pure (emptyGCtx, Seq.empty))
-          execPlans
-  rootSelSet <- onNothing mRootSelSet $ throw400 InvalidParams "only hasura queries can be explained"
-  case (G._todType opDef, rootSelSet) of
-    (G.OperationTypeQuery, (gCtx, selSet)) ->
-      runInTx $ encJFromJValue <$> traverse (explainField userInfo gCtx sqlGenCtx) (toList selSet)
-    (G.OperationTypeMutation, _) ->
-      throw400 InvalidParams "only queries can be explained"
-    (G.OperationTypeSubscription, (gCtx, selSet)) -> do
-      rootField <- getRootField selSet
-=======
   E.GQExecPlanPartial opType fieldPlans <-
     E.getExecPlanPartial userInfo sc enableAL query
   let hasuraFieldPlans = mapMaybe getHasuraField (toList fieldPlans)
@@ -155,21 +131,12 @@
       throw400 InvalidParams "only queries can be explained"
     G.OperationTypeSubscription -> do
       (gCtx, rootField) <- getRootField hasuraFieldPlans
->>>>>>> b746eb5c
       (plan, _) <- E.getSubsOp pgExecCtx gCtx sqlGenCtx userInfo rootField
       runInTx $ encJFromJValue <$> E.explainLiveQueryPlan plan
   where
     usrVars = mkUserVars $ maybe [] Map.toList userVarsRaw
     userInfo = mkUserInfo (fromMaybe adminRole $ roleFromVars usrVars) usrVars
     runInTx = liftEither <=< liftIO . runExceptT . runLazyTx pgExecCtx
-<<<<<<< HEAD
-    (GH.GQLReq opNameM q _) = query
-    (selSets, opDefs, _) = G.partitionExDefs $ GH.unGQLExecDoc q
-    getRootField = \case
-      Seq.Empty -> throw400 InvalidParams "expected one top field in subscription"
-      (fld Seq.:<| Seq.Empty) -> pure fld
-      _ -> throw400 InvalidParams "expected only one top field in subscription"
-=======
     getHasuraField =
       \case
         E.GQFieldPartialHasura a -> Just a
@@ -179,5 +146,4 @@
         [] -> throw500 "no field found in subscription"
         [fld] -> pure fld
         _ ->
-          throw500 "expected only one field in subscription"
->>>>>>> b746eb5c
+          throw500 "expected only one field in subscription"