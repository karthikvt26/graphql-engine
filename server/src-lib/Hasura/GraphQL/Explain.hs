--- conflicted
+++ resolved
@@ -133,20 +133,13 @@
   -> QueryActionExecuter
   -> GQLExplain
   -> m EncJSON
-<<<<<<< HEAD
-explainGQLQuery env isPgCtx runInTx sc sqlGenCtx enableAL actionExecuter (GQLExplain query userVarsRaw) = do
-  userInfo <- mkUserInfo (URBPreDetermined adminRoleName) UAdminSecretSent sessionVariables
-  (execPlan, queryReusability) <- runReusabilityT $
-    E.getExecPlanPartial userInfo sc enableAL query
-=======
-explainGQLQuery isPgCtx sc sqlGenCtx actionExecuter (GQLExplain query userVarsRaw) = do
+explainGQLQuery env isPgCtx runInTx sc sqlGenCtx actionExecuter (GQLExplain query userVarsRaw) = do
   -- userInfo <- mkUserInfo (URBPreDetermined adminRoleName) UAdminSecretSent sessionVariables
   userInfo <- mkUserInfo (URBFromSessionVariablesFallback adminRoleName) UAdminSecretSent sessionVariables
   -- NOTE: previously 'E.getExecPlanPartial' would perform allow-list checking. This has been moved
   -- into a separate `E.GQLApiAuthorization` class. But here we don't need to check for allow-lists
   -- because this is an admin only endpoint. Allow-list checking ignores requests from admin role
   (execPlan, queryReusability) <- runReusabilityT $ E.getExecPlanPartial userInfo sc query
->>>>>>> 47283309
   (gCtx, rootSelSet, txAccess) <- case execPlan of
     E.GExPHasura (gCtx, rootSelSet, txAccess) ->
       return (gCtx, rootSelSet, txAccess)
