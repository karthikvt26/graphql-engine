module Hasura.GraphQL.Explain
  ( explainGQLQuery
  , GQLExplain
  ) where

import qualified Data.Aeson                             as J
import qualified Data.Aeson.Casing                      as J
import qualified Data.Aeson.TH                          as J
import qualified Data.HashMap.Strict                    as Map
import qualified Database.PG.Query                      as Q
import qualified Language.GraphQL.Draft.Syntax          as G
import qualified Data.Environment                       as Env

import           Hasura.EncJSON
import           Hasura.GraphQL.Context
import           Hasura.GraphQL.Resolve.Action
import           Hasura.GraphQL.Validate.Types          (evalReusabilityT, runReusabilityT)
import           Hasura.Prelude
import           Hasura.RQL.DML.Internal
import           Hasura.RQL.Types
import           Hasura.Server.Version                  (HasVersion)
import           Hasura.Session
import           Hasura.SQL.Types
import           Hasura.SQL.Value

import qualified Hasura.GraphQL.Execute                 as E
import qualified Hasura.GraphQL.Execute.LiveQuery       as E
import qualified Hasura.GraphQL.Resolve                 as RS
import qualified Hasura.GraphQL.Transport.HTTP.Protocol as GH
import qualified Hasura.GraphQL.Validate                as GV
import qualified Hasura.GraphQL.Validate.SelectionSet   as GV
import qualified Hasura.SQL.DML                         as S
import qualified Hasura.Tracing                         as Tracing

data GQLExplain
  = GQLExplain
  { _gqeQuery   :: !GH.GQLReqParsed
  , _gqeUser    :: !(Maybe (Map.HashMap Text Text))
  , _gqeIsRelay :: !(Maybe Bool)
  } deriving (Show, Eq)

$(J.deriveJSON (J.aesonDrop 4 J.snakeCase){J.omitNothingFields=True}
  ''GQLExplain
 )

data FieldPlan
  = FieldPlan
  { _fpField :: !G.Name
  , _fpSql   :: !(Maybe Text)
  , _fpPlan  :: !(Maybe [Text])
  } deriving (Show, Eq)

$(J.deriveJSON (J.aesonDrop 3 J.camelCase) ''FieldPlan)

type Explain r m =
  (ReaderT r (ExceptT QErr m))

runExplain
  :: (MonadError QErr m)
  => r -> Explain r m a -> m a
runExplain ctx m =
  either throwError return =<< runExceptT (runReaderT m ctx)

resolveVal
  :: (MonadError QErr m)
  => UserInfo -> RS.UnresolvedVal -> m S.SQLExp
resolveVal userInfo = \case
  RS.UVPG annPGVal ->
    RS.txtConverter annPGVal
  RS.UVSessVar ty sessVar -> do
    sessVarVal <- S.SELit <$> getSessVarVal userInfo sessVar
    return $ flip S.SETyAnn (S.mkTypeAnn ty) $ case ty of
      PGTypeScalar colTy -> withConstructorFn colTy sessVarVal
      PGTypeArray _      -> sessVarVal
  RS.UVSQL sqlExp -> return sqlExp
  RS.UVSession -> pure $ sessionInfoJsonExp $ _uiSession userInfo

getSessVarVal
  :: (MonadError QErr m)
  => UserInfo -> SessionVariable -> m Text
getSessVarVal userInfo sessVar =
  onNothing (getSessionVariableValue sessVar sessionVariables) $
    throw400 UnexpectedPayload $
    "missing required session variable for role " <> rn <<>
    " : " <> sessionVariableToText sessVar
  where
    rn = _uiRole userInfo
    sessionVariables = _uiSession userInfo

explainField
  :: (MonadError QErr m, MonadTx m, HasVersion, MonadIO m, Tracing.MonadTrace m)
  => Env.Environment
  -> UserInfo
  -> GCtx
  -> SQLGenCtx
  -> QueryActionExecuter
  -> GV.Field
  -> m FieldPlan
explainField env userInfo gCtx sqlGenCtx actionExecuter fld =
  case fName of
    "__type"     -> return $ FieldPlan fName Nothing Nothing
    "__schema"   -> return $ FieldPlan fName Nothing Nothing
    "__typename" -> return $ FieldPlan fName Nothing Nothing
    _            -> do
      unresolvedAST <-
        runExplain (queryCtxMap, userInfo, fldMap, orderByCtx, sqlGenCtx) $
<<<<<<< HEAD
        evalReusabilityT $ RS.queryFldToPGAST env fld actionExecuter
=======
          evalReusabilityT $ RS.queryFldToPGAST fld actionExecuter
>>>>>>> 6d0518bc
      resolvedAST <- RS.traverseQueryRootFldAST (resolveVal userInfo) unresolvedAST
      let (query, remoteJoins) = RS.toPGQuery resolvedAST
          txtSQL = Q.getQueryText query
          -- CAREFUL!: an `EXPLAIN ANALYZE` here would actually *execute* this
          -- query, resulting in potential privilege escalation:
          withExplain = "EXPLAIN (FORMAT TEXT) " <> txtSQL
      -- Reject if query contains any remote joins
      when (remoteJoins /= mempty) $ throw400 NotSupported "Remote relationships are not allowed in explain query"
      planLines <- liftTx $ map runIdentity <$>
                     Q.listQE dmlTxErrorHandler (Q.fromText withExplain) () True
      return $ FieldPlan fName (Just txtSQL) $ Just planLines
  where
    fName = GV._fName fld

    queryCtxMap = _gQueryCtxMap gCtx
    fldMap = _gFields gCtx
    orderByCtx = _gOrdByCtx gCtx

explainGQLQuery
<<<<<<< HEAD
  :: ( HasVersion
     , MonadError QErr m
     , MonadIO m
     , Tracing.MonadTrace m
     , MonadIO tx
     , MonadTx tx
     , Tracing.MonadTrace tx
     )
  => Env.Environment
  -> IsPGExecCtx
  -> (Q.TxAccess -> tx EncJSON -> m EncJSON)
=======
  :: (MonadError QErr m, MonadIO m, HasVersion)
  => PGExecCtx
>>>>>>> 6d0518bc
  -> SchemaCache
  -> SQLGenCtx
  -> QueryActionExecuter
  -> GQLExplain
  -> m EncJSON
<<<<<<< HEAD
explainGQLQuery env isPgCtx runInTx sc sqlGenCtx actionExecuter (GQLExplain query userVarsRaw) = do
  -- userInfo <- mkUserInfo (URBPreDetermined adminRoleName) UAdminSecretSent sessionVariables
  userInfo <- mkUserInfo (URBFromSessionVariablesFallback adminRoleName) UAdminSecretSent sessionVariables
  -- NOTE: previously 'E.getExecPlanPartial' would perform allow-list checking. This has been moved
  -- into a separate `E.GQLApiAuthorization` class. But here we don't need to check for allow-lists
  -- because this is an admin only endpoint. Allow-list checking ignores requests from admin role
  (execPlan, queryReusability) <- runReusabilityT $ E.getExecPlanPartial userInfo sc query
  (gCtx, rootSelSet, txAccess) <- case execPlan of
    E.GExPHasura (gCtx, rootSelSet, txAccess) ->
      return (gCtx, rootSelSet, txAccess)
-- =======
-- explainGQLQuery pgExecCtx sc sqlGenCtx enableAL actionExecuter (GQLExplain query userVarsRaw) = do
--   userInfo <- mkUserInfo (URBFromSessionVariablesFallback adminRoleName) UAdminSecretSent sessionVariables
--   (execPlan, queryReusability) <- runReusabilityT $
--     E.getExecPlanPartial userInfo sc enableAL query
--   (gCtx, rootSelSet) <- case execPlan of
--     E.GExPHasura (gCtx, rootSelSet) ->
--       return (gCtx, rootSelSet)
-- >>>>>>> stable
    E.GExPRemote _ _  ->
      throw400 InvalidParams "only hasura queries can be explained"
  case rootSelSet of
    GV.RQuery selSet ->
      runInTx txAccess $
      encJFromJValue <$> traverse (explainField env userInfo gCtx sqlGenCtx actionExecuter) (toList selSet)
    GV.RMutation _ ->
      throw400 InvalidParams "only queries can be explained"
    GV.RSubscription rootField -> do
      (plan, _) <- E.getSubsOp env isPgCtx gCtx sqlGenCtx userInfo queryReusability actionExecuter rootField
      runInTx txAccess $ encJFromJValue <$> E.explainLiveQueryPlan plan
  where
    -- runInTx txAccess = liftEither <=< liftIO . runExceptT . runLazyTx txAccess isPgCtx
    sessionVariables = mkSessionVariablesText $ maybe [] Map.toList userVarsRaw
=======
explainGQLQuery pgExecCtx sc sqlGenCtx actionExecuter (GQLExplain query userVarsRaw maybeIsRelay) = do
  -- NOTE!: we will be executing what follows as though admin role. See e.g.
  -- notes in explainField:
  userInfo <- mkUserInfo (URBFromSessionVariablesFallback adminRoleName) UAdminSecretSent sessionVariables
  -- we don't need to check in allow list as we consider it an admin endpoint
  (execPlan, queryReusability) <- runReusabilityT $
    E.getExecPlanPartial userInfo sc queryType query
  (gCtx, rootSelSet) <- case execPlan of
    E.GExPHasura (gCtx, rootSelSet) ->
      return (gCtx, rootSelSet)
    E.GExPRemote{}  ->
      throw400 InvalidParams "only hasura queries can be explained"
  case rootSelSet of
    GV.RQuery selSet ->
      runInTx $ encJFromJValue . map snd <$>
        GV.traverseObjectSelectionSet selSet (explainField userInfo gCtx sqlGenCtx actionExecuter)
    GV.RMutation _ ->
      throw400 InvalidParams "only queries can be explained"
    GV.RSubscription fields -> do
      (plan, _) <- E.getSubsOp pgExecCtx gCtx sqlGenCtx userInfo
                     queryReusability actionExecuter fields
      runInTx $ encJFromJValue <$> E.explainLiveQueryPlan plan
  where
    queryType = bool E.QueryHasura E.QueryRelay $ fromMaybe False maybeIsRelay
    sessionVariables = mkSessionVariablesText $ maybe [] Map.toList userVarsRaw
    runInTx = liftEither <=< liftIO . runExceptT . runLazyTx pgExecCtx Q.ReadOnly
>>>>>>> 6d0518bc
<|MERGE_RESOLUTION|>--- conflicted
+++ resolved
@@ -104,11 +104,7 @@
     _            -> do
       unresolvedAST <-
         runExplain (queryCtxMap, userInfo, fldMap, orderByCtx, sqlGenCtx) $
-<<<<<<< HEAD
-        evalReusabilityT $ RS.queryFldToPGAST env fld actionExecuter
-=======
-          evalReusabilityT $ RS.queryFldToPGAST fld actionExecuter
->>>>>>> 6d0518bc
+          evalReusabilityT $ RS.queryFldToPGAST env fld actionExecuter
       resolvedAST <- RS.traverseQueryRootFldAST (resolveVal userInfo) unresolvedAST
       let (query, remoteJoins) = RS.toPGQuery resolvedAST
           txtSQL = Q.getQueryText query
@@ -128,63 +124,66 @@
     orderByCtx = _gOrdByCtx gCtx
 
 explainGQLQuery
-<<<<<<< HEAD
-  :: ( HasVersion
-     , MonadError QErr m
-     , MonadIO m
+-- <<<<<<< HEAD
+--   :: ( HasVersion
+--      , MonadError QErr m
+--      , MonadIO m
+--      , Tracing.MonadTrace m
+--      , MonadIO tx
+--      , MonadTx tx
+--      , Tracing.MonadTrace tx
+--      )
+--   -> IsPGExecCtx
+--   -> (Q.TxAccess -> tx EncJSON -> m EncJSON)
+-- =======
+  :: ( MonadError QErr m, MonadIO m, HasVersion,
      , Tracing.MonadTrace m
-     , MonadIO tx
      , MonadTx tx
      , Tracing.MonadTrace tx
      )
   => Env.Environment
-  -> IsPGExecCtx
-  -> (Q.TxAccess -> tx EncJSON -> m EncJSON)
-=======
-  :: (MonadError QErr m, MonadIO m, HasVersion)
-  => PGExecCtx
->>>>>>> 6d0518bc
+  -> PGExecCtx
   -> SchemaCache
   -> SQLGenCtx
   -> QueryActionExecuter
   -> GQLExplain
   -> m EncJSON
-<<<<<<< HEAD
-explainGQLQuery env isPgCtx runInTx sc sqlGenCtx actionExecuter (GQLExplain query userVarsRaw) = do
-  -- userInfo <- mkUserInfo (URBPreDetermined adminRoleName) UAdminSecretSent sessionVariables
-  userInfo <- mkUserInfo (URBFromSessionVariablesFallback adminRoleName) UAdminSecretSent sessionVariables
-  -- NOTE: previously 'E.getExecPlanPartial' would perform allow-list checking. This has been moved
-  -- into a separate `E.GQLApiAuthorization` class. But here we don't need to check for allow-lists
-  -- because this is an admin only endpoint. Allow-list checking ignores requests from admin role
-  (execPlan, queryReusability) <- runReusabilityT $ E.getExecPlanPartial userInfo sc query
-  (gCtx, rootSelSet, txAccess) <- case execPlan of
-    E.GExPHasura (gCtx, rootSelSet, txAccess) ->
-      return (gCtx, rootSelSet, txAccess)
+-- TODO(phil): note for correctness
+-- <<<<<<< HEAD
+-- explainGQLQuery env isPgCtx runInTx sc sqlGenCtx actionExecuter (GQLExplain query userVarsRaw) = do
+--   -- userInfo <- mkUserInfo (URBPreDetermined adminRoleName) UAdminSecretSent sessionVariables
+--   userInfo <- mkUserInfo (URBFromSessionVariablesFallback adminRoleName) UAdminSecretSent sessionVariables
+--   -- NOTE: previously 'E.getExecPlanPartial' would perform allow-list checking. This has been moved
+--   -- into a separate `E.GQLApiAuthorization` class. But here we don't need to check for allow-lists
+--   -- because this is an admin only endpoint. Allow-list checking ignores requests from admin role
+--   (execPlan, queryReusability) <- runReusabilityT $ E.getExecPlanPartial userInfo sc query
+--   (gCtx, rootSelSet, txAccess) <- case execPlan of
+--     E.GExPHasura (gCtx, rootSelSet, txAccess) ->
+--       return (gCtx, rootSelSet, txAccess)
+-- -- =======
+-- -- explainGQLQuery pgExecCtx sc sqlGenCtx enableAL actionExecuter (GQLExplain query userVarsRaw) = do
+-- --   userInfo <- mkUserInfo (URBFromSessionVariablesFallback adminRoleName) UAdminSecretSent sessionVariables
+-- --   (execPlan, queryReusability) <- runReusabilityT $
+-- --     E.getExecPlanPartial userInfo sc enableAL query
+-- --   (gCtx, rootSelSet) <- case execPlan of
+-- --     E.GExPHasura (gCtx, rootSelSet) ->
+-- --       return (gCtx, rootSelSet)
+-- -- >>>>>>> stable
+--     E.GExPRemote _ _  ->
+--       throw400 InvalidParams "only hasura queries can be explained"
+--   case rootSelSet of
+--     GV.RQuery selSet ->
+--       runInTx txAccess $
+--       encJFromJValue <$> traverse (explainField env userInfo gCtx sqlGenCtx actionExecuter) (toList selSet)
+--     GV.RMutation _ ->
+--       throw400 InvalidParams "only queries can be explained"
+--     GV.RSubscription rootField -> do
+--       (plan, _) <- E.getSubsOp env isPgCtx gCtx sqlGenCtx userInfo queryReusability actionExecuter rootField
+--       runInTx txAccess $ encJFromJValue <$> E.explainLiveQueryPlan plan
+--   where
+--     -- runInTx txAccess = liftEither <=< liftIO . runExceptT . runLazyTx txAccess isPgCtx
 -- =======
--- explainGQLQuery pgExecCtx sc sqlGenCtx enableAL actionExecuter (GQLExplain query userVarsRaw) = do
---   userInfo <- mkUserInfo (URBFromSessionVariablesFallback adminRoleName) UAdminSecretSent sessionVariables
---   (execPlan, queryReusability) <- runReusabilityT $
---     E.getExecPlanPartial userInfo sc enableAL query
---   (gCtx, rootSelSet) <- case execPlan of
---     E.GExPHasura (gCtx, rootSelSet) ->
---       return (gCtx, rootSelSet)
--- >>>>>>> stable
-    E.GExPRemote _ _  ->
-      throw400 InvalidParams "only hasura queries can be explained"
-  case rootSelSet of
-    GV.RQuery selSet ->
-      runInTx txAccess $
-      encJFromJValue <$> traverse (explainField env userInfo gCtx sqlGenCtx actionExecuter) (toList selSet)
-    GV.RMutation _ ->
-      throw400 InvalidParams "only queries can be explained"
-    GV.RSubscription rootField -> do
-      (plan, _) <- E.getSubsOp env isPgCtx gCtx sqlGenCtx userInfo queryReusability actionExecuter rootField
-      runInTx txAccess $ encJFromJValue <$> E.explainLiveQueryPlan plan
-  where
-    -- runInTx txAccess = liftEither <=< liftIO . runExceptT . runLazyTx txAccess isPgCtx
-    sessionVariables = mkSessionVariablesText $ maybe [] Map.toList userVarsRaw
-=======
-explainGQLQuery pgExecCtx sc sqlGenCtx actionExecuter (GQLExplain query userVarsRaw maybeIsRelay) = do
+explainGQLQuery env pgExecCtx sc sqlGenCtx actionExecuter (GQLExplain query userVarsRaw maybeIsRelay) = do
   -- NOTE!: we will be executing what follows as though admin role. See e.g.
   -- notes in explainField:
   userInfo <- mkUserInfo (URBFromSessionVariablesFallback adminRoleName) UAdminSecretSent sessionVariables
@@ -208,6 +207,4 @@
       runInTx $ encJFromJValue <$> E.explainLiveQueryPlan plan
   where
     queryType = bool E.QueryHasura E.QueryRelay $ fromMaybe False maybeIsRelay
-    sessionVariables = mkSessionVariablesText $ maybe [] Map.toList userVarsRaw
-    runInTx = liftEither <=< liftIO . runExceptT . runLazyTx pgExecCtx Q.ReadOnly
->>>>>>> 6d0518bc
+    sessionVariables = mkSessionVariablesText $ maybe [] Map.toList userVarsRaw