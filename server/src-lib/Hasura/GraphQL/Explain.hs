module Hasura.GraphQL.Explain
  ( explainGQLQuery
  , GQLExplain
  ) where

import qualified Data.Aeson                             as J
import qualified Data.Aeson.Casing                      as J
import qualified Data.Aeson.TH                          as J
import qualified Data.HashMap.Strict                    as Map
import qualified Database.PG.Query                      as Q
import qualified Language.GraphQL.Draft.Syntax          as G

import           Hasura.EncJSON
import           Hasura.GraphQL.Context
import           Hasura.GraphQL.Resolve.Action
import           Hasura.GraphQL.Validate.Types          (evalReusabilityT, runReusabilityT)
import           Hasura.Prelude
import           Hasura.RQL.DML.Internal
import           Hasura.RQL.Types
import           Hasura.Server.Version                  (HasVersion)
import           Hasura.Session
import           Hasura.SQL.Types
import           Hasura.SQL.Value

import qualified Hasura.GraphQL.Execute                 as E
import qualified Hasura.GraphQL.Execute.LiveQuery       as E
import qualified Hasura.GraphQL.Resolve                 as RS
import qualified Hasura.GraphQL.Transport.HTTP.Protocol as GH
import qualified Hasura.GraphQL.Validate                as GV
import qualified Hasura.SQL.DML                         as S

data GQLExplain
  = GQLExplain
  { _gqeQuery :: !GH.GQLReqParsed
  , _gqeUser  :: !(Maybe (Map.HashMap Text Text))
  } deriving (Show, Eq)

$(J.deriveJSON (J.aesonDrop 4 J.camelCase){J.omitNothingFields=True}
  ''GQLExplain
 )

data FieldPlan
  = FieldPlan
  { _fpField :: !G.Name
  , _fpSql   :: !(Maybe Text)
  , _fpPlan  :: !(Maybe [Text])
  } deriving (Show, Eq)

$(J.deriveJSON (J.aesonDrop 3 J.camelCase) ''FieldPlan)

type Explain r m =
  (ReaderT r (ExceptT QErr m))

runExplain
  :: (MonadError QErr m)
  => r -> Explain r m a -> m a
runExplain ctx m =
  either throwError return =<< runExceptT (runReaderT m ctx)

resolveVal
  :: (MonadError QErr m)
  => UserInfo -> RS.UnresolvedVal -> m S.SQLExp
resolveVal userInfo = \case
  RS.UVPG annPGVal ->
    RS.txtConverter annPGVal
  RS.UVSessVar ty sessVar -> do
    sessVarVal <- S.SELit <$> getSessVarVal userInfo sessVar
    return $ flip S.SETyAnn (S.mkTypeAnn ty) $ case ty of
      PGTypeScalar colTy -> withConstructorFn colTy sessVarVal
      PGTypeArray _      -> sessVarVal
  RS.UVSQL sqlExp -> return sqlExp
  RS.UVSession -> pure $ sessionInfoJsonExp $ _uiSession userInfo

getSessVarVal
  :: (MonadError QErr m)
  => UserInfo -> SessionVariable -> m Text
getSessVarVal userInfo sessVar =
  onNothing (getSessionVariableValue sessVar sessionVariables) $
    throw400 UnexpectedPayload $
    "missing required session variable for role " <> rn <<>
    " : " <> sessionVariableToText sessVar
  where
    rn = _uiRole userInfo
    sessionVariables = _uiSession userInfo

explainField
  :: (MonadError QErr m, MonadTx m, HasVersion, MonadIO m)
  => UserInfo
  -> GCtx
  -> SQLGenCtx
  -> QueryActionExecuter
  -> GV.Field
  -> m FieldPlan
explainField userInfo gCtx sqlGenCtx actionExecuter fld =
  case fName of
    "__type"     -> return $ FieldPlan fName Nothing Nothing
    "__schema"   -> return $ FieldPlan fName Nothing Nothing
    "__typename" -> return $ FieldPlan fName Nothing Nothing
    _            -> do
      unresolvedAST <-
        runExplain (queryCtxMap, userInfo, fldMap, orderByCtx, sqlGenCtx) $
        evalReusabilityT $ RS.queryFldToPGAST fld actionExecuter
      resolvedAST <- RS.traverseQueryRootFldAST (resolveVal userInfo) unresolvedAST
      let txtSQL = Q.getQueryText $ RS.toPGQuery resolvedAST
          withExplain = "EXPLAIN (FORMAT TEXT) " <> txtSQL
      planLines <- liftTx $ map runIdentity <$>
                     Q.listQE dmlTxErrorHandler (Q.fromText withExplain) () True
      return $ FieldPlan fName (Just txtSQL) $ Just planLines
  where
    fName = GV._fName fld

    queryCtxMap = _gQueryCtxMap gCtx
    fldMap = _gFields gCtx
    orderByCtx = _gOrdByCtx gCtx

explainGQLQuery
  :: (HasVersion, MonadError QErr m, MonadIO m)
  => IsPGExecCtx
  -> SchemaCache
  -> SQLGenCtx
  -> QueryActionExecuter
  -> GQLExplain
  -> m EncJSON
<<<<<<< HEAD
explainGQLQuery isPgCtx sc sqlGenCtx actionExecuter (GQLExplain query userVarsRaw) = do
  userInfo <- mkUserInfo (URBPreDetermined adminRoleName) UAdminSecretSent sessionVariables
  -- NOTE: previously 'E.getExecPlanPartial' would perform allow-list checking. This has been moved
  -- into a separate `E.GQLApiAuthorization` class. But here we don't need to check for allow-lists
  -- because this is an admin only endpoint. Allow-list checking ignores requests from admin role
  (execPlan, queryReusability) <- runReusabilityT $ E.getExecPlanPartial userInfo sc query
  (gCtx, rootSelSet, txAccess) <- case execPlan of
    E.GExPHasura (gCtx, rootSelSet, txAccess) ->
      return (gCtx, rootSelSet, txAccess)
=======
explainGQLQuery pgExecCtx sc sqlGenCtx enableAL actionExecuter (GQLExplain query userVarsRaw) = do
  userInfo <- mkUserInfo (URBFromSessionVariablesFallback adminRoleName) UAdminSecretSent sessionVariables
  (execPlan, queryReusability) <- runReusabilityT $
    E.getExecPlanPartial userInfo sc enableAL query
  (gCtx, rootSelSet) <- case execPlan of
    E.GExPHasura (gCtx, rootSelSet) ->
      return (gCtx, rootSelSet)
>>>>>>> aff7d92f
    E.GExPRemote _ _  ->
      throw400 InvalidParams "only hasura queries can be explained"
  case rootSelSet of
    GV.RQuery selSet ->
      runInTx txAccess $
      encJFromJValue <$> traverse (explainField userInfo gCtx sqlGenCtx actionExecuter) (toList selSet)
    GV.RMutation _ ->
      throw400 InvalidParams "only queries can be explained"
    GV.RSubscription rootField -> do
      (plan, _) <- E.getSubsOp isPgCtx gCtx sqlGenCtx userInfo queryReusability actionExecuter rootField
      runInTx txAccess $ encJFromJValue <$> E.explainLiveQueryPlan plan
  where
    runInTx txAccess = liftEither <=< liftIO . runExceptT . runLazyTx txAccess isPgCtx
    sessionVariables = mkSessionVariablesText $ maybe [] Map.toList userVarsRaw<|MERGE_RESOLUTION|>--- conflicted
+++ resolved
@@ -121,9 +121,9 @@
   -> QueryActionExecuter
   -> GQLExplain
   -> m EncJSON
-<<<<<<< HEAD
 explainGQLQuery isPgCtx sc sqlGenCtx actionExecuter (GQLExplain query userVarsRaw) = do
-  userInfo <- mkUserInfo (URBPreDetermined adminRoleName) UAdminSecretSent sessionVariables
+  -- userInfo <- mkUserInfo (URBPreDetermined adminRoleName) UAdminSecretSent sessionVariables
+  userInfo <- mkUserInfo (URBFromSessionVariablesFallback adminRoleName) UAdminSecretSent sessionVariables
   -- NOTE: previously 'E.getExecPlanPartial' would perform allow-list checking. This has been moved
   -- into a separate `E.GQLApiAuthorization` class. But here we don't need to check for allow-lists
   -- because this is an admin only endpoint. Allow-list checking ignores requests from admin role
@@ -131,15 +131,15 @@
   (gCtx, rootSelSet, txAccess) <- case execPlan of
     E.GExPHasura (gCtx, rootSelSet, txAccess) ->
       return (gCtx, rootSelSet, txAccess)
-=======
-explainGQLQuery pgExecCtx sc sqlGenCtx enableAL actionExecuter (GQLExplain query userVarsRaw) = do
-  userInfo <- mkUserInfo (URBFromSessionVariablesFallback adminRoleName) UAdminSecretSent sessionVariables
-  (execPlan, queryReusability) <- runReusabilityT $
-    E.getExecPlanPartial userInfo sc enableAL query
-  (gCtx, rootSelSet) <- case execPlan of
-    E.GExPHasura (gCtx, rootSelSet) ->
-      return (gCtx, rootSelSet)
->>>>>>> aff7d92f
+-- =======
+-- explainGQLQuery pgExecCtx sc sqlGenCtx enableAL actionExecuter (GQLExplain query userVarsRaw) = do
+--   userInfo <- mkUserInfo (URBFromSessionVariablesFallback adminRoleName) UAdminSecretSent sessionVariables
+--   (execPlan, queryReusability) <- runReusabilityT $
+--     E.getExecPlanPartial userInfo sc enableAL query
+--   (gCtx, rootSelSet) <- case execPlan of
+--     E.GExPHasura (gCtx, rootSelSet) ->
+--       return (gCtx, rootSelSet)
+-- >>>>>>> stable
     E.GExPRemote _ _  ->
       throw400 InvalidParams "only hasura queries can be explained"
   case rootSelSet of
