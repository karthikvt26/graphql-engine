--- conflicted
+++ resolved
@@ -78,7 +78,6 @@
 
 import           Hasura.Prelude
 
-<<<<<<< HEAD
 import qualified Data.Aeson                          as J
 import qualified Data.Aeson.Casing                   as J
 import qualified Data.Aeson.TH                       as J
@@ -90,29 +89,15 @@
 import qualified Language.GraphQL.Draft.TH           as G
 import qualified Language.Haskell.TH.Syntax          as TH
 
+import           Control.Lens                        (makePrisms)
+
 import qualified Hasura.RQL.Types.Column             as RQL
-=======
-import qualified Data.Aeson                    as J
-import qualified Data.Aeson.Casing             as J
-import qualified Data.Aeson.TH                 as J
-import qualified Data.HashMap.Strict           as Map
-import qualified Data.HashMap.Strict.InsOrd    as OMap
-import qualified Data.HashSet                  as Set
-import qualified Data.Text                     as T
-import qualified Language.GraphQL.Draft.Syntax as G
-import qualified Language.GraphQL.Draft.TH     as G
-import qualified Language.Haskell.TH.Syntax    as TH
-
-import           Control.Lens                  (makePrisms)
-
-import qualified Hasura.RQL.Types.Column       as RQL
->>>>>>> b84db36e
 
 import           Hasura.GraphQL.Utils
 import           Hasura.RQL.Instances                ()
 import           Hasura.RQL.Types.Common
 import           Hasura.RQL.Types.RemoteRelationship (RemoteRelationship)
-import           Hasura.RQL.Types.RemoteSchema       (RemoteSchemaName)
+import           Hasura.RQL.Types.RemoteSchema       (RemoteSchemaInfo, RemoteSchemaName)
 import           Hasura.SQL.Types
 import           Hasura.SQL.Value
 
@@ -184,14 +169,8 @@
 -- | location of the type: a hasura type or a remote type
 data TypeLoc
   = TLHasuraType
-<<<<<<< HEAD
-  | TLRemoteType !RemoteSchemaName
+  | TLRemoteType !RemoteSchemaName !RemoteSchemaInfo
   | TLRemoteRelType !RemoteRelationship
-  deriving (Show, Eq, TH.Lift, Generic)
-
-$(J.deriveToJSON (J.aesonDrop 2 J.camelCase){J.omitNothingFields=True} ''TypeLoc)
-=======
-  | TLRemoteType !RemoteSchemaName !RemoteSchemaInfo
   | TLCustom
   deriving (Show, Eq, TH.Lift, Generic)
 
@@ -200,9 +179,6 @@
                    , J.sumEncoding = J.TaggedObject "type" "detail"
                    }
   ''TypeLoc)
-
-instance Hashable TypeLoc
->>>>>>> b84db36e
 
 data ObjFldInfo
   = ObjFldInfo
@@ -413,16 +389,11 @@
   | TIUnion !UnionTyInfo
   deriving (Show, Eq, TH.Lift)
 
-<<<<<<< HEAD
-instance (J.ToJSON TypeInfo) where
-  toJSON _ = J.String "TypeInfo"
-=======
 instance J.ToJSON TypeInfo where
   toJSON _ = J.String "toJSON not implemented for TypeInfo"
 
 instance J.FromJSON TypeInfo where
   parseJSON _ = fail "FromJSON not implemented for TypeInfo"
->>>>>>> b84db36e
 
 data AsObjType
   = AOTObj ObjTyInfo
@@ -440,7 +411,7 @@
 getPossibleObjTypes' tyMap (AOTUnion u) = toObjMap $ mapMaybe (extrObjTyInfoM tyMap) $ Set.toList $ _utiMemberTypes u
 
 toObjMap :: [ObjTyInfo] -> Map.HashMap G.NamedType ObjTyInfo
-toObjMap objs = foldr (\o -> Map.insert (_otiName o) o) Map.empty objs
+toObjMap = foldr (\o -> Map.insert (_otiName o) o) Map.empty
 
 
 isObjTy :: TypeInfo -> Bool
@@ -649,7 +620,7 @@
 
 fromSchemaDoc :: G.SchemaDocument -> TypeLoc -> Either Text TypeMap
 fromSchemaDoc (G.SchemaDocument tyDefs) loc = do
-  let tyMap = mkTyInfoMap $ map (flip fromTyDef loc) tyDefs
+  let tyMap = mkTyInfoMap $ map (`fromTyDef` loc) tyDefs
   validateTypeMap tyMap
   return tyMap
 
