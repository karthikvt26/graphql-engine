module Hasura.GraphQL.Validate.Field
  ( ArgsMap
  , Field(..), fAlias, fName, fType, fArguments, fSelSet, fRemoteRel
  , SelSet
  , Located(..)
  , denormSelSet
  ) where

import           Hasura.Prelude

import           Control.Lens
import qualified Data.Aeson                          as J
import qualified Data.Aeson.Casing                   as J
import qualified Data.Aeson.TH                       as J
import qualified Data.HashMap.Strict                 as Map
import qualified Data.HashMap.Strict.InsOrd.Extended as OMap
import qualified Data.List                           as L
import qualified Data.Sequence                       as Seq
import qualified Data.Sequence.NonEmpty              as NE
import qualified Data.Text                           as T
import qualified Language.GraphQL.Draft.Syntax       as G

import           Hasura.GraphQL.Resolve.Types
import           Hasura.GraphQL.Validate.Context
import           Hasura.GraphQL.Validate.InputValue
import           Hasura.GraphQL.Validate.Types
import           Hasura.RQL.Types
import           Hasura.SQL.Value

-- data ScalarInfo
--   = SIBuiltin !GBuiltin
--   | SICustom !PGScalarType
--   deriving (Show, Eq)

-- data GBuiltin
--   = GInt
--   | GFloat
--   | GBoolean
--   | GString
--   deriving (Show, Eq)

data TypedOperation
  = TypedOperation
  { _toType         :: !G.OperationType
  , _toName         :: !(Maybe G.Name)
  , _toSelectionSet :: ![Field]
  } deriving (Show, Eq)

type ArgsMap = Map.HashMap G.Name AnnInpVal

type SelSet = Seq.Seq Field

-- | https://graphql.github.io/graphql-spec/June2018/#sec-Language.Fields 
--
-- N.B. This is a tree via 'SelSet'
data Field
  = Field
  { _fAlias     :: !G.Alias
  , _fName      :: !G.Name
  , _fType      :: !G.NamedType
  , _fArguments :: !ArgsMap
  , _fSelSet    :: !SelSet
<<<<<<< HEAD
  , _fRemoteRel :: !(Maybe RemoteField)
=======
  , _fSource    :: !TypeLoc
>>>>>>> b746eb5c
  } deriving (Eq, Show)

$(J.deriveToJSON (J.aesonDrop 2 J.camelCase){J.omitNothingFields=True}
  ''Field
 )
makeLenses ''Field

-- newtype FieldMapAlias
--   = FieldMapAlias
--   { unFieldMapAlias :: Map.HashMap G.Alias (FieldG FieldMapAlias)
--   } deriving (Show, Eq)

-- newtype FieldMapName
--   = FieldMapName
--   { unFieldMapName :: Map.HashMap G.Name (NE.NonEmpty (FieldG FieldMapName))
--   } deriving (Show, Eq)

-- type Field = FieldG FieldMapAlias

-- type FieldGrouped = FieldG FieldMapName

-- toFieldGrouped :: Field -> FieldGrouped
-- toFieldGrouped =
--   fmap groupFields
--   where
--     groupFields m =
--       FieldMapName $ groupTuples $
--       flip map (Map.elems $ unFieldMapAlias m) $ \fld ->
--       (_fName fld, toFieldGrouped fld)

data FieldGroupSrc
  = FGSFragSprd !G.Name
  | FGSInlnFrag
  deriving (Show, Eq)

data FieldGroup
  = FieldGroup
  { _fgSource :: !FieldGroupSrc
  , _fgFields :: !(Seq.Seq (Located Field))
  } deriving (Show, Eq)

-- data GLoc
--   = GLoc
--   { _glLine   :: !Int
--   , _glColumn :: !Int
--   } deriving (Show, Eq)

-- data GErr
--   = GErr
--   { _geMessage   :: !Text
--   , _geLocations :: ![GLoc]
--   } deriving (Show, Eq)

-- throwGE :: (MonadError QErr m) => Text -> m a
-- throwGE msg = throwError $ QErr msg []

withDirectives
  :: ( MonadReader ValidationCtx m
     , MonadError QErr m)
  => [G.Directive]
  -> m a
  -> m (Maybe a)
withDirectives dirs act = do

  dirDefs <- onLeft (mkMapWith G._dName dirs) $ \dups ->
    throwVE $ "the following directives are used more than once: " <>
    showNames dups

  procDirs <- flip Map.traverseWithKey dirDefs $ \name dir ->
    withPathK (G.unName name) $ do
      dirInfo <- onNothing (Map.lookup (G._dName dir) defDirectivesMap) $
                 throwVE $ "unexpected directive: " <> showName name
      procArgs <- withPathK "args" $ processArgs (_diParams dirInfo)
                  (G._dArguments dir)
      getIfArg procArgs

  let shouldSkip    = fromMaybe False $ Map.lookup "skip" procDirs
      shouldInclude = fromMaybe True $ Map.lookup "include" procDirs

  if not shouldSkip && shouldInclude
    then Just <$> act
    else return Nothing

  where
    getIfArg m = do
      val <- onNothing (Map.lookup "if" m) $ throw500
              "missing if argument in the directive"
      case _aivValue val of
        AGScalar _ (Just (PGValBoolean v)) -> return v
        _ -> throw500 "did not find boolean scalar for if argument"

denormSel
  :: ( MonadReader ValidationCtx m
     , MonadError QErr m)
  => [G.Name] -- visited fragments
  -> ObjTyInfo -- parent type info
  -> G.Selection
  -> m (Maybe (Either (Located Field) FieldGroup))
denormSel visFrags parObjTyInfo sel = case sel of
  G.SelectionField fld -> withPathK (G.unName $ G._fName fld) $ do
    fldInfo <- getFieldInfo parObjTyInfo $ G._fName fld
    fmap Left . fmap (localize fldInfo) <$> denormFld parObjTyInfo visFrags fldInfo fld
  G.SelectionFragmentSpread fragSprd ->
    withPathK (G.unName $ G._fsName fragSprd) $
    fmap Right <$> denormFrag visFrags parTy fragSprd
  G.SelectionInlineFragment inlnFrag ->
    withPathK "inlineFragment" $
    fmap Right <$> denormInlnFrag visFrags parObjTyInfo inlnFrag
  where
    parTy = _otiName parObjTyInfo
    localize fldInfo field =
      case _fiLoc fldInfo of
        TLHasuraType                    -> HasuraLocated field
        TLRemoteType _ remoteSchemaInfo -> RemoteLocated remoteSchemaInfo field

processArgs
  :: ( MonadReader ValidationCtx m
     , MonadError QErr m)
  => ParamMap
  -> [G.Argument]
  -> m ArgsMap
processArgs fldParams argsL = do

  args <- onLeft (mkMapWith G._aName argsL) $ \dups ->
    throwVE $ "the following arguments are defined more than once: " <>
    showNames dups

  let requiredParams = Map.filter (G.isNotNull . _iviType) fldParams

  inpArgs <- forM args $ \(G.Argument argName argVal) ->
    withPathK (G.unName argName) $ do
      argTy <- getArgTy argName
      validateInputValue valueParser argTy argVal

  forM_ requiredParams $ \argDef -> do
    let param = _iviName argDef
    onNothing (Map.lookup param inpArgs) $ throwVE $ mconcat
      [ "the required argument ", showName param, " is missing"]

  return inpArgs

  where
    getArgTy argName =
      onNothing (_iviType <$> Map.lookup argName fldParams) $ throwVE $
      "no such argument " <> showName argName <> " is expected"

denormFld
  :: ( MonadReader ValidationCtx m
     , MonadError QErr m)
  => ObjTyInfo
  -> [G.Name] -- visited fragments
  -> ObjFldInfo
  -> G.Field
  -> m (Maybe Field)
denormFld parObjTyInfo visFrags fldInfo (G.Field aliasM name args dirs selSet) = do

  let fldTy = _fiTy fldInfo
      fldBaseTy = getBaseTy fldTy
      fldSource = _fiLoc fldInfo

  fldTyInfo <- getTyInfo fldBaseTy

  argMap <- withPathK "args" $ processArgs (_fiParams fldInfo) args

  fields <- case (fldTyInfo, selSet) of

    (TIObj _, [])  ->
      throwVE $ "field " <> showName name <> " of type "
      <> G.showGT fldTy <> " must have a selection of subfields"

    (TIObj fldObjTyInfo, _) ->
      denormSelSet visFrags fldObjTyInfo selSet

    (TIScalar _, []) -> return Seq.empty
    (TIEnum _, []) -> return Seq.empty

    (TIInpObj _, _) ->
      throwVE $ "internal error: unexpected input type for field: "
      <> showName name

<<<<<<< HEAD
    (TIIFace _, []) ->
      throwVE $ "field " <> showName name <> " of type "
      <> G.showGT fldTy <> " must have a selection of subfields"

-- add some trivial logic for interface validation
=======
    -- TODO: breaking! fix this!
>>>>>>> b746eb5c
    (TIIFace _, _) -> throwVE $ "interface types not supported"

    (TIUnion _, _) -> throwVE $ "union types not supported"

    -- when scalar/enum and no empty set
    (_, _) ->
      throwVE $ "field " <> showName name <> " must not have a "
      <> "selection since type " <> G.showGT fldTy <> " has no subfields"

  fldMap <- asks _vcFields
  let mtypedField = Map.lookup (_otiName parObjTyInfo, name) fldMap

  withPathK "directives" $ withDirectives dirs $ return $
<<<<<<< HEAD
    (Field (fromMaybe (G.Alias name) aliasM) name fldBaseTy argMap (fmap getLoc fields)
           (case mtypedField of
              Just (FldRemote remoteField) -> pure remoteField
              _                            -> Nothing))
=======
    Field (fromMaybe (G.Alias name) aliasM) name fldBaseTy argMap fields fldSource
>>>>>>> b746eb5c

denormInlnFrag
  :: ( MonadReader ValidationCtx m
     , MonadError QErr m)
  => [G.Name] -- visited fragments
  -> ObjTyInfo -- type information of the field
  -> G.InlineFragment
  -> m (Maybe FieldGroup)
denormInlnFrag visFrags fldTyInfo inlnFrag = do
  let fldTy  = _otiName fldTyInfo
  let fragTy = fromMaybe fldTy tyM
  when (fldTy /= fragTy) $
    throwVE $ "inline fragment is expected on type " <>
    showNamedTy fldTy <> " but found " <> showNamedTy fragTy
  withPathK "directives" $ withDirectives directives $
    fmap (FieldGroup FGSInlnFrag) $ denormSelSet visFrags fldTyInfo selSet
  where
    G.InlineFragment tyM directives selSet = inlnFrag

data Located a
  = HasuraLocated a
  | RemoteLocated RemoteSchemaInfo a
   deriving (Functor, Show, Eq, Traversable, Foldable)

getLoc :: Located a -> a
getLoc (HasuraLocated a)   = a
getLoc (RemoteLocated _ a) = a

denormSelSet
  :: ( MonadReader ValidationCtx m
     , MonadError QErr m)
  => [G.Name] -- visited fragments
  -> ObjTyInfo
  -> G.SelectionSet
  -> m (Seq.Seq (Located Field))
denormSelSet visFrags fldTyInfo selSet =
  withPathK "selectionSet" $ do
    resFlds <- catMaybes <$> mapM (denormSel visFrags fldTyInfo) selSet
    mergeFields $ foldl' flatten Seq.empty resFlds
  where
    flatten s (Left fld) = s Seq.|> fld
    flatten s (Right (FieldGroup _ flds)) =
      s Seq.>< flds

mergeFields
  :: ( MonadReader ValidationCtx m
     , MonadError QErr m)
  => Seq.Seq (Located Field)
  -> m (Seq.Seq (Located Field))
mergeFields flds =
  fmap Seq.fromList $ forM fldGroups $ \fieldGroup -> do
    newFld <- checkMergeability fieldGroup
    childFields <- mergeFields $ foldl' (\l f -> l Seq.>< traverse _fSelSet f) Seq.empty
                   $ NE.toSeq fieldGroup
    return $ fmap (\f -> f {_fSelSet = fmap getLoc childFields}) newFld
  where
    fldGroups = OMap.elems $ OMap.groupListWith (_fAlias . getLoc) flds
    -- can a group be merged?
    checkMergeability fldGroup = do
      let groupedFlds = toList $ NE.toSeq fldGroup
          fldNames = L.nub $ map (_fName . getLoc) groupedFlds
          args = L.nub $ map (_fArguments . getLoc) groupedFlds
          fld = NE.head fldGroup
          fldAl = _fAlias (getLoc fld)
      when (length fldNames > 1) $
        throwVE $ "cannot merge different fields under the same alias ("
        <> showName (G.unAlias fldAl) <> "): "
        <> showNames fldNames
      when (length args > 1) $
        throwVE $ "cannot merge fields with different arguments"
        <> " under the same alias: "
        <> showName (G.unAlias fldAl)
      return fld

denormFrag
  :: ( MonadReader ValidationCtx m
     , MonadError QErr m)
  => [G.Name] -- visited fragments
  -> G.NamedType -- parent type
  -> G.FragmentSpread
  -> m (Maybe FieldGroup)
denormFrag visFrags parTy (G.FragmentSpread name directives) = do

  -- check for cycles
  when (name `elem` visFrags) $
    throwVE $ "cannot spread fragment " <> showName name
    <> " within itself via "
    <> T.intercalate "," (map G.unName visFrags)

  (FragDef _ fragTyInfo selSet) <- getFragInfo

  let fragTy = _otiName fragTyInfo

  -- we don't have unions or interfaces so we can get away with equality
  when (fragTy /= parTy) $
    throwVE $ "cannot spread fragment " <> showName name <> " defined on " <>
    showNamedTy fragTy <> " when selecting fields of type " <> showNamedTy parTy

  resFlds <- denormSelSet (name:visFrags) fragTyInfo selSet

  withPathK "directives" $ withDirectives directives $
    return $ FieldGroup (FGSFragSprd  name) resFlds

  where
    getFragInfo = do
      dctx <- ask
      onNothing (Map.lookup name $ _vcFragDefMap dctx) $
        throwVE $ "fragment '" <> G.unName name <> "' not found"<|MERGE_RESOLUTION|>--- conflicted
+++ resolved
@@ -1,14 +1,13 @@
 module Hasura.GraphQL.Validate.Field
   ( ArgsMap
-  , Field(..), fAlias, fName, fType, fArguments, fSelSet, fRemoteRel
+  , Field(..), fAlias, fName, fType, fArguments, fSelSet, fSource
   , SelSet
-  , Located(..)
   , denormSelSet
   ) where
 
+import           Control.Lens
 import           Hasura.Prelude
 
-import           Control.Lens
 import qualified Data.Aeson                          as J
 import qualified Data.Aeson.Casing                   as J
 import qualified Data.Aeson.TH                       as J
@@ -20,7 +19,6 @@
 import qualified Data.Text                           as T
 import qualified Language.GraphQL.Draft.Syntax       as G
 
-import           Hasura.GraphQL.Resolve.Types
 import           Hasura.GraphQL.Validate.Context
 import           Hasura.GraphQL.Validate.InputValue
 import           Hasura.GraphQL.Validate.Types
@@ -50,9 +48,6 @@
 
 type SelSet = Seq.Seq Field
 
--- | https://graphql.github.io/graphql-spec/June2018/#sec-Language.Fields 
---
--- N.B. This is a tree via 'SelSet'
 data Field
   = Field
   { _fAlias     :: !G.Alias
@@ -60,17 +55,15 @@
   , _fType      :: !G.NamedType
   , _fArguments :: !ArgsMap
   , _fSelSet    :: !SelSet
-<<<<<<< HEAD
-  , _fRemoteRel :: !(Maybe RemoteField)
-=======
   , _fSource    :: !TypeLoc
->>>>>>> b746eb5c
   } deriving (Eq, Show)
 
 $(J.deriveToJSON (J.aesonDrop 2 J.camelCase){J.omitNothingFields=True}
   ''Field
  )
+
 makeLenses ''Field
+
 
 -- newtype FieldMapAlias
 --   = FieldMapAlias
@@ -103,7 +96,7 @@
 data FieldGroup
   = FieldGroup
   { _fgSource :: !FieldGroupSrc
-  , _fgFields :: !(Seq.Seq (Located Field))
+  , _fgFields :: !(Seq.Seq Field)
   } deriving (Show, Eq)
 
 -- data GLoc
@@ -162,11 +155,11 @@
   => [G.Name] -- visited fragments
   -> ObjTyInfo -- parent type info
   -> G.Selection
-  -> m (Maybe (Either (Located Field) FieldGroup))
+  -> m (Maybe (Either Field FieldGroup))
 denormSel visFrags parObjTyInfo sel = case sel of
   G.SelectionField fld -> withPathK (G.unName $ G._fName fld) $ do
     fldInfo <- getFieldInfo parObjTyInfo $ G._fName fld
-    fmap Left . fmap (localize fldInfo) <$> denormFld parObjTyInfo visFrags fldInfo fld
+    fmap Left <$> denormFld visFrags fldInfo fld
   G.SelectionFragmentSpread fragSprd ->
     withPathK (G.unName $ G._fsName fragSprd) $
     fmap Right <$> denormFrag visFrags parTy fragSprd
@@ -175,10 +168,6 @@
     fmap Right <$> denormInlnFrag visFrags parObjTyInfo inlnFrag
   where
     parTy = _otiName parObjTyInfo
-    localize fldInfo field =
-      case _fiLoc fldInfo of
-        TLHasuraType                    -> HasuraLocated field
-        TLRemoteType _ remoteSchemaInfo -> RemoteLocated remoteSchemaInfo field
 
 processArgs
   :: ( MonadReader ValidationCtx m
@@ -214,12 +203,11 @@
 denormFld
   :: ( MonadReader ValidationCtx m
      , MonadError QErr m)
-  => ObjTyInfo
-  -> [G.Name] -- visited fragments
+  => [G.Name] -- visited fragments
   -> ObjFldInfo
   -> G.Field
   -> m (Maybe Field)
-denormFld parObjTyInfo visFrags fldInfo (G.Field aliasM name args dirs selSet) = do
+denormFld visFrags fldInfo (G.Field aliasM name args dirs selSet) = do
 
   let fldTy = _fiTy fldInfo
       fldBaseTy = getBaseTy fldTy
@@ -245,15 +233,6 @@
       throwVE $ "internal error: unexpected input type for field: "
       <> showName name
 
-<<<<<<< HEAD
-    (TIIFace _, []) ->
-      throwVE $ "field " <> showName name <> " of type "
-      <> G.showGT fldTy <> " must have a selection of subfields"
-
--- add some trivial logic for interface validation
-=======
-    -- TODO: breaking! fix this!
->>>>>>> b746eb5c
     (TIIFace _, _) -> throwVE $ "interface types not supported"
 
     (TIUnion _, _) -> throwVE $ "union types not supported"
@@ -263,18 +242,8 @@
       throwVE $ "field " <> showName name <> " must not have a "
       <> "selection since type " <> G.showGT fldTy <> " has no subfields"
 
-  fldMap <- asks _vcFields
-  let mtypedField = Map.lookup (_otiName parObjTyInfo, name) fldMap
-
   withPathK "directives" $ withDirectives dirs $ return $
-<<<<<<< HEAD
-    (Field (fromMaybe (G.Alias name) aliasM) name fldBaseTy argMap (fmap getLoc fields)
-           (case mtypedField of
-              Just (FldRemote remoteField) -> pure remoteField
-              _                            -> Nothing))
-=======
     Field (fromMaybe (G.Alias name) aliasM) name fldBaseTy argMap fields fldSource
->>>>>>> b746eb5c
 
 denormInlnFrag
   :: ( MonadReader ValidationCtx m
@@ -294,22 +263,13 @@
   where
     G.InlineFragment tyM directives selSet = inlnFrag
 
-data Located a
-  = HasuraLocated a
-  | RemoteLocated RemoteSchemaInfo a
-   deriving (Functor, Show, Eq, Traversable, Foldable)
-
-getLoc :: Located a -> a
-getLoc (HasuraLocated a)   = a
-getLoc (RemoteLocated _ a) = a
-
 denormSelSet
   :: ( MonadReader ValidationCtx m
      , MonadError QErr m)
   => [G.Name] -- visited fragments
   -> ObjTyInfo
   -> G.SelectionSet
-  -> m (Seq.Seq (Located Field))
+  -> m (Seq.Seq Field)
 denormSelSet visFrags fldTyInfo selSet =
   withPathK "selectionSet" $ do
     resFlds <- catMaybes <$> mapM (denormSel visFrags fldTyInfo) selSet
@@ -322,23 +282,23 @@
 mergeFields
   :: ( MonadReader ValidationCtx m
      , MonadError QErr m)
-  => Seq.Seq (Located Field)
-  -> m (Seq.Seq (Located Field))
+  => Seq.Seq Field
+  -> m (Seq.Seq Field)
 mergeFields flds =
   fmap Seq.fromList $ forM fldGroups $ \fieldGroup -> do
     newFld <- checkMergeability fieldGroup
-    childFields <- mergeFields $ foldl' (\l f -> l Seq.>< traverse _fSelSet f) Seq.empty
+    childFields <- mergeFields $ foldl' (\l f -> l Seq.>< _fSelSet f) Seq.empty
                    $ NE.toSeq fieldGroup
-    return $ fmap (\f -> f {_fSelSet = fmap getLoc childFields}) newFld
-  where
-    fldGroups = OMap.elems $ OMap.groupListWith (_fAlias . getLoc) flds
+    return $ newFld {_fSelSet = childFields}
+  where
+    fldGroups = OMap.elems $ OMap.groupListWith _fAlias flds
     -- can a group be merged?
     checkMergeability fldGroup = do
       let groupedFlds = toList $ NE.toSeq fldGroup
-          fldNames = L.nub $ map (_fName . getLoc) groupedFlds
-          args = L.nub $ map (_fArguments . getLoc) groupedFlds
+          fldNames = L.nub $ map _fName groupedFlds
+          args = L.nub $ map _fArguments groupedFlds
           fld = NE.head fldGroup
-          fldAl = _fAlias (getLoc fld)
+          fldAl = _fAlias fld
       when (length fldNames > 1) $
         throwVE $ "cannot merge different fields under the same alias ("
         <> showName (G.unAlias fldAl) <> "): "
