module Hasura.GraphQL.Schema.Select
  ( mkTableObj
  , mkTableAggObj
  , mkSelColumnTy
  , mkTableAggFldsObj
  , mkTableColAggFldsObj

  , mkSelFld
  , mkAggSelFld
  , mkSelFldPKey

  , mkSelArgs
  ) where

import qualified Data.HashMap.Strict           as Map
import qualified Data.HashSet                  as Set
import qualified Language.GraphQL.Draft.Syntax as G

import           Hasura.GraphQL.Resolve.Types
import           Hasura.GraphQL.Schema.BoolExp
import           Hasura.GraphQL.Schema.Common
import           Hasura.GraphQL.Schema.OrderBy
import           Hasura.GraphQL.Validate.Types
import           Hasura.Prelude
import           Hasura.RQL.Types
import           Hasura.SQL.Types

mkSelColumnTy :: QualifiedTable -> [G.Name] -> EnumTyInfo
mkSelColumnTy tn cols = enumTyInfo
  where
    enumTyInfo = mkHsraEnumTyInfo (Just desc) (mkSelColumnInpTy tn) $
      EnumValuesSynthetic . mapFromL _eviVal $ map mkColumnEnumVal cols

    desc = G.Description $
      "select columns of table " <>> tn

--table_select_column
mkSelColumnInpTy :: QualifiedTable -> G.NamedType
mkSelColumnInpTy tn =
  G.NamedType $ qualObjectToName tn <> "_select_column"

mkTableAggFldsTy :: QualifiedTable -> G.NamedType
mkTableAggFldsTy = addTypeSuffix "_aggregate_fields" . mkTableTy

mkTableColAggFldsTy :: G.Name -> QualifiedTable -> G.NamedType
mkTableColAggFldsTy op tn =
  G.NamedType $ qualObjectToName tn <> "_" <> op <> "_fields"

mkTableByPkName :: QualifiedTable -> G.Name
mkTableByPkName tn = qualObjectToName tn <> "_by_pk"

-- Support argument params for PG columns
mkPGColParams :: PGColumnType -> ParamMap
mkPGColParams colType
  | isScalarColumnWhere isJSONType colType =
    let pathDesc = "JSON select path"
    in Map.fromList
      [ (G.Name "path", InpValInfo (Just pathDesc) "path" Nothing $ G.toGT $ mkScalarTy PGText) ]
  | otherwise = Map.empty

mkPGColFld :: PGColumnInfo -> ObjFldInfo
mkPGColFld colInfo =
  mkHsraObjFldInfo desc name (mkPGColParams colTy) ty
  where
    PGColumnInfo _ name _ colTy isNullable pgDesc = colInfo
    desc = (G.Description . getPGDescription) <$> pgDesc
    ty = bool notNullTy nullTy isNullable
    columnType = mkColumnType colTy
    notNullTy = G.toGT $ G.toNT columnType
    nullTy = G.toGT columnType

mkComputedFieldFld :: ComputedField -> ObjFldInfo
mkComputedFieldFld field =
  uncurry (mkHsraObjFldInfo (Just desc) fieldName) $ case fieldType of
    CFTScalar scalarTy    ->
      let inputParams = mkPGColParams (PGColumnScalar scalarTy)
                        <> fromInpValL (maybeToList maybeFunctionInputArg)
      in (inputParams, G.toGT $ mkScalarTy scalarTy)
    CFTTable computedFieldtable ->
      let table = _cftTable computedFieldtable
      in ( fromInpValL $ maybeToList maybeFunctionInputArg <> mkSelArgs table
         , G.toGT $ G.toLT $ G.toNT $ mkTableTy table
         )
  where
    columnDescription = "A computed field, executes function " <>> qf
    desc = mkDescriptionWith (_cffDescription function) columnDescription
    fieldName = mkComputedFieldName name
    ComputedField name function _ fieldType = field
    qf = _cffName function

    maybeFunctionInputArg =
      let funcArgDesc = G.Description $ "input parameters for function " <>> qf
          inputValue = InpValInfo (Just funcArgDesc) "args" Nothing $
                       G.toGT $ G.toNT $ mkFuncArgsTy qf
          inputArgs = _cffInputArgs function
      in bool (Just inputValue) Nothing $ null inputArgs


-- where: table_bool_exp
-- limit: Int
-- offset: Int
-- distinct_on: [table_select_column!]
mkSelArgs :: QualifiedTable -> [InpValInfo]
mkSelArgs tn =
  [ InpValInfo (Just whereDesc) "where" Nothing $ G.toGT $ mkBoolExpTy tn
  , InpValInfo (Just limitDesc) "limit" Nothing $ G.toGT $ mkScalarTy PGInteger
  , InpValInfo (Just offsetDesc) "offset" Nothing $ G.toGT $ mkScalarTy PGInteger
  , InpValInfo (Just orderByDesc) "order_by" Nothing $ G.toGT $ G.toLT $ G.toNT $
    mkOrdByTy tn
  , InpValInfo (Just distinctDesc) "distinct_on" Nothing $ G.toGT $ G.toLT $
    G.toNT $ mkSelColumnInpTy tn
  ]
  where
    whereDesc   = "filter the rows returned"
    limitDesc   = "limit the number of rows returned"
    offsetDesc  = "skip the first n rows. Use only with order_by"
    orderByDesc = "sort the rows by one or more columns"
    distinctDesc = "distinct select on columns"

{-

array_relationship(
  where: remote_table_bool_exp
  limit: Int
  offset: Int
):  [remote_table!]!
array_relationship_aggregate(
  where: remote_table_bool_exp
  limit: Int
  offset: Int
):  remote_table_aggregate!
object_relationship: remote_table

-}
mkRelationshipField
  :: Bool
  -> RelInfo
  -> Bool
  -> [ObjFldInfo]
mkRelationshipField allowAgg (RelInfo rn rTy _ remTab isManual) isNullable = case rTy of
  ArrRel -> bool [arrRelFld] [arrRelFld, aggArrRelFld] allowAgg
  ObjRel -> [objRelFld]
  where
    objRelFld = mkHsraObjFldInfo (Just "An object relationship")
      (mkRelName rn) Map.empty objRelTy
    objRelTy = bool (G.toGT $ G.toNT relTabTy) (G.toGT relTabTy) isObjRelNullable
    isObjRelNullable = isManual || isNullable
    relTabTy = mkTableTy remTab

    arrRelFld =
      mkHsraObjFldInfo (Just "An array relationship") (mkRelName rn)
      (fromInpValL $ mkSelArgs remTab) arrRelTy
    arrRelTy = G.toGT $ G.toNT $ G.toLT $ G.toNT $ mkTableTy remTab
    aggArrRelFld = mkHsraObjFldInfo (Just "An aggregated array relationship")
      (mkAggRelName rn) (fromInpValL $ mkSelArgs remTab) $
      G.toGT $ G.toNT $ mkTableAggTy remTab

{-
type table {
  col1: colty1
  .
  .
  rel1: relty1
}
-}
mkTableObj
  :: QualifiedTable
  -> Maybe PGDescription
  -> [SelField]
  -> ObjTyInfo
mkTableObj tn descM allowedFlds =
  mkObjTyInfo (Just desc) (mkTableTy tn) Set.empty (mapFromL _fiName flds) TLHasuraType
  where
<<<<<<< HEAD
    flds =
      concatMap
        (\case
            SelFldCol pgColInfo -> pure (mkPGColFld pgColInfo)
            SelFldRel selFldRel -> mkRelationshipField' selFldRel
            SelFldRemote remoteField ->
              pure (mkRemoteRelationshipFld remoteField))
        allowedFlds
=======
    flds = pgColFlds <> relFlds <> computedFlds
    pgColFlds = map mkPGColFld $ getPGColumnFields allowedFlds
    relFlds = concatMap mkRelationshipField' $ getRelationshipFields allowedFlds
    computedFlds = map mkComputedFieldFld $ getComputedFields allowedFlds
>>>>>>> b84db36e
    mkRelationshipField' (RelationshipFieldInfo relInfo allowAgg _ _ _ isNullable) =
      mkRelationshipField allowAgg relInfo isNullable
    desc = mkDescriptionWith descM $ "columns and relationships of " <>> tn

mkRemoteRelationshipFld :: RemoteField -> ObjFldInfo
mkRemoteRelationshipFld remoteField = ObjFldInfo description fieldName paramMap gType (TLRemoteRelType remoteRelationship)
  where
    description = Just "Remote relationship field"
    remoteRelationship = rmfRemoteRelationship remoteField
    fieldName =
      G.Name
        (unRemoteRelationshipName $ rtrName remoteRelationship)
    paramMap = rmfParamMap remoteField
    gType = rmfGType remoteField

{-
type table_aggregate {
  agg: table_aggregate_fields
  nodes: [table!]!
}
-}
mkTableAggObj
  :: QualifiedTable -> ObjTyInfo
mkTableAggObj tn =
  mkHsraObjTyInfo (Just desc) (mkTableAggTy tn) Set.empty $ mapFromL _fiName
  [aggFld, nodesFld]
  where
    desc = G.Description $
      "aggregated selection of " <>> tn

    aggFld = mkHsraObjFldInfo Nothing "aggregate" Map.empty $ G.toGT $
             mkTableAggFldsTy tn
    nodesFld = mkHsraObjFldInfo Nothing "nodes" Map.empty $ G.toGT $
               G.toNT $ G.toLT $ G.toNT $ mkTableTy tn

{-
type table_aggregate_fields{
  count: Int
  sum: table_sum_fields
  avg: table_avg_fields
  stddev: table_stddev_fields
  stddev_pop: table_stddev_pop_fields
  variance: table_variance_fields
  var_pop: table_var_pop_fields
  max: table_max_fields
  min: table_min_fields
}
-}
mkTableAggFldsObj
  :: QualifiedTable
  -> ([PGColumnInfo], [G.Name])
  -> ([PGColumnInfo], [G.Name])
  -> ObjTyInfo
mkTableAggFldsObj tn (numCols, numAggOps) (compCols, compAggOps) =
  mkHsraObjTyInfo (Just desc) (mkTableAggFldsTy tn) Set.empty $ mapFromL _fiName $
  countFld : (numFlds <> compFlds)
  where
    desc = G.Description $
      "aggregate fields of " <>> tn

    countFld = mkHsraObjFldInfo Nothing "count" countParams $ G.toGT $
               mkScalarTy PGInteger

    countParams = fromInpValL [countColInpVal, distinctInpVal]

    countColInpVal = InpValInfo Nothing "columns" Nothing $ G.toGT $
                     G.toLT $ G.toNT $ mkSelColumnInpTy tn
    distinctInpVal = InpValInfo Nothing "distinct" Nothing $ G.toGT $
                     mkScalarTy PGBoolean

    numFlds = bool (map mkColOpFld numAggOps) [] $ null numCols
    compFlds = bool (map mkColOpFld compAggOps) [] $ null compCols

    mkColOpFld op = mkHsraObjFldInfo Nothing op Map.empty $ G.toGT $
                    mkTableColAggFldsTy op tn

{-
type table_<agg-op>_fields{
   num_col: Int
   .        .
   .        .
}
-}
mkTableColAggFldsObj
  :: QualifiedTable
  -> G.Name
  -> (PGColumnType -> G.NamedType)
  -> [PGColumnInfo]
  -> ObjTyInfo
mkTableColAggFldsObj tn op f cols =
  mkHsraObjTyInfo (Just desc) (mkTableColAggFldsTy op tn) Set.empty $ mapFromL _fiName $
  map mkColObjFld cols
  where
    desc = G.Description $ "aggregate " <> G.unName op <> " on columns"

    mkColObjFld ci = mkHsraObjFldInfo Nothing (pgiName ci) Map.empty $
                     G.toGT $ f $ pgiType ci

{-

table(
  where: table_bool_exp
  limit: Int
  offset: Int
):  [table!]!

-}
mkSelFld :: Maybe G.Name -> QualifiedTable -> ObjFldInfo
mkSelFld mCustomName tn =
  mkHsraObjFldInfo (Just desc) fldName args ty
  where
    desc    = G.Description $ "fetch data from the table: " <>> tn
    fldName = fromMaybe (qualObjectToName tn) mCustomName
    args    = fromInpValL $ mkSelArgs tn
    ty      = G.toGT $ G.toNT $ G.toLT $ G.toNT $ mkTableTy tn

{-
table_by_pk(
  col1: value1!,
  .     .
  .     .
  coln: valuen!
): table
-}
mkSelFldPKey :: Maybe G.Name -> QualifiedTable -> [PGColumnInfo] -> ObjFldInfo
mkSelFldPKey mCustomName tn cols =
  mkHsraObjFldInfo (Just desc) fldName args ty
  where
    desc = G.Description $ "fetch data from the table: " <> tn
           <<> " using primary key columns"
    fldName = fromMaybe (mkTableByPkName tn) mCustomName
    args = fromInpValL $ map mkColumnInputVal cols
    ty = G.toGT $ mkTableTy tn

{-

table_aggregate(
  where: table_bool_exp
  limit: Int
  offset: Int
): table_aggregate!

-}
mkAggSelFld
  :: Maybe G.Name -> QualifiedTable -> ObjFldInfo
mkAggSelFld mCustomName tn =
  mkHsraObjFldInfo (Just desc) fldName args ty
  where
    desc = G.Description $ "fetch aggregated fields from the table: "
           <>> tn
    defFldName = qualObjectToName tn <> "_aggregate"
    fldName = fromMaybe defFldName mCustomName
    args = fromInpValL $ mkSelArgs tn
    ty = G.toGT $ G.toNT $ mkTableAggTy tn<|MERGE_RESOLUTION|>--- conflicted
+++ resolved
@@ -9,6 +9,7 @@
   , mkAggSelFld
   , mkSelFldPKey
 
+  , mkRemoteRelationshipName
   , mkSelArgs
   ) where
 
@@ -171,33 +172,27 @@
 mkTableObj tn descM allowedFlds =
   mkObjTyInfo (Just desc) (mkTableTy tn) Set.empty (mapFromL _fiName flds) TLHasuraType
   where
-<<<<<<< HEAD
-    flds =
-      concatMap
-        (\case
-            SelFldCol pgColInfo -> pure (mkPGColFld pgColInfo)
-            SelFldRel selFldRel -> mkRelationshipField' selFldRel
-            SelFldRemote remoteField ->
-              pure (mkRemoteRelationshipFld remoteField))
-        allowedFlds
-=======
-    flds = pgColFlds <> relFlds <> computedFlds
-    pgColFlds = map mkPGColFld $ getPGColumnFields allowedFlds
-    relFlds = concatMap mkRelationshipField' $ getRelationshipFields allowedFlds
-    computedFlds = map mkComputedFieldFld $ getComputedFields allowedFlds
->>>>>>> b84db36e
+    flds = flip concatMap allowedFlds $ \case
+      SFPGColumn info -> pure $ mkPGColFld info
+      SFRelationship info -> mkRelationshipField' info
+      SFComputedField info -> pure $ mkComputedFieldFld info
+      SFRemoteRelationship info -> pure $ mkRemoteRelationshipFld info
+
     mkRelationshipField' (RelationshipFieldInfo relInfo allowAgg _ _ _ isNullable) =
       mkRelationshipField allowAgg relInfo isNullable
     desc = mkDescriptionWith descM $ "columns and relationships of " <>> tn
 
+mkRemoteRelationshipName :: RemoteRelationshipName -> G.Name
+mkRemoteRelationshipName =
+  G.Name . remoteRelationshipNameToText
+
 mkRemoteRelationshipFld :: RemoteField -> ObjFldInfo
-mkRemoteRelationshipFld remoteField = ObjFldInfo description fieldName paramMap gType (TLRemoteRelType remoteRelationship)
+mkRemoteRelationshipFld remoteField =
+  ObjFldInfo description fieldName paramMap gType $ TLRemoteRelType remoteRelationship
   where
     description = Just "Remote relationship field"
     remoteRelationship = rmfRemoteRelationship remoteField
-    fieldName =
-      G.Name
-        (unRemoteRelationshipName $ rtrName remoteRelationship)
+    fieldName = mkRemoteRelationshipName $ rtrName remoteRelationship
     paramMap = rmfParamMap remoteField
     gType = rmfGType remoteField
 
