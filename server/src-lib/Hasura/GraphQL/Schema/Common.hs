--- conflicted
+++ resolved
@@ -1,6 +1,3 @@
-<<<<<<< HEAD
-module Hasura.GraphQL.Schema.Common where
-=======
 module Hasura.GraphQL.Schema.Common
   ( qualObjectToName
   , addTypeSuffix
@@ -11,7 +8,11 @@
   , mkRelName
   , mkAggRelName
 
-  , SelField
+  , SelField(..)
+  , _SelFldCol
+  , _SelFldRel
+  , _SelFldRemote
+  , SelFldRelTup
 
   , mkTableTy
   , mkTableEnumType
@@ -19,10 +20,9 @@
 
   , mkColumnEnumVal
   ) where
->>>>>>> e275142c
 
+import           Control.Lens.TH
 import qualified Data.HashMap.Strict           as Map
-import           Control.Lens.TH
 import qualified Language.GraphQL.Draft.Syntax as G
 
 import           Hasura.GraphQL.Validate.Types
@@ -30,9 +30,8 @@
 import           Hasura.RQL.Types
 import           Hasura.SQL.Types
 
-<<<<<<< HEAD
 data SelField
-  = SelFldCol PGColInfo
+  = SelFldCol PGColumnInfo
   | SelFldRel SelFldRelTup
   | SelFldRemote RemoteField
 
@@ -40,9 +39,6 @@
 type SelFldRelTup = (RelInfo, Bool, AnnBoolExpPartialSQL, Maybe Int, Bool)
 
 $(makePrisms ''SelField)
-=======
-type SelField = Either PGColumnInfo (RelInfo, Bool, AnnBoolExpPartialSQL, Maybe Int, Bool)
->>>>>>> e275142c
 
 qualObjectToName :: (ToTxt a) => QualifiedObject a -> G.Name
 qualObjectToName = G.Name . snakeCaseQualObject
