module Hasura.GraphQL.Schema.BoolExp
  ( geoInputTypes
  , rasterIntersectsInputTypes
  , mkCompExpInp

  , mkBoolExpTy
  , mkBoolExpInp
  ) where

import qualified Data.HashMap.Strict           as Map
import qualified Language.GraphQL.Draft.Syntax as G

import           Hasura.GraphQL.Schema.Common
import           Hasura.GraphQL.Validate.Types
import           Hasura.Prelude
import           Hasura.RQL.Types
import           Hasura.SQL.Types

typeToDescription :: G.NamedType -> G.Description
typeToDescription = G.Description . G.unName . G.unNamedType

mkCompExpTy :: PGColumnType -> G.NamedType
mkCompExpTy = addTypeSuffix "_comparison_exp" . mkColumnType

mkCastExpTy :: PGColumnType -> G.NamedType
mkCastExpTy = addTypeSuffix "_cast_exp" . mkColumnType

-- TODO(shahidhk) this should ideally be st_d_within_geometry
{-
input st_d_within_input {
  distance: Float!
  from: geometry!
}
-}
stDWithinGeometryInpTy :: G.NamedType
stDWithinGeometryInpTy = G.NamedType "st_d_within_input"

{-
input st_d_within_geography_input {
  distance: Float!
  from: geography!
  use_spheroid: Bool!
}
-}
stDWithinGeographyInpTy :: G.NamedType
stDWithinGeographyInpTy = G.NamedType "st_d_within_geography_input"


-- | Makes an input type declaration for the @_cast@ field of a comparison expression.
-- (Currently only used for casting between geometry and geography types.)
mkCastExpressionInputType :: PGColumnType -> [PGColumnType] -> InpObjTyInfo
mkCastExpressionInputType sourceType targetTypes =
  mkHsraInpTyInfo (Just description) (mkCastExpTy sourceType) (fromInpValL targetFields)
  where
    description = mconcat
      [ "Expression to compare the result of casting a column of type "
      , typeToDescription $ mkColumnType sourceType
      , ". Multiple cast targets are combined with logical 'AND'."
      ]
    targetFields = map targetField targetTypes
    targetField targetType = InpValInfo
      Nothing
      (G.unNamedType $ mkColumnType targetType)
      Nothing
      (G.toGT $ mkCompExpTy targetType)

--- | make compare expression input type
mkCompExpInp :: PGColumnType -> InpObjTyInfo
mkCompExpInp colTy =
  InpObjTyInfo (Just tyDesc) (mkCompExpTy colTy) (fromInpValL $ concat
  [ map (mk colGqlType) eqOps
  , guard (isScalarWhere (/= PGRaster)) *> map (mk colGqlType) compOps
  , map (mk $ G.toLT $ G.toNT colGqlType) listOps
  , guard (isScalarWhere isStringType) *> map (mk $ mkScalarTy PGText) stringOps
  , guard (isScalarWhere (== PGJSONB)) *> map opToInpVal jsonbOps
  , guard (isScalarWhere (== PGGeometry)) *>
      (stDWithinGeoOpInpVal stDWithinGeometryInpTy : map geoOpToInpVal (geoOps ++ geomOps))
  , guard (isScalarWhere (== PGGeography)) *>
      (stDWithinGeoOpInpVal stDWithinGeographyInpTy : map geoOpToInpVal geoOps)
  , [InpValInfo Nothing "_is_null" Nothing $ G.TypeNamed (G.Nullability True) $ G.NamedType "Boolean"]
  , castOpInputValues
  , guard (isScalarWhere (== PGRaster)) *> map opToInpVal rasterOps
  ]) TLHasuraType
  where
    colGqlType = mkColumnType colTy
    colTyDesc = typeToDescription colGqlType
    tyDesc =
      "expression to compare columns of type " <> colTyDesc
        <> ". All fields are combined with logical 'AND'."
    isScalarWhere = flip isScalarColumnWhere colTy
    mk t n = InpValInfo Nothing n Nothing $ G.toGT t

    -- colScalarListTy = GA.GTList colGTy
    eqOps =
       ["_eq", "_neq"]
    compOps =
      ["_gt", "_lt", "_gte", "_lte"]

    listOps =
      [ "_in", "_nin" ]
    -- TODO
    -- columnOps =
    --   [ "_ceq", "_cneq", "_cgt", "_clt", "_cgte", "_clte"]
    stringOps =
      [ "_like", "_nlike", "_ilike", "_nilike"
      , "_similar", "_nsimilar"
      ]

    opToInpVal (opName, ty, desc) = InpValInfo (Just desc) opName Nothing ty

    jsonbOps =
      [ ( "_contains"
        , G.toGT $ mkScalarTy PGJSONB
        , "does the column contain the given json value at the top level"
        )
      , ( "_contained_in"
        , G.toGT $ mkScalarTy PGJSONB
        , "is the column contained in the given json value"
        )
      , ( "_has_key"
        , G.toGT $ mkScalarTy PGText
        , "does the string exist as a top-level key in the column"
        )
      , ( "_has_keys_any"
        , G.toGT $ G.toLT $ G.toNT $ mkScalarTy PGText
        , "do any of these strings exist as top-level keys in the column"
        )
      , ( "_has_keys_all"
        , G.toGT $ G.toLT $ G.toNT $ mkScalarTy PGText
        , "do all of these strings exist as top-level keys in the column"
        )
      ]

    castOpInputValues =
      -- currently, only geometry/geography types support casting
      guard (isScalarWhere isGeoType) $>
        InpValInfo Nothing "_cast" Nothing (G.toGT $ mkCastExpTy colTy)

    stDWithinGeoOpInpVal ty =
      InpValInfo (Just stDWithinGeoDesc) "_st_d_within" Nothing $ G.toGT ty
    stDWithinGeoDesc =
      "is the column within a distance from a " <> colTyDesc <> " value"

    geoOpToInpVal (opName, desc) =
      InpValInfo (Just desc) opName Nothing $ G.toGT colGqlType

    -- operators applicable only to geometry types
    geomOps :: [(G.Name, G.Description)]
    geomOps =
      [
        ( "_st_contains"
        , "does the column contain the given geometry value"
        )
      , ( "_st_crosses"
        , "does the column crosses the given geometry value"
        )
      , ( "_st_equals"
        , "is the column equal to given geometry value. Directionality is ignored"
        )
      , ( "_st_overlaps"
        , "does the column 'spatially overlap' (intersect but not completely contain) the given geometry value"
        )
      , ( "_st_touches"
        , "does the column have atleast one point in common with the given geometry value"
        )
      , ( "_st_within"
        , "is the column contained in the given geometry value"
        )
      ]

    -- operators applicable to geometry and geography types
    geoOps =
      [
        ( "_st_intersects"
        , "does the column spatially intersect the given " <> colTyDesc <> " value"
        )
      ]

    -- raster related operators
    rasterOps =
      [
        ( "_st_intersects_rast"
        , G.toGT $ mkScalarTy PGRaster
        , boolFnMsg <> "ST_Intersects(raster <raster-col>, raster <raster-input>)"
        )
      , ( "_st_intersects_nband_geom"
        , G.toGT stIntersectsNbandGeomInputTy
        , boolFnMsg <> "ST_Intersects(raster <raster-col>, integer nband, geometry geommin)"
        )
      , ( "_st_intersects_geom_nband"
        , G.toGT stIntersectsGeomNbandInputTy
        , boolFnMsg <> "ST_Intersects(raster <raster-col> , geometry geommin, integer nband=NULL)"
        )
      ]

    boolFnMsg = "evaluates the following boolean Postgres function; "

geoInputTypes :: [InpObjTyInfo]
geoInputTypes =
  [ stDWithinGeometryInputType
  , stDWithinGeographyInputType
  , mkCastExpressionInputType (PGColumnScalar PGGeometry) [PGColumnScalar PGGeography]
  , mkCastExpressionInputType (PGColumnScalar PGGeography) [PGColumnScalar PGGeometry]
  ]
  where
    stDWithinGeometryInputType =
      mkHsraInpTyInfo Nothing stDWithinGeometryInpTy $ fromInpValL
      [ InpValInfo Nothing "from" Nothing $ G.toGT $ G.toNT $ mkScalarTy PGGeometry
      , InpValInfo Nothing "distance" Nothing $ G.toNT $ mkScalarTy PGFloat
      ]
    stDWithinGeographyInputType =
      mkHsraInpTyInfo Nothing stDWithinGeographyInpTy $ fromInpValL
      [ InpValInfo Nothing "from" Nothing $ G.toGT $ G.toNT $ mkScalarTy PGGeography
      , InpValInfo Nothing "distance" Nothing $ G.toNT $ mkScalarTy PGFloat
      , InpValInfo
        Nothing "use_spheroid" (Just $ G.VCBoolean True) $ G.toGT $ mkScalarTy PGBoolean
      ]

stIntersectsNbandGeomInputTy :: G.NamedType
stIntersectsNbandGeomInputTy = G.NamedType "st_intersects_nband_geom_input"

stIntersectsGeomNbandInputTy :: G.NamedType
stIntersectsGeomNbandInputTy = G.NamedType "st_intersects_geom_nband_input"

rasterIntersectsInputTypes :: [InpObjTyInfo]
rasterIntersectsInputTypes =
  [ stIntersectsNbandGeomInput
  , stIntersectsGeomNbandInput
  ]
  where
    stIntersectsNbandGeomInput =
      mkHsraInpTyInfo Nothing stIntersectsNbandGeomInputTy $ fromInpValL
      [ InpValInfo Nothing "nband" Nothing $
        G.toGT $ G.toNT $ mkScalarTy PGInteger
      , InpValInfo Nothing "geommin" Nothing $
        G.toGT $ G.toNT $ mkScalarTy PGGeometry
      ]

    stIntersectsGeomNbandInput =
      mkHsraInpTyInfo Nothing stIntersectsGeomNbandInputTy $ fromInpValL
      [ InpValInfo Nothing "geommin" Nothing $
        G.toGT $ G.toNT $ mkScalarTy PGGeometry
      , InpValInfo Nothing "nband" Nothing $
        G.toGT $ mkScalarTy PGInteger
      ]

mkBoolExpName :: QualifiedTable -> G.Name
mkBoolExpName tn =
  qualObjectToName tn <> "_bool_exp"

mkBoolExpTy :: QualifiedTable -> G.NamedType
mkBoolExpTy =
  G.NamedType . mkBoolExpName

-- table_bool_exp
mkBoolExpInp
  :: QualifiedTable
  -- the fields that are allowed
  -> [SelField]
  -> InpObjTyInfo
mkBoolExpInp tn fields =
  mkHsraInpTyInfo (Just desc) boolExpTy $ Map.fromList
    [(_iviName inpVal, inpVal) | inpVal <- inpValues]
  where
    desc = G.Description $
      "Boolean expression to filter rows from the table " <> tn <<>
      ". All fields are combined with a logical 'AND'."

    -- the type of this boolean expression
    boolExpTy = mkBoolExpTy tn

    -- all the fields of this input object
    inpValues = combinators <> mapMaybe mkFldExpInp fields

    mk n ty = InpValInfo Nothing n Nothing $ G.toGT ty

    boolExpListTy = G.toLT boolExpTy

    combinators =
      [ mk "_not" boolExpTy
      , mk "_and" boolExpListTy
      , mk "_or"  boolExpListTy
      ]

    mkFldExpInp = \case
<<<<<<< HEAD
      SelFldCol (PGColumnInfo colName colTy _) -> Just $
        mk (mkColName colName) (mkCompExpTy colTy)
      SelFldRel (RelInfo relName _ _ remTab _, _, _, _, _) -> Just $
        mk (mkRelName relName) (mkBoolExpTy remTab)
      SelFldRemote {} -> Nothing
=======
      Left (PGColumnInfo _ name colTy _ _) ->
        mk name (mkCompExpTy colTy)
      Right relationshipField ->
        let relationshipName = riName $ _rfiInfo relationshipField
            remoteTable = riRTable $  _rfiInfo relationshipField
        in mk (mkRelName relationshipName) (mkBoolExpTy remoteTable)
>>>>>>> 0f143f0e
<|MERGE_RESOLUTION|>--- conflicted
+++ resolved
@@ -283,17 +283,10 @@
       ]
 
     mkFldExpInp = \case
-<<<<<<< HEAD
-      SelFldCol (PGColumnInfo colName colTy _) -> Just $
-        mk (mkColName colName) (mkCompExpTy colTy)
-      SelFldRel (RelInfo relName _ _ remTab _, _, _, _, _) -> Just $
-        mk (mkRelName relName) (mkBoolExpTy remTab)
-      SelFldRemote {} -> Nothing
-=======
-      Left (PGColumnInfo _ name colTy _ _) ->
+      SelFldCol (PGColumnInfo _ name colTy _ _) -> Just $
         mk name (mkCompExpTy colTy)
-      Right relationshipField ->
+      SelFldRel relationshipField -> Just $
         let relationshipName = riName $ _rfiInfo relationshipField
             remoteTable = riRTable $  _rfiInfo relationshipField
         in mk (mkRelName relationshipName) (mkBoolExpTy remoteTable)
->>>>>>> 0f143f0e
+      SelFldRemote {} -> Nothing