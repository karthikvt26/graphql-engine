module Hasura.GraphQL.Schema
  ( mkGCtxMap
  , GCtxMap
  , buildGCtxMapPG
  , getGCtx
  , GCtx(..)
  , QueryCtx(..)
  , MutationCtx(..)
  , InsCtx(..)
  , InsCtxMap
  , RelationInfoMap
  , isAggFld
  , qualObjectToName
  , ppGCtx
  , checkConflictingNode
  , checkSchemaConflicts
  ) where

<<<<<<< HEAD
import           Control.Lens                        (preview)
=======
import           Control.Lens.Extended                 hiding (op)
>>>>>>> e275142c

import qualified Data.HashMap.Strict                   as Map
import qualified Data.HashSet                          as Set
import qualified Data.Sequence                         as Seq

import qualified Data.Text                             as T
import qualified Language.GraphQL.Draft.Syntax         as G

import           Hasura.GraphQL.Context
import           Hasura.GraphQL.Resolve.Context
import           Hasura.GraphQL.Validate.Types
import           Hasura.Prelude
import           Hasura.RQL.DML.Internal               (mkAdminRolePermInfo)
import           Hasura.RQL.Types
import           Hasura.SQL.Types

import           Hasura.GraphQL.Schema.BoolExp
import           Hasura.GraphQL.Schema.Common
import           Hasura.GraphQL.Schema.Function
import           Hasura.GraphQL.Schema.Merge
import           Hasura.GraphQL.Schema.Mutation.Common
import           Hasura.GraphQL.Schema.Mutation.Delete
import           Hasura.GraphQL.Schema.Mutation.Insert
import           Hasura.GraphQL.Schema.Mutation.Update
import           Hasura.GraphQL.Schema.OrderBy
import           Hasura.GraphQL.Schema.Select

getInsPerm :: TableInfo PGColumnInfo -> RoleName -> Maybe InsPermInfo
getInsPerm tabInfo role
  | role == adminRole = _permIns $ mkAdminRolePermInfo tabInfo
  | otherwise = Map.lookup role rolePermInfoMap >>= _permIns
  where
    rolePermInfoMap = _tiRolePermInfoMap tabInfo

getTabInfo
  :: MonadError QErr m
  => TableCache PGColumnInfo -> QualifiedTable -> m (TableInfo PGColumnInfo)
getTabInfo tc t =
  onNothing (Map.lookup t tc) $
     throw500 $ "table not found: " <>> t

isValidObjectName :: (ToTxt a) => QualifiedObject a -> Bool
isValidObjectName = isValidName . qualObjectToName

isValidCol :: PGCol -> Bool
isValidCol = isValidName . G.Name . getPGColTxt

isValidRel :: ToTxt a => RelName -> QualifiedObject a -> Bool
isValidRel rn rt = isValidName (mkRelName rn) && isValidObjectName rt

<<<<<<< HEAD
isValidField :: FieldInfo -> Bool
isValidField =
  \case
    FIColumn (PGColInfo col _ _) -> isValidCol col
    FIRelationship (RelInfo rn _ _ remTab _) -> isValidRel rn remTab
    FIRemote remoteField ->
      isValidName
        (G.Name
           (unRemoteRelationshipName
              (rtrName (rmfRemoteRelationship remoteField))))
=======
isValidField :: FieldInfo PGColumnInfo -> Bool
isValidField = \case
  FIColumn (PGColumnInfo col _ _) -> isValidCol col
  FIRelationship (RelInfo rn _ _ remTab _) -> isValidRel rn remTab
>>>>>>> e275142c

upsertable :: [ConstraintName] -> Bool -> Bool -> Bool
upsertable uniqueOrPrimaryCons isUpsertAllowed isAView =
  not (null uniqueOrPrimaryCons) && isUpsertAllowed && not isAView

toValidFieldInfos :: FieldInfoMap PGColumnInfo -> [FieldInfo PGColumnInfo]
toValidFieldInfos = filter isValidField . Map.elems

validPartitionFieldInfoMap :: FieldInfoMap PGColumnInfo -> ([PGColumnInfo], [RelInfo])
validPartitionFieldInfoMap = partitionFieldInfos . toValidFieldInfos

getValidCols :: FieldInfoMap PGColumnInfo -> [PGColumnInfo]
getValidCols = fst . validPartitionFieldInfoMap

getValidRels :: FieldInfoMap PGColumnInfo -> [RelInfo]
getValidRels = snd . validPartitionFieldInfoMap

mkValidConstraints :: [ConstraintName] -> [ConstraintName]
mkValidConstraints =
  filter (isValidName . G.Name . getConstraintTxt)

isRelNullable :: FieldInfoMap PGColumnInfo -> RelInfo -> Bool
isRelNullable fim ri = isNullable
  where
    lCols = map fst $ riMapping ri
    allCols = getValidCols fim
    lColInfos = getColInfos lCols allCols
    isNullable = any pgiIsNullable lColInfos

numAggOps :: [G.Name]
numAggOps = [ "sum", "avg", "stddev", "stddev_samp", "stddev_pop"
            , "variance", "var_samp", "var_pop"
            ]

compAggOps :: [G.Name]
compAggOps = ["max", "min"]

isAggFld :: G.Name -> Bool
isAggFld = flip elem (numAggOps <> compAggOps)

mkGCtxRole'
  :: QualifiedTable
  -> Maybe ([PGColumnInfo], RelationInfoMap)
  -- ^ insert permission
  -> Maybe (Bool, [SelField])
  -- ^ select permission
  -> Maybe [PGColumnInfo]
  -- ^ update cols
  -> Maybe ()
  -- ^ delete cols
  -> [PGColumnInfo]
  -- ^ primary key columns
  -> [ConstraintName]
  -- ^ constraints
  -> Maybe ViewInfo
  -> [FunctionInfo]
  -- ^ all functions
  -> Maybe EnumValues
  -- ^ present iff this table is an enum table (see "Hasura.RQL.Schema.Enum")
  -> TyAgg
mkGCtxRole' tn insPermM selPermM updColsM
            delPermM pkeyCols constraints viM funcs enumValuesM =

  TyAgg (mkTyInfoMap allTypes) fieldMap scalars ordByCtx
  where

    ordByCtx = fromMaybe Map.empty ordByCtxM
    upsertPerm = isJust updColsM
    isUpsertable = upsertable constraints upsertPerm $ isJust viM
    updatableCols = maybe [] (map pgiName) updColsM
    onConflictTypes = mkOnConflictTypes tn constraints updatableCols isUpsertable
    jsonOpTys = fromMaybe [] updJSONOpInpObjTysM
    relInsInpObjTys = maybe [] (map TIInpObj) $
                      mutHelper viIsInsertable relInsInpObjsM

    funcInpArgTys = bool [] (map TIInpObj funcArgInpObjs) $ isJust selFldsM

    allTypes = relInsInpObjTys <> onConflictTypes <> jsonOpTys
               <> queryTypes <> aggQueryTypes <> mutationTypes
               <> funcInpArgTys

    queryTypes = catMaybes
      [ TIInpObj <$> boolExpInpObjM
      , TIInpObj <$> ordByInpObjM
      , TIObj <$> selObjM
      ]
    aggQueryTypes = map TIObj aggObjs <> map TIInpObj aggOrdByInps

    mutationTypes = catMaybes
      [ TIInpObj <$> mutHelper viIsInsertable insInpObjM
      , TIInpObj <$> mutHelper viIsUpdatable updSetInpObjM
      , TIInpObj <$> mutHelper viIsUpdatable updIncInpObjM
      , TIObj <$> mutRespObjM
      , TIEnum <$> selColInpTyM
      , TIEnum <$> tableEnumTypeM
      ]

    mutHelper :: (ViewInfo -> Bool) -> Maybe a -> Maybe a
    mutHelper f objM = bool Nothing objM $ isMutable f viM

    fieldMap = Map.unions $ catMaybes
               [ insInpObjFldsM, updSetInpObjFldsM
               , boolExpInpObjFldsM , selObjFldsM
               ]
    scalars = selByPkScalarSet <> funcArgScalarSet

    -- helper
    mkColFldMap ty cols = Map.fromList $ flip map cols $
      \c -> ((ty, mkColName $ pgiName c), FldCol c)

    -- insert input type
    insInpObjM = uncurry (mkInsInp tn) <$> insPermM
    -- column fields used in insert input object
    insInpObjFldsM = (mkColFldMap (mkInsInpTy tn) . fst) <$> insPermM
    -- relationship input objects
    relInsInpObjsM = const (mkRelInsInps tn isUpsertable) <$> insPermM
    -- update set input type
    updSetInpObjM = mkUpdSetInp tn <$> updColsM
    -- update increment input type
    updIncInpObjM = mkUpdIncInp tn updColsM
    -- update json operator input type
    updJSONOpInpObjsM = mkUpdJSONOpInp tn <$> updColsM
    updJSONOpInpObjTysM = map TIInpObj <$> updJSONOpInpObjsM
    -- fields used in set input object
    updSetInpObjFldsM = mkColFldMap (mkUpdSetTy tn) <$> updColsM

    selFldsM = snd <$> selPermM
    selColsM = (map pgiName . mapMaybe (preview _SelFldCol)) <$> selFldsM
    selColInpTyM = mkSelColumnTy tn <$> selColsM
    -- boolexp input type
    boolExpInpObjM = case selFldsM of
      Just selFlds  -> Just $ mkBoolExpInp tn selFlds
      -- no select permission
      Nothing ->
        -- but update/delete is defined
        if isJust updColsM || isJust delPermM
        then Just $ mkBoolExpInp tn []
        else Nothing

    -- funcargs input type
    funcArgInpObjs = mapMaybe mkFuncArgsInp funcs
    -- funcArgCtx = Map.unions funcArgCtxs
    funcArgScalarSet = funcs ^.. folded.to fiInputArgs.folded.to faType

    -- helper
    mkFldMap ty = Map.fromList . concatMap (mkFld ty)
    mkFld ty = \case
      SelFldCol ci -> [((ty, mkColName $ pgiName ci), FldCol ci)]
      SelFldRel (ri, allowAgg, perm, lim, _) ->
        let relFld = ( (ty, mkRelName $ riName ri)
                     , FldRel (ri, False, perm, lim)
                     )
            aggRelFld = ( (ty, mkAggRelName $ riName ri)
                        , FldRel (ri, True, perm, lim)
                        )
        in case riType ri of
          ObjRel -> [relFld]
          ArrRel -> bool [relFld] [relFld, aggRelFld] allowAgg
      SelFldRemote remoteField ->
        [( (ty, G.Name (unRemoteRelationshipName (rtrName (rmfRemoteRelationship remoteField))))
         , FldRemote remoteField)]

    -- the fields used in bool exp
    boolExpInpObjFldsM = mkFldMap (mkBoolExpTy tn) <$> selFldsM

    -- mut resp obj
    mutRespObjM =
      if isMut
      then Just $ mkMutRespObj tn $ isJust selFldsM
      else Nothing

    isMut = (isJust insPermM || isJust updColsM || isJust delPermM)
            && any (`isMutable` viM) [viIsInsertable, viIsUpdatable, viIsDeletable]

    -- table obj
    selObjM = mkTableObj tn <$> selFldsM

    -- aggregate objs and order by inputs
    (aggObjs, aggOrdByInps) = case selPermM of
      Just (True, selFlds) ->
        let numCols = (map pgiName . getNumCols) selFlds
            compCols = (map pgiName . getCompCols) selFlds
            objs = [ mkTableAggObj tn
                   , mkTableAggFldsObj tn (numCols, numAggOps) (compCols, compAggOps)
                   ] <> mkColAggFldsObjs selFlds
            ordByInps = mkTabAggOrdByInpObj tn (numCols, numAggOps) (compCols, compAggOps)
                        : mkTabAggOpOrdByInpObjs tn (numCols, numAggOps) (compCols, compAggOps)
        in (objs, ordByInps)
      _ -> ([], [])

    getNumCols = onlyNumCols . mapMaybe (preview _SelFldCol)
    getCompCols = onlyComparableCols . mapMaybe (preview _SelFldCol)
    onlyFloat = const $ mkScalarTy PGFloat

    mkTypeMaker "sum" = mkColumnType
    mkTypeMaker _     = onlyFloat

    mkColAggFldsObjs flds =
      let numCols = getNumCols flds
          compCols = getCompCols flds
          mkNumObjFld n = mkTableColAggFldsObj tn n (mkTypeMaker n) numCols
          mkCompObjFld n = mkTableColAggFldsObj tn n mkColumnType compCols
          numFldsObjs = bool (map mkNumObjFld numAggOps) [] $ null numCols
          compFldsObjs = bool (map mkCompObjFld compAggOps) [] $ null compCols
      in numFldsObjs <> compFldsObjs
    -- the fields used in table object
    selObjFldsM = mkFldMap (mkTableTy tn) <$> selFldsM
    -- the scalar set for table_by_pk arguments
    selByPkScalarSet = pkeyCols ^.. folded.to pgiType._PGColumnScalar

    ordByInpCtxM = mkOrdByInpObj tn <$> selFldsM
    (ordByInpObjM, ordByCtxM) = case ordByInpCtxM of
      Just (a, b) -> (Just a, Just b)
      Nothing     -> (Nothing, Nothing)

    tableEnumTypeM = enumValuesM <&> \enumValues ->
      mkHsraEnumTyInfo Nothing (mkTableEnumType tn) $
        EnumValuesReference (EnumReference tn enumValues)

getRootFldsRole'
  :: QualifiedTable
  -> [PGCol]
  -> [ConstraintName]
  -> FieldInfoMap PGColumnInfo
  -> [FunctionInfo]
  -> Maybe ([T.Text], Bool) -- insert perm
  -> Maybe (AnnBoolExpPartialSQL, Maybe Int, [T.Text], Bool) -- select filter
  -> Maybe ([PGCol], PreSetColsPartial, AnnBoolExpPartialSQL, [T.Text]) -- update filter
  -> Maybe (AnnBoolExpPartialSQL, [T.Text]) -- delete filter
  -> Maybe ViewInfo
  -> RootFields
getRootFldsRole' tn primCols constraints fields funcs insM selM updM delM viM =
  RootFields
    { rootQueryFields = makeFieldMap
        $  funcQueries
        <> funcAggQueries
        <> catMaybes
          [ getSelDet <$> selM
          , getSelAggDet selM
          , getPKeySelDet selM $ getColInfos primCols colInfos
          ]
    , rootMutationFields = makeFieldMap $ catMaybes
        [ mutHelper viIsInsertable getInsDet insM
        , mutHelper viIsUpdatable getUpdDet updM
        , mutHelper viIsDeletable getDelDet delM
        ]
    }
  where
    makeFieldMap = mapFromL (_fiName . snd)
    allCols = getCols fields
    funcQueries = maybe [] getFuncQueryFlds selM
    funcAggQueries = maybe [] getFuncAggQueryFlds selM

    mutHelper :: (ViewInfo -> Bool) -> (a -> b) -> Maybe a -> Maybe b
    mutHelper f getDet mutM =
      bool Nothing (getDet <$> mutM) $ isMutable f viM

    colInfos = fst $ validPartitionFieldInfoMap fields
    getInsDet (hdrs, upsertPerm) =
      let isUpsertable = upsertable constraints upsertPerm $ isJust viM
      in ( MCInsert . InsOpCtx tn $ hdrs `union` maybe [] (\(_, _, _, x) -> x) updM
         , mkInsMutFld tn isUpsertable
         )

    getUpdDet (updCols, preSetCols, updFltr, hdrs) =
      ( MCUpdate $ UpdOpCtx tn hdrs updFltr preSetCols allCols
      , mkUpdMutFld tn $ getColInfos updCols colInfos
      )

    getDelDet (delFltr, hdrs) =
      ( MCDelete $ DelOpCtx tn hdrs delFltr allCols
      , mkDelMutFld tn
      )
    getSelDet (selFltr, pLimit, hdrs, _) =
      selFldHelper QCSelect mkSelFld selFltr pLimit hdrs

    getSelAggDet (Just (selFltr, pLimit, hdrs, True)) =
      Just $ selFldHelper QCSelectAgg mkAggSelFld selFltr pLimit hdrs
    getSelAggDet _                                    = Nothing

    selFldHelper f g pFltr pLimit hdrs =
      ( f $ SelOpCtx tn hdrs pFltr pLimit
      , g tn
      )

    getPKeySelDet Nothing _ = Nothing
    getPKeySelDet _ [] = Nothing
    getPKeySelDet (Just (selFltr, _, hdrs, _)) pCols = Just
      ( QCSelectPkey . SelPkOpCtx tn hdrs selFltr $
        mapFromL (mkColName . pgiName) pCols
      , mkSelFldPKey tn pCols
      )

    getFuncQueryFlds (selFltr, pLimit, hdrs, _) =
      funcFldHelper QCFuncQuery mkFuncQueryFld selFltr pLimit hdrs

    getFuncAggQueryFlds (selFltr, pLimit, hdrs, True) =
      funcFldHelper QCFuncAggQuery mkFuncAggQueryFld selFltr pLimit hdrs
    getFuncAggQueryFlds _                             = []

    funcFldHelper f g pFltr pLimit hdrs =
      flip map funcs $ \fi ->
      ( f . FuncQOpCtx tn hdrs pFltr pLimit (fiName fi) $ mkFuncArgItemSeq fi
      , g fi
      )

    mkFuncArgItemSeq fi = Seq.fromList $ procFuncArgs (fiInputArgs fi)
                          $ \fa t -> FuncArgItem (G.Name t) (faName fa) (faHasDefault fa)


getSelPermission :: TableInfo PGColumnInfo -> RoleName -> Maybe SelPermInfo
getSelPermission tabInfo role =
  Map.lookup role (_tiRolePermInfoMap tabInfo) >>= _permSel

getSelPerm
  :: (MonadError QErr m)
  => TableCache PGColumnInfo
  -- all the fields of a table
  -> FieldInfoMap PGColumnInfo
  -- role and its permission
  -> RoleName -> SelPermInfo
  -> m (Bool, [SelField])
getSelPerm tableCache fields role selPermInfo = do
  selFlds <- fmap catMaybes $ forM (toValidFieldInfos fields) $ \case
    FIColumn pgColInfo ->
      return $ fmap SelFldCol $ bool Nothing (Just pgColInfo) $
      Set.member (pgiName pgColInfo) allowedCols
    FIRelationship relInfo -> do
      remTableInfo <- getTabInfo tableCache $ riRTable relInfo
      let remTableSelPermM = getSelPermission remTableInfo role
      return $ flip fmap remTableSelPermM $
        \rmSelPermM -> SelFldRel
                             ( relInfo
                             , spiAllowAgg rmSelPermM
                             , spiFilter rmSelPermM
                             , spiLimit rmSelPermM
                             , isRelNullable fields relInfo
                             )
    -- TODO: Derive permissions for remote relationships
    FIRemote remoteField  -> pure $ Just (SelFldRemote remoteField)
  return (spiAllowAgg selPermInfo, selFlds)
  where
    allowedCols = spiCols selPermInfo

mkInsCtx
  :: MonadError QErr m
  => RoleName
  -> TableCache PGColumnInfo
  -> FieldInfoMap PGColumnInfo
  -> InsPermInfo
  -> Maybe UpdPermInfo
  -> m InsCtx
mkInsCtx role tableCache fields insPermInfo updPermM = do
  relTupsM <- forM rels $ \relInfo -> do
    let remoteTable = riRTable relInfo
        relName = riName relInfo
    remoteTableInfo <- getTabInfo tableCache remoteTable
    let insPermM = getInsPerm remoteTableInfo role
        viewInfoM = _tiViewInfo remoteTableInfo
    return $ bool Nothing (Just (relName, relInfo)) $
      isInsertable insPermM viewInfoM && isValidRel relName remoteTable

  let relInfoMap = Map.fromList $ catMaybes relTupsM
  return $ InsCtx iView allCols setCols relInfoMap updPermForIns
  where
    allCols = getCols fields
    rels = getValidRels fields
    iView = ipiView insPermInfo
    setCols = ipiSet insPermInfo
    updPermForIns = mkUpdPermForIns <$> updPermM
    mkUpdPermForIns upi = UpdPermForIns (toList $ upiCols upi)
                          (upiFilter upi) (upiSet upi)

    isInsertable Nothing _          = False
    isInsertable (Just _) viewInfoM = isMutable viIsInsertable viewInfoM

mkAdminInsCtx
  :: MonadError QErr m
  => QualifiedTable
  -> TableCache PGColumnInfo
  -> FieldInfoMap PGColumnInfo
  -> m InsCtx
mkAdminInsCtx tn tc fields = do
  relTupsM <- forM rels $ \relInfo -> do
    let remoteTable = riRTable relInfo
        relName = riName relInfo
    remoteTableInfo <- getTabInfo tc remoteTable
    let viewInfoM = _tiViewInfo remoteTableInfo
    return $ bool Nothing (Just (relName, relInfo)) $
      isMutable viIsInsertable viewInfoM && isValidRel relName remoteTable

  let relInfoMap = Map.fromList $ catMaybes relTupsM
      updPerm = UpdPermForIns updCols noFilter Map.empty

  return $ InsCtx tn allCols Map.empty relInfoMap (Just updPerm)
  where
    allCols = getCols fields
    updCols = map pgiName $ getValidCols fields
    rels = getValidRels fields

mkGCtxRole
  :: (MonadError QErr m)
  => TableCache PGColumnInfo
  -> QualifiedTable
  -> FieldInfoMap PGColumnInfo
  -> [PGCol]
  -> [ConstraintName]
  -> [FunctionInfo]
  -> Maybe ViewInfo
  -> Maybe EnumValues
  -> RoleName
  -> RolePermInfo
  -> m (TyAgg, RootFields, InsCtxMap)
mkGCtxRole tableCache tn fields pCols constraints funcs viM enumValuesM role permInfo = do
  selPermM <- mapM (getSelPerm tableCache fields role) $ _permSel permInfo
  tabInsInfoM <- forM (_permIns permInfo) $ \ipi -> do
    ctx <- mkInsCtx role tableCache fields ipi $ _permUpd permInfo
    let permCols = flip getColInfos allCols $
                   filter isValidCol $ Set.toList $ ipiCols ipi
    return (ctx, (permCols, icRelations ctx))
  let insPermM = snd <$> tabInsInfoM
      insCtxM = fst <$> tabInsInfoM
      updColsM = filterColInfos . upiCols <$> _permUpd permInfo
      tyAgg = mkGCtxRole' tn insPermM selPermM updColsM
              (void $ _permDel permInfo) pColInfos constraints viM funcs enumValuesM
      rootFlds = getRootFldsRole tn pCols constraints fields funcs viM permInfo
      insCtxMap = maybe Map.empty (Map.singleton tn) insCtxM
  return (tyAgg, rootFlds, insCtxMap)
  where
    allCols = getCols fields
    colInfos = getValidCols fields
    pColInfos = getColInfos pCols allCols
    filterColInfos allowedSet =
      filter ((`Set.member` allowedSet) . pgiName) colInfos

getRootFldsRole
  :: QualifiedTable
  -> [PGCol]
  -> [ConstraintName]
  -> FieldInfoMap PGColumnInfo
  -> [FunctionInfo]
  -> Maybe ViewInfo
  -> RolePermInfo
  -> RootFields
getRootFldsRole tn pCols constraints fields funcs viM (RolePermInfo insM selM updM delM) =
  getRootFldsRole' tn pCols constraints fields funcs
  (mkIns <$> insM) (mkSel <$> selM)
  (mkUpd <$> updM) (mkDel <$> delM)
  viM
  where
    mkIns i = (ipiRequiredHeaders i, isJust updM)
    mkSel s = ( spiFilter s, spiLimit s
              , spiRequiredHeaders s, spiAllowAgg s
              )
    mkUpd u = ( Set.toList $ upiCols u
              , upiSet u
              , upiFilter u
              , upiRequiredHeaders u
              )
    mkDel d = (dpiFilter d, dpiRequiredHeaders d)

mkGCtxMapTable
  :: (MonadError QErr m)
  => TableCache PGColumnInfo
  -> FunctionCache
  -> TableInfo PGColumnInfo
  -> m (Map.HashMap RoleName (TyAgg, RootFields, InsCtxMap))
mkGCtxMapTable tableCache funcCache tabInfo = do
  m <- Map.traverseWithKey
       (mkGCtxRole tableCache tn fields pkeyCols validConstraints tabFuncs viewInfo enumValues)
       rolePerms
  adminInsCtx <- mkAdminInsCtx tn tableCache fields
  let adminCtx = mkGCtxRole' tn (Just (colInfos, icRelations adminInsCtx))
                 (Just (True, selFlds)) (Just colInfos) (Just ())
                 pkeyColInfos validConstraints viewInfo tabFuncs enumValues
      adminInsCtxMap = Map.singleton tn adminInsCtx
  return $ Map.insert adminRole (adminCtx, adminRootFlds, adminInsCtxMap) m
  where
    TableInfo tn _ fields rolePerms constraints pkeyCols viewInfo _ enumValues = tabInfo
    validConstraints = mkValidConstraints constraints
    colInfos = getValidCols fields
    validColNames = map pgiName colInfos
    pkeyColInfos = getColInfos pkeyCols colInfos
    tabFuncs = filter (isValidObjectName . fiName) $
               getFuncsOfTable tn funcCache
    selFlds = flip map (toValidFieldInfos fields) $ \case
      FIColumn pgColInfo     -> SelFldCol pgColInfo
      FIRelationship relInfo -> SelFldRel (relInfo, True, noFilter, Nothing, isRelNullable fields relInfo)
      FIRemote relInfo -> SelFldRemote relInfo
    adminRootFlds =
      getRootFldsRole' tn pkeyCols validConstraints fields tabFuncs
      (Just ([], True)) (Just (noFilter, Nothing, [], True))
      (Just (validColNames, mempty, noFilter, [])) (Just (noFilter, []))
      viewInfo

noFilter :: AnnBoolExpPartialSQL
noFilter = annBoolExpTrue

mkGCtxMap
  :: (MonadError QErr m)
  => TableCache PGColumnInfo -> FunctionCache -> m GCtxMap
mkGCtxMap tableCache functionCache = do
  typesMapL <- mapM (mkGCtxMapTable tableCache functionCache) $
               filter tableFltr $ Map.elems tableCache
  let typesMap = foldr (Map.unionWith mappend) Map.empty typesMapL
  return $ flip Map.map typesMap $ \(ty, flds, insCtxMap) ->
    mkGCtx ty flds insCtxMap
  where
    tableFltr ti = not (_tiSystemDefined ti)
                   && isValidObjectName (_tiName ti)

-- | build GraphQL schema from postgres tables and functions
buildGCtxMapPG
  :: (QErrM m, CacheRWM m)
  => m ()
buildGCtxMapPG = do
  sc <- askSchemaCache
  gCtxMap <- mkGCtxMap (scTables sc) (scFunctions sc)
  writeSchemaCache sc {scGCtxMap = gCtxMap}

getGCtx :: (CacheRM m) => RoleName -> GCtxMap -> m GCtx
getGCtx rn ctxMap = do
  sc <- askSchemaCache
  return $ fromMaybe (scDefaultRemoteGCtx sc) $ Map.lookup rn ctxMap

-- pretty print GCtx
ppGCtx :: GCtx -> String
ppGCtx gCtx =
  "GCtx ["
  <> "\n  types = " <> show types
  <> "\n  query root = " <> show qRoot
  <> "\n  mutation root = " <> show mRoot
  <> "\n  subscription root = " <> show sRoot
  <> "\n]"

  where
    types = map (G.unName . G.unNamedType) $ Map.keys $ _gTypes gCtx
    qRoot = (,) (_otiName qRootO) $
            map G.unName $ Map.keys $ _otiFields qRootO
    mRoot = (,) (_otiName <$> mRootO) $
            maybe [] (map G.unName . Map.keys . _otiFields) mRootO
    sRoot = (,) (_otiName <$> sRootO) $
            maybe [] (map G.unName . Map.keys . _otiFields) sRootO
    qRootO = _gQueryRoot gCtx
    mRootO = _gMutRoot gCtx
    sRootO = _gSubRoot gCtx

-- | A /types aggregate/, which holds role-specific information about visible GraphQL types.
-- Importantly, it holds more than just the information needed by GraphQL: it also includes how the
-- GraphQL types relate to Postgres types, which is used to validate literals provided for
-- Postgres-specific scalars.
data TyAgg
  = TyAgg
  { _taTypes   :: !TypeMap
  , _taFields  :: !FieldMap
  , _taScalars :: !(Set.HashSet PGScalarType)
  , _taOrdBy   :: !OrdByCtx
  } deriving (Show, Eq)

instance Semigroup TyAgg where
  (TyAgg t1 f1 s1 o1) <> (TyAgg t2 f2 s2 o2) =
    TyAgg (Map.union t1 t2) (Map.union f1 f2)
          (Set.union s1 s2) (Map.union o1 o2)

instance Monoid TyAgg where
  mempty = TyAgg Map.empty Map.empty Set.empty Map.empty
  mappend = (<>)

-- | A role-specific mapping from root field names to allowed operations.
data RootFields
  = RootFields
  { rootQueryFields    :: !(Map.HashMap G.Name (QueryCtx, ObjFldInfo))
  , rootMutationFields :: !(Map.HashMap G.Name (MutationCtx, ObjFldInfo))
  } deriving (Show, Eq)

instance Semigroup RootFields where
  RootFields a1 b1 <> RootFields a2 b2
    = RootFields (Map.union a1 a2) (Map.union b1 b2)

instance Monoid RootFields where
  mempty = RootFields Map.empty Map.empty
  mappend  = (<>)

mkGCtx :: TyAgg -> RootFields -> InsCtxMap -> GCtx
mkGCtx tyAgg (RootFields queryFields mutationFields) insCtxMap =
  let queryRoot = mkQueryRootTyInfo qFlds
      scalarTys = map (TIScalar . mkHsraScalarTyInfo) (Set.toList allScalarTypes)
      compTys   = map (TIInpObj . mkCompExpInp) (Set.toList allComparableTypes)
      ordByEnumTyM = bool (Just ordByEnumTy) Nothing $ null qFlds
      allTys    = Map.union tyInfos $ mkTyInfoMap $
                  catMaybes [ Just $ TIObj queryRoot
                            , TIObj <$> mutRootM
                            , TIObj <$> subRootM
                            , TIEnum <$> ordByEnumTyM
                            ] <>
                  scalarTys <> compTys <> defaultTypes <> wiredInGeoInputTypes
                  <> wiredInRastInputTypes
  -- for now subscription root is query root
  in GCtx allTys fldInfos queryRoot mutRootM subRootM ordByEnums
     (Map.map fst queryFields) (Map.map fst mutationFields) insCtxMap
  where
    TyAgg tyInfos fldInfos scalars ordByEnums = tyAgg
    colTys = Set.fromList $ map pgiType $
               mapMaybe (preview _FldCol) $ Map.elems fldInfos
    mkMutRoot =
      mkHsraObjTyInfo (Just "mutation root") (G.NamedType "mutation_root") Set.empty .
      mapFromL _fiName
    mutRootM = bool (Just $ mkMutRoot mFlds) Nothing $ null mFlds
    mkSubRoot =
      mkHsraObjTyInfo (Just "subscription root")
      (G.NamedType "subscription_root") Set.empty . mapFromL _fiName
    subRootM = bool (Just $ mkSubRoot qFlds) Nothing $ null qFlds

    qFlds = rootFieldInfos queryFields
    mFlds = rootFieldInfos mutationFields
    rootFieldInfos = map snd . Map.elems

    anyGeoTypes = any (isScalarColumnWhere isGeoType) colTys
    allComparableTypes =
      if anyGeoTypes
        -- due to casting, we need to generate both geometry and geography
        -- operations even if just one of the two appears in the schema
        then Set.union (Set.fromList [PGColumnScalar PGGeometry, PGColumnScalar PGGeography]) colTys
        else colTys

    additionalScalars =
      Set.fromList
        -- raster comparison expression needs geometry input
      (guard anyRasterTypes *> pure PGGeometry)

    allScalarTypes = (allComparableTypes ^.. folded._PGColumnScalar)
                     <> additionalScalars <> scalars

    wiredInGeoInputTypes = guard anyGeoTypes *> map TIInpObj geoInputTypes

    anyRasterTypes = any (isScalarColumnWhere (== PGRaster)) colTys
    wiredInRastInputTypes = guard anyRasterTypes *>
                            map TIInpObj rasterIntersectsInputTypes<|MERGE_RESOLUTION|>--- conflicted
+++ resolved
@@ -16,11 +16,8 @@
   , checkSchemaConflicts
   ) where
 
-<<<<<<< HEAD
-import           Control.Lens                        (preview)
-=======
+import           Control.Lens                          (preview)
 import           Control.Lens.Extended                 hiding (op)
->>>>>>> e275142c
 
 import qualified Data.HashMap.Strict                   as Map
 import qualified Data.HashSet                          as Set
@@ -71,23 +68,15 @@
 isValidRel :: ToTxt a => RelName -> QualifiedObject a -> Bool
 isValidRel rn rt = isValidName (mkRelName rn) && isValidObjectName rt
 
-<<<<<<< HEAD
-isValidField :: FieldInfo -> Bool
-isValidField =
-  \case
-    FIColumn (PGColInfo col _ _) -> isValidCol col
-    FIRelationship (RelInfo rn _ _ remTab _) -> isValidRel rn remTab
-    FIRemote remoteField ->
-      isValidName
-        (G.Name
-           (unRemoteRelationshipName
-              (rtrName (rmfRemoteRelationship remoteField))))
-=======
 isValidField :: FieldInfo PGColumnInfo -> Bool
 isValidField = \case
   FIColumn (PGColumnInfo col _ _) -> isValidCol col
   FIRelationship (RelInfo rn _ _ remTab _) -> isValidRel rn remTab
->>>>>>> e275142c
+  FIRemote remoteField ->
+   isValidName
+     (G.Name
+        (unRemoteRelationshipName
+           (rtrName (rmfRemoteRelationship remoteField))))
 
 upsertable :: [ConstraintName] -> Bool -> Bool -> Bool
 upsertable uniqueOrPrimaryCons isUpsertAllowed isAView =
@@ -215,8 +204,11 @@
     updSetInpObjFldsM = mkColFldMap (mkUpdSetTy tn) <$> updColsM
 
     selFldsM = snd <$> selPermM
-    selColsM = (map pgiName . mapMaybe (preview _SelFldCol)) <$> selFldsM
+    selColsM = (map pgiName . lookupPGCols) <$> selFldsM
     selColInpTyM = mkSelColumnTy tn <$> selColsM
+
+    lookupPGCols = mapMaybe (preview _SelFldCol)
+
     -- boolexp input type
     boolExpInpObjM = case selFldsM of
       Just selFlds  -> Just $ mkBoolExpInp tn selFlds
