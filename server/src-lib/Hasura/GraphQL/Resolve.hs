{-# LANGUAGE FlexibleContexts  #-}
{-# LANGUAGE LambdaCase        #-}
{-# LANGUAGE NoImplicitPrelude #-}
{-# LANGUAGE OverloadedStrings #-}

module Hasura.GraphQL.Resolve
  ( resolveSelSet
  ) where

import           Hasura.Prelude

import qualified Data.Aeson                             as J
import qualified Data.ByteString.Lazy                   as BL
import qualified Data.HashMap.Strict                    as Map
import qualified Database.PG.Query                      as Q
import qualified Language.GraphQL.Draft.Syntax          as G

import           Hasura.GraphQL.Resolve.Context
import           Hasura.GraphQL.Resolve.Introspect
import           Hasura.GraphQL.Schema
import           Hasura.GraphQL.Transport.HTTP.Protocol
import           Hasura.GraphQL.Validate.Field
import           Hasura.RQL.Types
import           Hasura.SQL.Types

import qualified Hasura.GraphQL.Resolve.Insert          as RI
import qualified Hasura.GraphQL.Resolve.Mutation        as RM
import qualified Hasura.GraphQL.Resolve.Select          as RS

-- {-# SCC buildTx #-}
buildTx :: UserInfo -> GCtx -> Field -> Q.TxE QErr BL.ByteString
buildTx userInfo gCtx fld = do
  opCxt <- getOpCtx $ _fName fld
  join $ fmap fst $ runConvert (fldMap, orderByCtx, insCtxMap) $ case opCxt of

    OCSelect tn permFilter permLimit hdrs ->
      validateHdrs hdrs >> RS.convertSelect tn permFilter permLimit fld

    OCSelectPkey tn permFilter hdrs ->
      validateHdrs hdrs >> RS.convertSelectByPKey tn permFilter fld
      -- RS.convertSelect tn permFilter fld
<<<<<<< HEAD
    OCInsert tn insSetCols hdrs    ->
=======
    OCSelectAgg tn permFilter permLimit hdrs ->
      validateHdrs hdrs >> RS.convertAggSelect tn permFilter permLimit fld
    OCInsert tn hdrs    ->
>>>>>>> a8cee16a
      validateHdrs hdrs >> RI.convertInsert roleName tn fld
      -- RM.convertInsert (tn, vn) cols fld
    OCUpdate tn permFilter hdrs ->
      validateHdrs hdrs >> RM.convertUpdate tn permFilter fld
      -- RM.convertUpdate tn permFilter fld
    OCDelete tn permFilter hdrs ->
      validateHdrs hdrs >> RM.convertDelete tn permFilter fld
      -- RM.convertDelete tn permFilter fld
  where
    roleName = userRole userInfo
    opCtxMap = _gOpCtxMap gCtx
    fldMap = _gFields gCtx
    orderByCtx = _gOrdByEnums gCtx
    insCtxMap = _gInsCtxMap gCtx

    getOpCtx f =
      onNothing (Map.lookup f opCtxMap) $ throw500 $
      "lookup failed: opctx: " <> showName f

    validateHdrs hdrs = do
      let receivedHdrs = userVars userInfo
      forM_ hdrs $ \hdr ->
        unless (Map.member hdr receivedHdrs) $
        throw400 NotFound $ hdr <<> " header is expected but not found"

-- {-# SCC resolveFld #-}
resolveFld
  :: UserInfo -> GCtx
  -> G.OperationType
  -> Field
  -> Q.TxE QErr BL.ByteString
resolveFld userInfo gCtx opTy fld =
  case _fName fld of
    "__type"     -> J.encode <$> runReaderT (typeR fld) gCtx
    "__schema"   -> J.encode <$> runReaderT (schemaR fld) gCtx
    "__typename" -> return $ J.encode $ mkRootTypeName opTy
    _            -> buildTx userInfo gCtx fld
  where
    mkRootTypeName :: G.OperationType -> Text
    mkRootTypeName = \case
      G.OperationTypeQuery        -> "query_root"
      G.OperationTypeMutation     -> "mutation_root"
      G.OperationTypeSubscription -> "subscription_root"

resolveSelSet
  :: UserInfo -> GCtx
  -> G.OperationType
  -> SelSet
  -> Q.TxE QErr BL.ByteString
resolveSelSet userInfo gCtx opTy fields =
  fmap mkJSONObj $ forM (toList fields) $ \fld -> do
    fldResp <- resolveFld userInfo gCtx opTy fld
    return (G.unName $ G.unAlias $ _fAlias fld, fldResp)<|MERGE_RESOLUTION|>--- conflicted
+++ resolved
@@ -39,13 +39,9 @@
     OCSelectPkey tn permFilter hdrs ->
       validateHdrs hdrs >> RS.convertSelectByPKey tn permFilter fld
       -- RS.convertSelect tn permFilter fld
-<<<<<<< HEAD
-    OCInsert tn insSetCols hdrs    ->
-=======
     OCSelectAgg tn permFilter permLimit hdrs ->
       validateHdrs hdrs >> RS.convertAggSelect tn permFilter permLimit fld
     OCInsert tn hdrs    ->
->>>>>>> a8cee16a
       validateHdrs hdrs >> RI.convertInsert roleName tn fld
       -- RM.convertInsert (tn, vn) cols fld
     OCUpdate tn permFilter hdrs ->
