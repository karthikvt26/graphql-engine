cabal-version:       2.2

name:                graphql-engine
version:             1.0.0
synopsis:            GraphQL API over Postgres
homepage:            https://www.hasura.io
license:             Apache-2.0
author:              Vamshi Surabhi
maintainer:          vamshi@hasura.io
copyright:           Hasura Inc.
category:            Database
build-type:          Simple

source-repository head
  type:     git
  location: https://github.com/hasura/graphql-engine

flag developer
  description: Enable support for development-only APIs
  default: False
  manual: True

common common-all
  ghc-options:
    -fmax-simplifier-iterations=20 -foptimal-applicative-do
    -Wall -Wcompat -Wincomplete-record-updates -Wincomplete-uni-patterns -Wredundant-constraints

  if flag(developer)
    cpp-options: -DDeveloperAPIs

  default-language: Haskell2010
  default-extensions:
    ApplicativeDo BangPatterns BlockArguments ConstraintKinds DataKinds DefaultSignatures DeriveDataTypeable
    DeriveFoldable DeriveFunctor DeriveGeneric DeriveLift DeriveTraversable DerivingVia EmptyCase
    FlexibleContexts FlexibleInstances FunctionalDependencies GeneralizedNewtypeDeriving
    InstanceSigs LambdaCase MultiParamTypeClasses MultiWayIf NamedFieldPuns NoImplicitPrelude
    OverloadedStrings QuantifiedConstraints QuasiQuotes RankNTypes RecordWildCards ScopedTypeVariables
    StandaloneDeriving TemplateHaskell TupleSections TypeApplications TypeFamilies TypeOperators
    RecordWildCards

common common-exe
  ghc-options:
    -threaded -rtsopts
    -- `-I0` disables idle GC. We do this in application code now. See 'ourIdleGC' for details.
    -- `-T` is required to collect the stats we use in 'ourIdleGC'.
    --
    -- `-qn2` limits the parallel GC to at most 2 capabilities. This came up in #3354/#3394, as the
    -- parallel GC was causing significant performance overhead. Folks in #ghc on freenode advised
    -- limiting the parallel GC to 2 or 3 capabilities as a very conservative choice, since more
    -- than that is highly unlikely to ever be helpful. More benchmarking would be useful to know if
    -- this is the right decision. It’s possible it would better to just turn it off completely.
    --
    -- `-kc8K` helps limit memory consumption in websockets (perhaps elsewhere) by making the 
    -- cost of a thread's first (and probably only) stack overflow less severe. 
    -- See:https://github.com/hasura/graphql-engine/issues/5190 
    --
    -- `--disable-delayed-os-memory-return` seems to help lower reported residency, in particular 
    -- in situations where we seem to be dealing with haskell heap fragmentation. This is more a 
    -- workaround for limitations in monitoring tools than anything...
    "-with-rtsopts=-N -I0 -T -qn2 -kc8K --disable-delayed-os-memory-return"

library
  import: common-all
  hs-source-dirs:      src-lib
  build-depends:       base
                     , bifunctors
                     , witherable
                     , validation
                     , lifted-base
                     , pg-client
                     , text
                     , text-builder >= 0.6
                     , vector-builder
                     , bytestring
                     , postgresql-libpq
                     , mtl
                     , aeson
                     , aeson-casing
                     , unordered-containers
                     , template-haskell
                     , hashable
                     , transformers
                     , transformers-base
                     , http-types
                     , attoparsec
                     , attoparsec-iso8601 >= 1.0
                     , time >= 1.9
                     , scientific
                     , Spock-core
                     , split
                     , optparse-applicative
                     , containers
                     , monad-control
                     , monad-time
                     , monad-validate
                     , fast-logger
                     , wai
                     , postgresql-binary
                     , process
                     , http-client-tls
                     , profunctors
                     , deepseq
                     , dependent-map >=0.2.4 && <0.4
                     , dependent-sum >=0.4 && <0.5
                     , exceptions
                     , these
                     , semialign

                     -- Encoder related
                     , uuid
                     , vector
                     , vector-builder

                     -- Logging related
                     , network
                     , byteorder

                     -- for parsing RSA keys
                     , cryptonite

                     -- for jwt verification
                     , jose
                     , pem
                     , x509
                     , asn1-encoding
                     , asn1-types

                     -- Server related
                     , warp
                     , th-lift-instances
                     , lens

                     -- GraphQL related
                     , graphql-parser

                     -- URL parser related
                     , network-uri
                     , uri-encode

                     -- String related
                     , case-insensitive
                     , text-conversions

                     -- Http client
                     , wreq
                     , http-client

                     -- ordered map
                     , insert-ordered-containers

                     -- Parsing SemVer
                     , semver

                     -- Templating
                     , mustache
                     , file-embed
                     , shakespeare >= 2.0.22

                     --
                     , data-has
                     -- for src-exec
                     , yaml
                     , template-haskell >= 2.11

                     -- websockets interface related
                     , websockets
                     , wai-websockets
                     , stm
                     , stm-containers
                     , list-t
                     , async
                     , lifted-async
                     , immortal < 0.3

                     -- logging related
                     , base64-bytestring >= 1.0
                     , auto-update

                     -- regex related
                     , regex-tdfa >=1.3.1 && <1.4

                     -- pretty printer
                     , ansi-wl-pprint

                     -- for capturing various metrics
                     , ekg-core
                     , ekg-json

                     -- metrics for CI integration
                     , ci-info

                     -- serve static files
                     , filepath >= 1.4
                     , mime-types >= 0.1

                     -- for handling posix signals for graceful shutdown
                     , unix
                     -- HTTP compression
                     , zlib

                     -- caching
                     , psqueues >= 0.2

                     -- testing
                     , QuickCheck
                     , generic-arbitrary
                     , quickcheck-instances

                     -- 0.6.1 is supposedly not okay for ghc 8.6:
                     --   https://github.com/nomeata/ghc-heap-view/issues/27
                     , ghc-heap-view

                     , directory
                     
                     , random
                     , mmorph
                     , http-api-data
<<<<<<< HEAD
=======
                     
>>>>>>> d6dab9dc
                     , semigroups >= 0.19.1

                     -- scheduled triggers
                     , cron >= 0.6.2

  exposed-modules:     Control.Arrow.Extended
                     , Control.Arrow.Trans
                     , Control.Concurrent.Extended
                     , Control.Lens.Extended
                     , Control.Monad.Stateless
                     , Control.Monad.Unique
                     , Data.Aeson.Extended
                     , Data.Aeson.Ordered
                     , Data.Environment
                     , Data.HashMap.Strict.Extended
                     , Data.HashMap.Strict.InsOrd.Extended
                     , Data.List.Extended
                     , Data.Parser.CacheControl
                     , Data.Parser.Expires
                     , Data.Parser.JSONPath
                     , Data.Sequence.NonEmpty
                     , Data.TByteString
                     , Data.Text.Extended
                     , Data.Time.Clock.Units
                     , Data.URL.Template
                     , Hasura.App
<<<<<<< HEAD
                     , Hasura.Db
                     , Hasura.Cache
                     -- Exposed for benchmark:
                     , Hasura.Cache.Types
=======
                     , Hasura.Cache
>>>>>>> d6dab9dc
                     , Hasura.Cache.Bounded
                     , Hasura.Cache.Types
                     , Hasura.Cache.Unbounded
<<<<<<< HEAD
                     , Hasura.EncJSON
=======
                     , Hasura.Db
                     , Hasura.EncJSON
                     , Hasura.Eventing.Common
                     , Hasura.Eventing.EventTrigger
                     , Hasura.Eventing.HTTP
                     , Hasura.Eventing.ScheduledTrigger
>>>>>>> d6dab9dc
                     , Hasura.GraphQL.Context
                     , Hasura.GraphQL.Execute
                     , Hasura.GraphQL.Execute.LiveQuery
                     , Hasura.GraphQL.Execute.LiveQuery.Options
                     , Hasura.GraphQL.Execute.LiveQuery.Plan
                     , Hasura.GraphQL.Execute.LiveQuery.Poll
                     , Hasura.GraphQL.Execute.LiveQuery.State
                     , Hasura.GraphQL.Execute.LiveQuery.TMap
                     , Hasura.GraphQL.Execute.Plan
                     , Hasura.GraphQL.Execute.Query
                     , Hasura.GraphQL.Explain
                     , Hasura.GraphQL.Logging
<<<<<<< HEAD
=======
                     , Hasura.GraphQL.NormalForm
                     , Hasura.GraphQL.RelaySchema
>>>>>>> d6dab9dc
                     , Hasura.GraphQL.RemoteServer
                     , Hasura.GraphQL.Resolve
                     , Hasura.GraphQL.Resolve.Action
                     , Hasura.GraphQL.Resolve.BoolExp
                     , Hasura.GraphQL.Resolve.Context
                     , Hasura.GraphQL.Resolve.InputValue
                     , Hasura.GraphQL.Resolve.Insert
                     , Hasura.GraphQL.Resolve.Introspect
                     , Hasura.GraphQL.Resolve.Mutation
                     , Hasura.GraphQL.Resolve.Select
                     , Hasura.GraphQL.Resolve.Types
                     , Hasura.GraphQL.Schema
                     , Hasura.GraphQL.Schema.Action
                     , Hasura.GraphQL.Schema.BoolExp
                     , Hasura.GraphQL.Schema.Builder
                     , Hasura.GraphQL.Schema.Common
                     , Hasura.GraphQL.Schema.CustomTypes
                     , Hasura.GraphQL.Schema.Function
<<<<<<< HEAD

                     , Hasura.RQL.DML.Count
                     , Hasura.RQL.DML.RemoteJoin
                     , Hasura.RQL.GBoolExp
                     , Hasura.GraphQL.Transport.HTTP.Protocol
                     , Hasura.GraphQL.Transport.WebSocket
                     , Hasura.GraphQL.Schema.OrderBy
                     , Hasura.GraphQL.Schema.Select
                     , Hasura.GraphQL.Schema.Merge
                     , Hasura.GraphQL.Schema.Mutation.Common
                     , Hasura.GraphQL.Schema.Mutation.Insert
                     , Hasura.GraphQL.Schema.Mutation.Update
                     , Hasura.GraphQL.Schema.Mutation.Delete
                     , Hasura.GraphQL.RelaySchema
                     , Hasura.GraphQL.Utils
                     , Hasura.GraphQL.NormalForm
                     , Hasura.GraphQL.Validate.Types
                     , Hasura.GraphQL.Validate.Context
                     , Hasura.GraphQL.Validate.SelectionSet
                     , Hasura.GraphQL.Validate.InputValue
                     , Hasura.Eventing.HTTP
                     , Hasura.Eventing.Common
                     , Hasura.Eventing.EventTrigger
                     , Hasura.Eventing.ScheduledTrigger
                     , Hasura.GraphQL.Transport.HTTP
                     , Hasura.GraphQL.Transport.WebSocket.Protocol
                     , Hasura.GraphQL.Transport.WebSocket.Server
                     , Hasura.GraphQL.Validate
=======
                     , Hasura.GraphQL.Schema.Merge
                     , Hasura.GraphQL.Schema.Mutation.Common
                     , Hasura.GraphQL.Schema.Mutation.Delete
                     , Hasura.GraphQL.Schema.Mutation.Insert
                     , Hasura.GraphQL.Schema.Mutation.Update
                     , Hasura.GraphQL.Schema.OrderBy
                     , Hasura.GraphQL.Schema.Select
                     , Hasura.GraphQL.Transport.HTTP
                     , Hasura.GraphQL.Transport.HTTP.Protocol
                     , Hasura.GraphQL.Transport.WebSocket
                     , Hasura.GraphQL.Transport.WebSocket.Protocol
                     , Hasura.GraphQL.Transport.WebSocket.Server
                     , Hasura.GraphQL.Utils
                     , Hasura.GraphQL.Validate
                     , Hasura.GraphQL.Validate.Context
                     , Hasura.GraphQL.Validate.InputValue
                     , Hasura.GraphQL.Validate.SelectionSet
                     , Hasura.GraphQL.Validate.Types
>>>>>>> d6dab9dc
                     , Hasura.HTTP
                     , Hasura.Incremental
                     , Hasura.Incremental.Internal.Cache
                     , Hasura.Incremental.Internal.Dependency
                     , Hasura.Incremental.Internal.Rule
                     , Hasura.Incremental.Select
                     , Hasura.Logging
                     , Hasura.Prelude
                     , Hasura.RQL.DDL.Action
                     , Hasura.RQL.DDL.ComputedField
                     , Hasura.RQL.DDL.CustomTypes
<<<<<<< HEAD
                     , Hasura.RQL.DDL.RemoteSchema
                     , Hasura.RQL.DDL.Schema
                     , Hasura.RQL.DDL.Schema.Cache
                     , Hasura.Server.App
                     , Hasura.Server.Auth
                     , Hasura.Server.Cors
                     , Hasura.Server.Init
                     , Hasura.Server.Init.Config
                     , Hasura.Server.API.Query
                     , Hasura.Server.Utils
                     , Hasura.Server.Version
                     , Hasura.Server.Logging
                     , Hasura.Server.Migrate
                     , Hasura.Server.Compression
                     , Hasura.Server.API.PGDump
                     -- exposed for Pro
                     , Hasura.Server.API.Config
                     , Hasura.Server.Telemetry
                     -- Exposed for testing:
                     , Hasura.Server.Telemetry.Counters
                     , Hasura.Server.Auth.JWT
                     , Hasura.RQL.Types
                     , Hasura.RQL.Types.Run
                     , Hasura.RQL.DDL.Metadata
                     , Hasura.RQL.DDL.Metadata.Types
                     , Hasura.RQL.DDL.Metadata.Generator
                     -- required for buildRebuildableSchemaCache and runCacheRWT to be exposed
                     , Hasura.Session
                     , Network.Wai.Extended
                     , Hasura.Tracing
                     , Hasura.SQL.Value

  other-modules:       Hasura.Server.Auth.WebHook
                     , Hasura.Server.Middleware
                     , Hasura.Server.CheckUpdates
                     , Hasura.Server.SchemaUpdate
                     , Hasura.Server.Migrate.Version
                     , Hasura.Server.Auth.JWT.Internal
                     , Hasura.Server.Auth.JWT.Logging
                     , Hasura.RQL.Instances
                     , Hasura.RQL.Types.SchemaCache
                     , Hasura.RQL.Types.Table
                     , Hasura.RQL.Types.SchemaCache.Build
                     , Hasura.RQL.Types.SchemaCacheTypes
                     , Hasura.RQL.Types.BoolExp
                     , Hasura.RQL.Types.Function
                     , Hasura.RQL.Types.Catalog
                     , Hasura.RQL.Types.Column
                     , Hasura.RQL.Types.Common
                     , Hasura.RQL.Types.ComputedField
                     , Hasura.RQL.Types.DML
                     , Hasura.RQL.Types.Error
                     , Hasura.RQL.Types.EventTrigger
                     , Hasura.RQL.Types.Metadata
                     , Hasura.RQL.Types.Permission
                     , Hasura.RQL.Types.QueryCollection
                     , Hasura.RQL.Types.Action
                     , Hasura.RQL.Types.RemoteSchema
                     , Hasura.RQL.Types.ScheduledTrigger
                     , Hasura.RQL.DDL.Relationship
                     , Hasura.RQL.Types.CustomTypes
                     , Hasura.RQL.Types.RemoteRelationship
                     , Hasura.RQL.DDL.Deps
                     , Hasura.RQL.DDL.EventTrigger
                     , Hasura.RQL.DDL.Headers
                     , Hasura.RQL.DDL.Permission
                     , Hasura.RQL.DDL.Permission.Internal
                     , Hasura.RQL.DDL.QueryCollection
=======
                     , Hasura.RQL.DDL.Deps
                     , Hasura.RQL.DDL.EventTrigger
                     , Hasura.RQL.DDL.Headers
                     , Hasura.RQL.DDL.Metadata
                     , Hasura.RQL.DDL.Metadata.Generator
                     , Hasura.RQL.DDL.Metadata.Types
                     , Hasura.RQL.DDL.Permission
                     , Hasura.RQL.DDL.Permission.Internal
                     , Hasura.RQL.DDL.QueryCollection
                     , Hasura.RQL.DDL.Relationship
>>>>>>> d6dab9dc
                     , Hasura.RQL.DDL.Relationship.Rename
                     , Hasura.RQL.DDL.Relationship.Types
                     , Hasura.RQL.DDL.RemoteRelationship
                     , Hasura.RQL.DDL.RemoteRelationship.Validate
                     , Hasura.RQL.DDL.RemoteSchema
                     , Hasura.RQL.DDL.ScheduledTrigger
                     , Hasura.RQL.DDL.Schema
                     , Hasura.RQL.DDL.Schema.Cache
                     , Hasura.RQL.DDL.Schema.Cache.Common
                     , Hasura.RQL.DDL.Schema.Cache.Dependencies
                     , Hasura.RQL.DDL.Schema.Cache.Fields
                     , Hasura.RQL.DDL.Schema.Cache.Permission
                     , Hasura.RQL.DDL.Schema.Catalog
                     , Hasura.RQL.DDL.Schema.Diff
                     , Hasura.RQL.DDL.Schema.Enum
                     , Hasura.RQL.DDL.Schema.Function
                     , Hasura.RQL.DDL.Schema.Rename
                     , Hasura.RQL.DDL.Schema.Table
                     , Hasura.RQL.DDL.Utils
<<<<<<< HEAD
                     , Hasura.RQL.DDL.ScheduledTrigger
                     , Hasura.RQL.DDL.RemoteRelationship
                     , Hasura.RQL.DDL.RemoteRelationship.Validate
=======
                     , Hasura.RQL.DML.Count
>>>>>>> d6dab9dc
                     , Hasura.RQL.DML.Delete
                     , Hasura.RQL.DML.Insert
                     , Hasura.RQL.DML.Internal
                     , Hasura.RQL.DML.Mutation
                     , Hasura.RQL.DML.RemoteJoin
                     , Hasura.RQL.DML.Returning
                     , Hasura.RQL.DML.Select
                     , Hasura.RQL.DML.Select.Internal
                     , Hasura.RQL.DML.Select.Types
                     , Hasura.RQL.DML.Update
<<<<<<< HEAD
=======
                     , Hasura.RQL.GBoolExp
                     , Hasura.RQL.Instances
                     , Hasura.RQL.Types
                     , Hasura.RQL.Types.Action
                     , Hasura.RQL.Types.BoolExp
                     , Hasura.RQL.Types.Catalog
                     , Hasura.RQL.Types.Column
                     , Hasura.RQL.Types.Common
                     , Hasura.RQL.Types.ComputedField
                     , Hasura.RQL.Types.CustomTypes
                     , Hasura.RQL.Types.DML
                     , Hasura.RQL.Types.Error
                     , Hasura.RQL.Types.EventTrigger
                     , Hasura.RQL.Types.Function
                     , Hasura.RQL.Types.Metadata
                     , Hasura.RQL.Types.Permission
                     , Hasura.RQL.Types.QueryCollection
                     , Hasura.RQL.Types.RemoteRelationship
                     , Hasura.RQL.Types.RemoteSchema
                     , Hasura.RQL.Types.Run
                     , Hasura.RQL.Types.ScheduledTrigger
                     , Hasura.RQL.Types.SchemaCache
                     , Hasura.RQL.Types.SchemaCache.Build
                     , Hasura.RQL.Types.SchemaCacheTypes
                     , Hasura.RQL.Types.Table
                     , Hasura.Server.API.Config
                     , Hasura.Server.API.PGDump
                     , Hasura.Server.API.Query
                     , Hasura.Server.App
                     , Hasura.Server.Auth
                     , Hasura.Server.Auth.JWT
                     , Hasura.Server.Auth.JWT.Internal
                     , Hasura.Server.Auth.JWT.Logging
                     , Hasura.Server.Auth.WebHook
                     , Hasura.Server.CheckUpdates
                     , Hasura.Server.Compression
                     , Hasura.Server.Cors
                     , Hasura.Server.Init
                     , Hasura.Server.Init.Config
                     , Hasura.Server.Logging
                     , Hasura.Server.Middleware
                     , Hasura.Server.Migrate
                     , Hasura.Server.Migrate.Version
                     , Hasura.Server.SchemaUpdate
                     , Hasura.Server.Telemetry
                     , Hasura.Server.Telemetry.Counters
                     , Hasura.Server.Utils
                     , Hasura.Server.Version
                     , Hasura.Session
>>>>>>> d6dab9dc
                     , Hasura.SQL.DML
                     , Hasura.SQL.Error
                     , Hasura.SQL.GeoJSON
                     , Hasura.SQL.Rewrite
                     , Hasura.SQL.Time
                     , Hasura.SQL.Types
<<<<<<< HEAD
=======
                     , Hasura.SQL.Value
                     , Hasura.Tracing
>>>>>>> d6dab9dc
                     , Network.URI.Extended
                     , Network.Wai.Extended
                     , Network.Wai.Handler.WebSockets.Custom
executable graphql-engine
  import: common-all, common-exe
  hs-source-dirs:    src-exec
  main-is:           Main.hs
  build-depends:     base
                   , graphql-engine
                   , bytestring
                   , pg-client
                   , text
                   , text-conversions
                   , unix

test-suite graphql-engine-tests
  import: common-all, common-exe
  type: exitcode-stdio-1.0
  build-depends:
    , aeson
    , base
    , bytestring
    , graphql-engine
    , hspec >=2.6.1 && <3
    , hspec-core >=2.6.1 && <3
    , hspec-expectations-lifted
    , http-client
    , http-types
    , http-client-tls
    , jose
    , lifted-base
    , monad-control
    , mtl
    , natural-transformation >=0.4 && <0.5
    , optparse-applicative
    , pg-client
    , process
    , QuickCheck
    , safe
    , split
    , time
    , transformers-base
    , unordered-containers
    , text
  hs-source-dirs: src-test
  main-is: Main.hs
  other-modules:
    Data.Parser.CacheControlSpec
    Data.Parser.URLTemplate
    Data.Parser.JSONPathSpec
    Data.TimeSpec
    Hasura.IncrementalSpec
    Hasura.RQL.MetadataSpec
    Hasura.Server.MigrateSpec
    Hasura.Server.TelemetrySpec
    Hasura.Server.AuthSpec

-- Benchmarks related to caching (e.g. the plan cache).
--
-- NOTE: Some of these are very slow and can only be reasonably run with `cache -n 1` for now.
benchmark cache
  import: common-all, common-exe
  type: exitcode-stdio-1.0
  main-is: Main.hs
  hs-source-dirs: src-bench-cache
  build-depends:     base
                   , criterion
                   , mwc-random
                   , mwc-probability
                   , vector
                   , deepseq
                   , graphql-engine
                   , split
                   , async
                   , text
                   , bytestring<|MERGE_RESOLUTION|>--- conflicted
+++ resolved
@@ -215,10 +215,6 @@
                      , random
                      , mmorph
                      , http-api-data
-<<<<<<< HEAD
-=======
-                     
->>>>>>> d6dab9dc
                      , semigroups >= 0.19.1
 
                      -- scheduled triggers
@@ -245,27 +241,16 @@
                      , Data.Time.Clock.Units
                      , Data.URL.Template
                      , Hasura.App
-<<<<<<< HEAD
-                     , Hasura.Db
                      , Hasura.Cache
-                     -- Exposed for benchmark:
-                     , Hasura.Cache.Types
-=======
-                     , Hasura.Cache
->>>>>>> d6dab9dc
                      , Hasura.Cache.Bounded
                      , Hasura.Cache.Types
                      , Hasura.Cache.Unbounded
-<<<<<<< HEAD
-                     , Hasura.EncJSON
-=======
                      , Hasura.Db
                      , Hasura.EncJSON
                      , Hasura.Eventing.Common
                      , Hasura.Eventing.EventTrigger
                      , Hasura.Eventing.HTTP
                      , Hasura.Eventing.ScheduledTrigger
->>>>>>> d6dab9dc
                      , Hasura.GraphQL.Context
                      , Hasura.GraphQL.Execute
                      , Hasura.GraphQL.Execute.LiveQuery
@@ -278,11 +263,8 @@
                      , Hasura.GraphQL.Execute.Query
                      , Hasura.GraphQL.Explain
                      , Hasura.GraphQL.Logging
-<<<<<<< HEAD
-=======
                      , Hasura.GraphQL.NormalForm
                      , Hasura.GraphQL.RelaySchema
->>>>>>> d6dab9dc
                      , Hasura.GraphQL.RemoteServer
                      , Hasura.GraphQL.Resolve
                      , Hasura.GraphQL.Resolve.Action
@@ -301,36 +283,6 @@
                      , Hasura.GraphQL.Schema.Common
                      , Hasura.GraphQL.Schema.CustomTypes
                      , Hasura.GraphQL.Schema.Function
-<<<<<<< HEAD
-
-                     , Hasura.RQL.DML.Count
-                     , Hasura.RQL.DML.RemoteJoin
-                     , Hasura.RQL.GBoolExp
-                     , Hasura.GraphQL.Transport.HTTP.Protocol
-                     , Hasura.GraphQL.Transport.WebSocket
-                     , Hasura.GraphQL.Schema.OrderBy
-                     , Hasura.GraphQL.Schema.Select
-                     , Hasura.GraphQL.Schema.Merge
-                     , Hasura.GraphQL.Schema.Mutation.Common
-                     , Hasura.GraphQL.Schema.Mutation.Insert
-                     , Hasura.GraphQL.Schema.Mutation.Update
-                     , Hasura.GraphQL.Schema.Mutation.Delete
-                     , Hasura.GraphQL.RelaySchema
-                     , Hasura.GraphQL.Utils
-                     , Hasura.GraphQL.NormalForm
-                     , Hasura.GraphQL.Validate.Types
-                     , Hasura.GraphQL.Validate.Context
-                     , Hasura.GraphQL.Validate.SelectionSet
-                     , Hasura.GraphQL.Validate.InputValue
-                     , Hasura.Eventing.HTTP
-                     , Hasura.Eventing.Common
-                     , Hasura.Eventing.EventTrigger
-                     , Hasura.Eventing.ScheduledTrigger
-                     , Hasura.GraphQL.Transport.HTTP
-                     , Hasura.GraphQL.Transport.WebSocket.Protocol
-                     , Hasura.GraphQL.Transport.WebSocket.Server
-                     , Hasura.GraphQL.Validate
-=======
                      , Hasura.GraphQL.Schema.Merge
                      , Hasura.GraphQL.Schema.Mutation.Common
                      , Hasura.GraphQL.Schema.Mutation.Delete
@@ -349,7 +301,6 @@
                      , Hasura.GraphQL.Validate.InputValue
                      , Hasura.GraphQL.Validate.SelectionSet
                      , Hasura.GraphQL.Validate.Types
->>>>>>> d6dab9dc
                      , Hasura.HTTP
                      , Hasura.Incremental
                      , Hasura.Incremental.Internal.Cache
@@ -361,76 +312,6 @@
                      , Hasura.RQL.DDL.Action
                      , Hasura.RQL.DDL.ComputedField
                      , Hasura.RQL.DDL.CustomTypes
-<<<<<<< HEAD
-                     , Hasura.RQL.DDL.RemoteSchema
-                     , Hasura.RQL.DDL.Schema
-                     , Hasura.RQL.DDL.Schema.Cache
-                     , Hasura.Server.App
-                     , Hasura.Server.Auth
-                     , Hasura.Server.Cors
-                     , Hasura.Server.Init
-                     , Hasura.Server.Init.Config
-                     , Hasura.Server.API.Query
-                     , Hasura.Server.Utils
-                     , Hasura.Server.Version
-                     , Hasura.Server.Logging
-                     , Hasura.Server.Migrate
-                     , Hasura.Server.Compression
-                     , Hasura.Server.API.PGDump
-                     -- exposed for Pro
-                     , Hasura.Server.API.Config
-                     , Hasura.Server.Telemetry
-                     -- Exposed for testing:
-                     , Hasura.Server.Telemetry.Counters
-                     , Hasura.Server.Auth.JWT
-                     , Hasura.RQL.Types
-                     , Hasura.RQL.Types.Run
-                     , Hasura.RQL.DDL.Metadata
-                     , Hasura.RQL.DDL.Metadata.Types
-                     , Hasura.RQL.DDL.Metadata.Generator
-                     -- required for buildRebuildableSchemaCache and runCacheRWT to be exposed
-                     , Hasura.Session
-                     , Network.Wai.Extended
-                     , Hasura.Tracing
-                     , Hasura.SQL.Value
-
-  other-modules:       Hasura.Server.Auth.WebHook
-                     , Hasura.Server.Middleware
-                     , Hasura.Server.CheckUpdates
-                     , Hasura.Server.SchemaUpdate
-                     , Hasura.Server.Migrate.Version
-                     , Hasura.Server.Auth.JWT.Internal
-                     , Hasura.Server.Auth.JWT.Logging
-                     , Hasura.RQL.Instances
-                     , Hasura.RQL.Types.SchemaCache
-                     , Hasura.RQL.Types.Table
-                     , Hasura.RQL.Types.SchemaCache.Build
-                     , Hasura.RQL.Types.SchemaCacheTypes
-                     , Hasura.RQL.Types.BoolExp
-                     , Hasura.RQL.Types.Function
-                     , Hasura.RQL.Types.Catalog
-                     , Hasura.RQL.Types.Column
-                     , Hasura.RQL.Types.Common
-                     , Hasura.RQL.Types.ComputedField
-                     , Hasura.RQL.Types.DML
-                     , Hasura.RQL.Types.Error
-                     , Hasura.RQL.Types.EventTrigger
-                     , Hasura.RQL.Types.Metadata
-                     , Hasura.RQL.Types.Permission
-                     , Hasura.RQL.Types.QueryCollection
-                     , Hasura.RQL.Types.Action
-                     , Hasura.RQL.Types.RemoteSchema
-                     , Hasura.RQL.Types.ScheduledTrigger
-                     , Hasura.RQL.DDL.Relationship
-                     , Hasura.RQL.Types.CustomTypes
-                     , Hasura.RQL.Types.RemoteRelationship
-                     , Hasura.RQL.DDL.Deps
-                     , Hasura.RQL.DDL.EventTrigger
-                     , Hasura.RQL.DDL.Headers
-                     , Hasura.RQL.DDL.Permission
-                     , Hasura.RQL.DDL.Permission.Internal
-                     , Hasura.RQL.DDL.QueryCollection
-=======
                      , Hasura.RQL.DDL.Deps
                      , Hasura.RQL.DDL.EventTrigger
                      , Hasura.RQL.DDL.Headers
@@ -441,7 +322,6 @@
                      , Hasura.RQL.DDL.Permission.Internal
                      , Hasura.RQL.DDL.QueryCollection
                      , Hasura.RQL.DDL.Relationship
->>>>>>> d6dab9dc
                      , Hasura.RQL.DDL.Relationship.Rename
                      , Hasura.RQL.DDL.Relationship.Types
                      , Hasura.RQL.DDL.RemoteRelationship
@@ -461,13 +341,7 @@
                      , Hasura.RQL.DDL.Schema.Rename
                      , Hasura.RQL.DDL.Schema.Table
                      , Hasura.RQL.DDL.Utils
-<<<<<<< HEAD
-                     , Hasura.RQL.DDL.ScheduledTrigger
-                     , Hasura.RQL.DDL.RemoteRelationship
-                     , Hasura.RQL.DDL.RemoteRelationship.Validate
-=======
                      , Hasura.RQL.DML.Count
->>>>>>> d6dab9dc
                      , Hasura.RQL.DML.Delete
                      , Hasura.RQL.DML.Insert
                      , Hasura.RQL.DML.Internal
@@ -478,8 +352,6 @@
                      , Hasura.RQL.DML.Select.Internal
                      , Hasura.RQL.DML.Select.Types
                      , Hasura.RQL.DML.Update
-<<<<<<< HEAD
-=======
                      , Hasura.RQL.GBoolExp
                      , Hasura.RQL.Instances
                      , Hasura.RQL.Types
@@ -529,18 +401,14 @@
                      , Hasura.Server.Utils
                      , Hasura.Server.Version
                      , Hasura.Session
->>>>>>> d6dab9dc
                      , Hasura.SQL.DML
                      , Hasura.SQL.Error
                      , Hasura.SQL.GeoJSON
                      , Hasura.SQL.Rewrite
                      , Hasura.SQL.Time
                      , Hasura.SQL.Types
-<<<<<<< HEAD
-=======
                      , Hasura.SQL.Value
                      , Hasura.Tracing
->>>>>>> d6dab9dc
                      , Network.URI.Extended
                      , Network.Wai.Extended
                      , Network.Wai.Handler.WebSockets.Custom
