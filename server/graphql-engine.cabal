name:                graphql-engine
version:             1.0.0
synopsis:            GraphQL API over Postgres
-- description:
homepage:            https://www.hasura.io
license:             Apache-2.0
-- license-file:        LICENSE.md
author:              Vamshi Surabhi
maintainer:          vamshi@hasura.io
copyright:           Hasura Inc.
category:            Database
build-type:          Simple
-- extra-source-files:  README.md
cabal-version:       >=1.10

source-repository head
  type:     git
  location: https://github.com/hasura/graphql-engine

flag developer
  description: operate in developer mode
  default: False
  manual: True

flag profile
  description: compile with profile options set
  default: False
  manual: True

library
  hs-source-dirs:      src-lib
                     , src-exec
  default-language:    Haskell2010
  build-depends:       base
                     , these
                     , bifunctors
                     , witherable
                     , validation
                     , pg-client
                     , text
                     , text-builder >= 0.6
                     , vector-builder
                     , bytestring
                     , postgresql-libpq
                     , mtl
                     , aeson
                     , aeson-casing
                     , unordered-containers
                     , template-haskell
                     , hashable
                     , transformers
                     , transformers-base
                     , http-types
                     , attoparsec
                     , attoparsec-iso8601 >= 1.0
                     , time
                     , scientific
                     , Spock-core
                     , split
                     , optparse-applicative
                     , containers
                     , monad-control
                     , monad-time
                     , monad-validate
                     , fast-logger
                     , wai
                     , postgresql-binary
                     , process

                     -- Encoder related
                     , uuid
                     , vector

                     -- Logging related
                     , network
                     , byteorder

                     -- for parsing RSA keys
                     , cryptonite

                     -- for jwt verification
                     , jose
                     , pem
                     , x509
                     , asn1-encoding
                     , asn1-types

                     -- Server related
                     , warp
                     , th-lift-instances
                     , lens

                     -- GraphQL related
                     , graphql-parser

                     -- URL parser related
                     , network-uri

                     -- String related
                     , case-insensitive
                     , string-conversions
                     , text-conversions

                     -- Http client
                     , wreq
                     , http-client

                     -- ordered map
                     , insert-ordered-containers

                     -- Parsing SemVer
                     , semver

                     -- Templating
                     , mustache
                     , ginger
                     , file-embed

                     --
                     , data-has
                     -- for src-exec
                     , yaml
                     , template-haskell >= 2.11

                     -- websockets interface related
                     , websockets
                     , wai-websockets
                     , stm
                     , stm-containers
                     , list-t
                     , async

                     -- logging related
                     , base64-bytestring >= 1.0
                     , auto-update

                     -- regex related
                     , regex-tdfa >= 1.2

                     -- pretty printer
                     , ansi-wl-pprint

                     -- for capturing various metrics
                     , ekg-core
                     , ekg-json

                     -- metrics for CI integration
                     , ci-info

                     -- serve static files
                     , filepath >= 1.4
                     , mime-types >= 0.1

                     -- HTTP compression
                     , zlib
                     , brotli

  exposed-modules:     Hasura.Prelude
                     , Hasura.Logging
                     , Hasura.EncJSON
                     , Hasura.Db
                     , Hasura.Cache

                     , Hasura.Server.App
                     , Hasura.Server.Auth
                     , Hasura.Server.Auth.JWT
                     , Hasura.Server.Init
                     , Hasura.Server.Context
                     , Hasura.Server.Middleware
                     , Hasura.Server.Logging
                     , Hasura.Server.Query
                     , Hasura.Server.Utils
                     , Hasura.Server.Cors
                     , Hasura.Server.Version
                     , Hasura.Server.CheckUpdates
                     , Hasura.Server.Telemetry
                     , Hasura.Server.SchemaUpdate
                     , Hasura.Server.PGDump
                     , Hasura.Server.Config
                     , Hasura.Server.Compression

                     , Hasura.RQL.Types
                     , Hasura.RQL.Instances
                     , Hasura.RQL.Types.SchemaCache
                     , Hasura.RQL.Types.SchemaCacheTypes
                     , Hasura.RQL.Types.BoolExp
                     , Hasura.RQL.Types.Catalog
                     , Hasura.RQL.Types.Column
                     , Hasura.RQL.Types.Common
                     , Hasura.RQL.Types.DML
                     , Hasura.RQL.Types.Error
                     , Hasura.RQL.Types.EventTrigger
                     , Hasura.RQL.Types.Metadata
                     , Hasura.RQL.Types.Permission
                     , Hasura.RQL.Types.QueryCollection
                     , Hasura.RQL.Types.RemoteSchema
                     , Hasura.RQL.Types.RemoteRelationship
                     , Hasura.RQL.DDL.Deps
                     , Hasura.RQL.DDL.Permission.Internal
                     , Hasura.RQL.DDL.Permission.Triggers
                     , Hasura.RQL.DDL.Permission
                     , Hasura.RQL.DDL.Relationship
                     , Hasura.RQL.DDL.Relationship.Rename
                     , Hasura.RQL.DDL.Relationship.Types
                     , Hasura.RQL.DDL.Schema
                     , Hasura.RQL.DDL.Schema.Cache
                     , Hasura.RQL.DDL.Schema.Catalog
                     , Hasura.RQL.DDL.Schema.Diff
                     , Hasura.RQL.DDL.Schema.Enum
                     , Hasura.RQL.DDL.Schema.Function
                     , Hasura.RQL.DDL.Schema.Rename
                     , Hasura.RQL.DDL.Schema.Table
                     , Hasura.RQL.DDL.Metadata
                     , Hasura.RQL.DDL.Utils
                     , Hasura.RQL.DDL.EventTrigger
                     , Hasura.RQL.DDL.Headers
                     , Hasura.RQL.DDL.RemoteSchema
                     , Hasura.RQL.DDL.QueryCollection
                     , Hasura.RQL.DDL.RemoteRelationship.Validate
                     , Hasura.RQL.DML.Delete
                     , Hasura.RQL.DML.Internal
                     , Hasura.RQL.DML.Insert
                     , Hasura.RQL.DML.Mutation
                     , Hasura.RQL.DML.Returning
                     , Hasura.RQL.DML.Select.Internal
                     , Hasura.RQL.DML.Select.Types
                     , Hasura.RQL.DML.Select
                     , Hasura.RQL.DML.Update
                     , Hasura.RQL.DML.Count
                     , Hasura.RQL.GBoolExp

                     , Hasura.GraphQL.Transport.HTTP.Protocol
                     , Hasura.GraphQL.Transport.HTTP
                     , Hasura.GraphQL.Transport.WebSocket.Protocol
                     , Hasura.GraphQL.Transport.WebSocket.Server
                     , Hasura.GraphQL.Transport.WebSocket
                     , Hasura.GraphQL.Schema.BoolExp
                     , Hasura.GraphQL.Schema.Common
                     , Hasura.GraphQL.Schema.Function
                     , Hasura.GraphQL.Schema.OrderBy
                     , Hasura.GraphQL.Schema.Select
                     , Hasura.GraphQL.Schema.Merge
                     , Hasura.GraphQL.Schema.Mutation.Common
                     , Hasura.GraphQL.Schema.Mutation.Insert
                     , Hasura.GraphQL.Schema.Mutation.Update
                     , Hasura.GraphQL.Schema.Mutation.Delete
                     , Hasura.GraphQL.Schema
                     , Hasura.GraphQL.Utils
                     , Hasura.GraphQL.Validate
                     , Hasura.GraphQL.Validate.Types
                     , Hasura.GraphQL.Validate.Context
                     , Hasura.GraphQL.Validate.Field
                     , Hasura.GraphQL.Validate.InputValue
                     , Hasura.GraphQL.Explain
                     , Hasura.GraphQL.Execute
                     , Hasura.GraphQL.Execute.Plan
                     , Hasura.GraphQL.Execute.Query
                     , Hasura.GraphQL.Execute.LiveQuery
<<<<<<< HEAD
                     , Hasura.GraphQL.Execute.LiveQuery.Types
                     , Hasura.GraphQL.Execute.LiveQuery.Multiplexed
                     , Hasura.GraphQL.Execute.LiveQuery.Fallback
                     , Hasura.GraphQL.Execute.RemoteJoins
=======
                     , Hasura.GraphQL.Execute.LiveQuery.Options
                     , Hasura.GraphQL.Execute.LiveQuery.Plan
                     , Hasura.GraphQL.Execute.LiveQuery.Poll
                     , Hasura.GraphQL.Execute.LiveQuery.State
                     , Hasura.GraphQL.Execute.LiveQuery.TMap
>>>>>>> 0f143f0e
                     , Hasura.GraphQL.Resolve
                     , Hasura.GraphQL.Resolve.Types
                     , Hasura.GraphQL.Resolve.Context
                     , Hasura.GraphQL.Resolve.BoolExp
                     , Hasura.GraphQL.Resolve.InputValue
                     , Hasura.GraphQL.Resolve.Introspect
                     , Hasura.GraphQL.Resolve.Insert
                     , Hasura.GraphQL.Resolve.Mutation
                     , Hasura.GraphQL.Resolve.Select
                     , Hasura.GraphQL.RemoteServer
                     , Hasura.GraphQL.Context
                     , Hasura.GraphQL.Logging

                     , Hasura.Events.Lib
                     , Hasura.Events.HTTP

                     , Hasura.HTTP

                     , Control.Concurrent.Extended
                     , Control.Lens.Extended
                     , Data.Aeson.Extended
<<<<<<< HEAD
                     , Data.Aeson.Ordered
                     , Data.Sequence.NonEmpty
                     , Data.TByteString
=======
>>>>>>> 0f143f0e
                     , Data.HashMap.Strict.InsOrd.Extended
                     , Data.Parser.JSONPath
                     , Data.Sequence.NonEmpty
                     , Data.TByteString
                     , Data.Text.Extended
                     , Data.Time.Clock.Units

                     , Hasura.SQL.DML
                     , Hasura.SQL.Error
                     , Hasura.SQL.GeoJSON
                     , Hasura.SQL.Rewrite
                     , Hasura.SQL.Time
                     , Hasura.SQL.Types
                     , Hasura.SQL.Value
                     , Network.URI.Extended
                     , Ops
                     , Migrate

  other-modules:       Hasura.Server.Auth.JWT.Internal
                     , Hasura.Server.Auth.JWT.Logging

  default-extensions: ApplicativeDo
                      BangPatterns
                      ConstraintKinds
                      DeriveDataTypeable
                      DeriveFoldable
                      DeriveFunctor
                      DeriveGeneric
                      DeriveLift
                      DeriveTraversable
                      EmptyCase
                      FlexibleContexts
                      FlexibleInstances
                      FunctionalDependencies
                      GeneralizedNewtypeDeriving
                      InstanceSigs
                      LambdaCase
                      MultiParamTypeClasses
                      MultiWayIf
                      NoImplicitPrelude
                      OverloadedStrings
                      RecordWildCards
                      QuasiQuotes
                      RankNTypes
                      ScopedTypeVariables
                      StandaloneDeriving
                      TemplateHaskell
                      TupleSections
                      TypeApplications
                      TypeFamilies


  if flag(profile)
    ghc-prof-options: -rtsopts -fprof-auto -fno-prof-count-entries
  if flag(developer)
    cpp-options: -DDeveloperAPIs

  ghc-options: -O2
               -foptimal-applicative-do
               -fdefer-typed-holes
               -Wall
               -Wcompat
               -Wincomplete-record-updates
               -Wincomplete-uni-patterns
               -Wredundant-constraints

executable graphql-engine
  default-extensions: ApplicativeDo
                      BangPatterns
                      ConstraintKinds
                      DeriveDataTypeable
                      DeriveFoldable
                      DeriveFunctor
                      DeriveGeneric
                      DeriveLift
                      DeriveTraversable
                      EmptyCase
                      FlexibleContexts
                      FlexibleInstances
                      FunctionalDependencies
                      GeneralizedNewtypeDeriving
                      InstanceSigs
                      LambdaCase
                      MultiParamTypeClasses
                      MultiWayIf
                      NoImplicitPrelude
                      OverloadedStrings
                      QuasiQuotes
<<<<<<< HEAD
                      RecordWildCards
=======
                      RankNTypes
>>>>>>> 0f143f0e
                      ScopedTypeVariables
                      StandaloneDeriving
                      TemplateHaskell
                      TupleSections
                      TypeApplications
                      TypeFamilies

  main-is:           Main.hs
  default-language:  Haskell2010
  hs-source-dirs:    src-exec
  build-depends:       base
                     , warp >= 3.2
                     , graphql-engine
                     , aeson >= 1.0
                     , bytestring >= 0.10
                     , mtl
                     , optparse-applicative >= 0.12
                     , yaml
                     , template-haskell >= 2.11 , time >= 1.6
                     , text
                     , lens
                     , unordered-containers >= 0.2
                     , pg-client
                     , http-client
                     , http-client-tls
                     , stm
                     , wreq
                     , string-conversions
                     , uuid
                     , unix

  other-modules:       Ops
                     , Migrate

  if flag(developer)
    ghc-prof-options: -rtsopts -fprof-auto -fno-prof-count-entries

  ghc-options: -O2
               -foptimal-applicative-do
               -fdefer-typed-holes
               -Wall
               -Wcompat
               -Wincomplete-record-updates
               -Wincomplete-uni-patterns
               -Wredundant-constraints
               -threaded -rtsopts
               -- Re. `-I2` see #2565
               "-with-rtsopts=-N -I2"<|MERGE_RESOLUTION|>--- conflicted
+++ resolved
@@ -256,18 +256,12 @@
                      , Hasura.GraphQL.Execute.Plan
                      , Hasura.GraphQL.Execute.Query
                      , Hasura.GraphQL.Execute.LiveQuery
-<<<<<<< HEAD
-                     , Hasura.GraphQL.Execute.LiveQuery.Types
-                     , Hasura.GraphQL.Execute.LiveQuery.Multiplexed
-                     , Hasura.GraphQL.Execute.LiveQuery.Fallback
-                     , Hasura.GraphQL.Execute.RemoteJoins
-=======
                      , Hasura.GraphQL.Execute.LiveQuery.Options
                      , Hasura.GraphQL.Execute.LiveQuery.Plan
                      , Hasura.GraphQL.Execute.LiveQuery.Poll
                      , Hasura.GraphQL.Execute.LiveQuery.State
                      , Hasura.GraphQL.Execute.LiveQuery.TMap
->>>>>>> 0f143f0e
+                     , Hasura.GraphQL.Execute.RemoteJoins
                      , Hasura.GraphQL.Resolve
                      , Hasura.GraphQL.Resolve.Types
                      , Hasura.GraphQL.Resolve.Context
@@ -289,12 +283,7 @@
                      , Control.Concurrent.Extended
                      , Control.Lens.Extended
                      , Data.Aeson.Extended
-<<<<<<< HEAD
                      , Data.Aeson.Ordered
-                     , Data.Sequence.NonEmpty
-                     , Data.TByteString
-=======
->>>>>>> 0f143f0e
                      , Data.HashMap.Strict.InsOrd.Extended
                      , Data.Parser.JSONPath
                      , Data.Sequence.NonEmpty
@@ -336,9 +325,9 @@
                       MultiWayIf
                       NoImplicitPrelude
                       OverloadedStrings
-                      RecordWildCards
                       QuasiQuotes
                       RankNTypes
+                      RecordWildCards
                       ScopedTypeVariables
                       StandaloneDeriving
                       TemplateHaskell
@@ -383,11 +372,8 @@
                       NoImplicitPrelude
                       OverloadedStrings
                       QuasiQuotes
-<<<<<<< HEAD
+                      RankNTypes
                       RecordWildCards
-=======
-                      RankNTypes
->>>>>>> 0f143f0e
                       ScopedTypeVariables
                       StandaloneDeriving
                       TemplateHaskell
