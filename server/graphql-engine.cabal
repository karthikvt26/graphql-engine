--- conflicted
+++ resolved
@@ -193,15 +193,10 @@
                      , QuickCheck
                      , generic-arbitrary
 
-<<<<<<< HEAD
-                     -- for dev only
-                     , pretty-simple
-=======
                      -- 0.6.1 is supposedly not okay for ghc 8.6:
                      --   https://github.com/nomeata/ghc-heap-view/issues/27
-
                      , ghc-heap-view == 0.6.0
->>>>>>> ad07c06e
+
 
   exposed-modules:     Control.Arrow.Extended
                      , Control.Arrow.Trans
