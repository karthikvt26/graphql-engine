cabal-version:       2.2

name:                graphql-engine
version:             1.0.0
synopsis:            GraphQL API over Postgres
homepage:            https://www.hasura.io
license:             Apache-2.0
author:              Vamshi Surabhi
maintainer:          vamshi@hasura.io
copyright:           Hasura Inc.
category:            Database
build-type:          Simple

source-repository head
  type:     git
  location: https://github.com/hasura/graphql-engine

flag developer
  description: Enable support for development-only APIs
  default: False
  manual: True

common common-all
  ghc-options:
    -fmax-simplifier-iterations=20 -foptimal-applicative-do
    -Wall -Wcompat -Wincomplete-record-updates -Wincomplete-uni-patterns -Wredundant-constraints

  if flag(developer)
    cpp-options: -DDeveloperAPIs

  default-language: Haskell2010
  default-extensions:
    ApplicativeDo BangPatterns BlockArguments ConstraintKinds DataKinds DefaultSignatures DeriveDataTypeable
    DeriveFoldable DeriveFunctor DeriveGeneric DeriveLift DeriveTraversable DerivingVia EmptyCase
    FlexibleContexts FlexibleInstances FunctionalDependencies GeneralizedNewtypeDeriving
    InstanceSigs LambdaCase MultiParamTypeClasses MultiWayIf NamedFieldPuns NoImplicitPrelude
    OverloadedStrings QuantifiedConstraints QuasiQuotes RankNTypes RecordWildCards ScopedTypeVariables
    StandaloneDeriving TemplateHaskell TupleSections TypeApplications TypeFamilies TypeOperators
    RecordWildCards

common common-exe
  ghc-options:
    -threaded -rtsopts
    -- Re. `-I2` see #2565
    -- TODO try the new: -Iw flag: 
    --   http://downloads.haskell.org/~ghc/latest/docs/html/users_guide/runtime_control.html#rts-flag--Iw%20%E2%9F%A8seconds%E2%9F%A9 
    --
    -- `-qn2` limits the parallel GC to at most 2 capabilities. This came up in #3354/#3394, as the
    -- parallel GC was causing significant performance overhead. Folks in #ghc on freenode advised
    -- limiting the parallel GC to 2 or 3 capabilities as a very conservative choice, since more
    -- than that is highly unlikely to ever be helpful. More benchmarking would be useful to know if
    -- this is the right decision. It’s possible it would better to just turn it off completely.
    --
    -- `-kc8K` helps limit memory consumption in websockets (perhaps elsewhere) by making the 
    -- cost of a thread's first (and probably only) stack overflow less severe. 
    -- See:https://github.com/hasura/graphql-engine/issues/5190 
    --
    -- `--disable-delayed-os-memory-return` seems to help lower reported residency, in particular 
    -- in situations where we seem to be dealing with haskell heap fragmentation. This is more a 
    -- workaround for limitations in monitoring tools than anything...
    "-with-rtsopts=-N -I2 -qn2 -kc8K --disable-delayed-os-memory-return"

library
  import: common-all
  hs-source-dirs:      src-lib
  build-depends:       base
                     , bifunctors
                     , witherable
                     , validation
                     , lifted-base
                     , pg-client
                     , text
                     , text-builder >= 0.6
                     , vector-builder
                     , bytestring
                     , postgresql-libpq
                     , mtl
                     , aeson
                     , aeson-casing
                     , unordered-containers
                     , template-haskell
                     , hashable
                     , transformers
                     , transformers-base
                     , http-types
                     , attoparsec
                     , attoparsec-iso8601 >= 1.0
                     , time >= 1.9
                     , scientific
                     , Spock-core
                     , split
                     , optparse-applicative
                     , containers
                     , monad-control
                     , monad-time
                     , monad-validate
                     , fast-logger
                     , wai
                     , postgresql-binary
                     , process
                     , http-client-tls
                     , profunctors
                     , deepseq
                     , dependent-map >=0.2.4 && <0.4
                     , dependent-sum >=0.4 && <0.5
                     , exceptions
                     , these
                     , semialign

                     -- Encoder related
                     , uuid
                     , vector
                     , vector-builder

                     -- Logging related
                     , network
                     , byteorder

                     -- for parsing RSA keys
                     , cryptonite

                     -- for jwt verification
                     , jose
                     , pem
                     , x509
                     , asn1-encoding
                     , asn1-types

                     -- Server related
                     , warp
                     , th-lift-instances
                     , lens

                     -- GraphQL related
                     , graphql-parser

                     -- URL parser related
                     , network-uri
                     , uri-encode

                     -- String related
                     , case-insensitive
                     , text-conversions

                     -- Http client
                     , wreq
                     , http-client

                     -- ordered map
                     , insert-ordered-containers

                     -- Parsing SemVer
                     , semver

                     -- Templating
                     , mustache
                     , file-embed
                     , shakespeare >= 2.0.22

                     --
                     , data-has
                     -- for src-exec
                     , yaml
                     , template-haskell >= 2.11

                     -- websockets interface related
                     , websockets
                     , wai-websockets
                     , stm
                     , stm-containers
                     , list-t
                     , async
                     , lifted-async
                     , immortal < 0.3

                     -- logging related
                     , base64-bytestring >= 1.0
                     , auto-update

                     -- regex related
                     , regex-tdfa >=1.3.1 && <1.4

                     -- pretty printer
                     , ansi-wl-pprint

                     -- for capturing various metrics
                     , ekg-core
                     , ekg-json

                     -- metrics for CI integration
                     , ci-info

                     -- serve static files
                     , filepath >= 1.4
                     , mime-types >= 0.1

                     -- for handling posix signals for graceful shutdown
                     , unix
                     -- HTTP compression
                     , zlib

                     -- caching
                     , psqueues >= 0.2

                     -- testing
                     , QuickCheck
                     , generic-arbitrary
                     , quickcheck-instances

                     -- 0.6.1 is supposedly not okay for ghc 8.6:
                     --   https://github.com/nomeata/ghc-heap-view/issues/27
                     , ghc-heap-view

                     , directory
                     
                     , random
                     , mmorph
                     , http-api-data
                     , semigroups >= 0.19.1

                     -- scheduled triggers
                     , cron >= 0.6.2

  exposed-modules:     Control.Arrow.Extended
                     , Control.Arrow.Trans
                     , Control.Concurrent.Extended
                     , Control.Lens.Extended
                     , Control.Monad.Stateless
                     , Control.Monad.Unique
                     , Data.Aeson.Extended
                     , Data.Aeson.Ordered
                     , Data.Environment
                     , Data.HashMap.Strict.Extended
                     , Data.HashMap.Strict.InsOrd.Extended
                     , Data.List.Extended
                     , Data.Parser.CacheControl
                     , Data.Parser.Expires
                     , Data.Parser.JSONPath
                     , Data.Sequence.NonEmpty
                     , Data.TByteString
                     , Data.Text.Extended
                     , Data.Time.Clock.Units
                     , Data.URL.Template
                     , Hasura.App
                     , Hasura.Db
                     , Hasura.Cache
                     -- Exposed for benchmark:
                     , Hasura.Cache.Types
                     , Hasura.Cache.Bounded
                     , Hasura.Cache.Unbounded
                     , Hasura.EncJSON
                     , Hasura.GraphQL.Context
                     , Hasura.GraphQL.Execute
                     , Hasura.GraphQL.Execute.LiveQuery
                     , Hasura.GraphQL.Execute.LiveQuery.Options
                     , Hasura.GraphQL.Execute.LiveQuery.Plan
                     , Hasura.GraphQL.Execute.LiveQuery.Poll
                     , Hasura.GraphQL.Execute.LiveQuery.State
                     , Hasura.GraphQL.Execute.LiveQuery.TMap
                     , Hasura.GraphQL.Execute.Plan
                     , Hasura.GraphQL.Execute.Query
                     , Hasura.GraphQL.Explain
                     , Hasura.GraphQL.Logging
                     , Hasura.GraphQL.RemoteServer
                     , Hasura.GraphQL.Resolve
                     , Hasura.GraphQL.Resolve.Action
                     , Hasura.GraphQL.Resolve.BoolExp
                     , Hasura.GraphQL.Resolve.Context
                     , Hasura.GraphQL.Resolve.InputValue
                     , Hasura.GraphQL.Resolve.Insert
                     , Hasura.GraphQL.Resolve.Introspect
                     , Hasura.GraphQL.Resolve.Mutation
                     , Hasura.GraphQL.Resolve.Select
                     , Hasura.GraphQL.Resolve.Types
                     , Hasura.GraphQL.Schema
                     , Hasura.GraphQL.Schema.Action
                     , Hasura.GraphQL.Schema.BoolExp
                     , Hasura.GraphQL.Schema.Builder
                     , Hasura.GraphQL.Schema.Common
                     , Hasura.GraphQL.Schema.CustomTypes
                     , Hasura.GraphQL.Schema.Function

                     , Hasura.RQL.DML.Count
                     , Hasura.RQL.DML.RemoteJoin
                     , Hasura.RQL.GBoolExp
                     , Hasura.GraphQL.Transport.HTTP.Protocol
                     , Hasura.GraphQL.Transport.WebSocket
                     , Hasura.GraphQL.Schema.OrderBy
                     , Hasura.GraphQL.Schema.Select
                     , Hasura.GraphQL.Schema.Merge
                     , Hasura.GraphQL.Schema.Mutation.Common
                     , Hasura.GraphQL.Schema.Mutation.Insert
                     , Hasura.GraphQL.Schema.Mutation.Update
                     , Hasura.GraphQL.Schema.Mutation.Delete
                     , Hasura.GraphQL.RelaySchema
                     , Hasura.GraphQL.Utils
                     , Hasura.GraphQL.NormalForm
                     , Hasura.GraphQL.Validate.Types
                     , Hasura.GraphQL.Validate.Context
                     , Hasura.GraphQL.Validate.SelectionSet
                     , Hasura.GraphQL.Validate.InputValue
                     , Hasura.Eventing.HTTP
                     , Hasura.Eventing.EventTrigger
                     , Hasura.Eventing.ScheduledTrigger
                     , Hasura.GraphQL.Transport.HTTP
                     , Hasura.GraphQL.Transport.WebSocket.Protocol
                     , Hasura.GraphQL.Transport.WebSocket.Server
                     , Hasura.GraphQL.Validate
                     , Hasura.HTTP
                     , Hasura.Incremental
                     , Hasura.Incremental.Internal.Cache
                     , Hasura.Incremental.Internal.Dependency
                     , Hasura.Incremental.Internal.Rule
                     , Hasura.Incremental.Select
                     , Hasura.Logging
                     , Hasura.Prelude
                     , Hasura.RQL.DDL.Action
                     , Hasura.RQL.DDL.ComputedField
                     , Hasura.RQL.DDL.CustomTypes
                     , Hasura.RQL.DDL.RemoteSchema
                     , Hasura.RQL.DDL.Schema
                     , Hasura.RQL.DDL.Schema.Cache
                     , Hasura.Server.App
                     , Hasura.Server.Auth
                     , Hasura.Server.Cors
                     , Hasura.Server.Init
                     , Hasura.Server.Init.Config
                     , Hasura.Server.API.Query
                     , Hasura.Server.Utils
                     , Hasura.Server.Version
                     , Hasura.Server.Logging
                     , Hasura.Server.Migrate
                     , Hasura.Server.Compression
                     , Hasura.Server.API.PGDump
                     -- exposed for Pro
                     , Hasura.Server.API.Config
                     , Hasura.Server.Telemetry
                     -- Exposed for testing:
                     , Hasura.Server.Telemetry.Counters
                     , Hasura.Server.Auth.JWT
                     , Hasura.RQL.Types
                     , Hasura.RQL.Types.Run
                     , Hasura.RQL.DDL.Metadata
                     , Hasura.RQL.DDL.Metadata.Types
                     , Hasura.RQL.DDL.Metadata.Generator
                     -- required for buildRebuildableSchemaCache and runCacheRWT to be exposed
                     , Hasura.Session
                     , Network.Wai.Extended
                     , Hasura.Tracing
                     , Hasura.SQL.Value

  other-modules:       Hasura.Server.Auth.WebHook
                     , Hasura.Server.Middleware
                     , Hasura.Server.CheckUpdates
                     , Hasura.Server.SchemaUpdate
                     , Hasura.Server.Migrate.Version
                     , Hasura.Server.Auth.JWT.Internal
                     , Hasura.Server.Auth.JWT.Logging
                     , Hasura.RQL.Instances
                     , Hasura.RQL.Types.SchemaCache
                     , Hasura.RQL.Types.Table
                     , Hasura.RQL.Types.SchemaCache.Build
                     , Hasura.RQL.Types.SchemaCacheTypes
                     , Hasura.RQL.Types.BoolExp
                     , Hasura.RQL.Types.Function
                     , Hasura.RQL.Types.Catalog
                     , Hasura.RQL.Types.Column
                     , Hasura.RQL.Types.Common
                     , Hasura.RQL.Types.ComputedField
                     , Hasura.RQL.Types.DML
                     , Hasura.RQL.Types.Error
                     , Hasura.RQL.Types.EventTrigger
                     , Hasura.RQL.Types.Metadata
                     , Hasura.RQL.Types.Permission
                     , Hasura.RQL.Types.QueryCollection
                     , Hasura.RQL.Types.Action
                     , Hasura.RQL.Types.RemoteSchema
                     , Hasura.RQL.Types.ScheduledTrigger
                     , Hasura.RQL.DDL.Relationship
                     , Hasura.RQL.Types.CustomTypes
                     , Hasura.RQL.Types.RemoteRelationship
                     , Hasura.RQL.DDL.Deps
                     , Hasura.RQL.DDL.EventTrigger
                     , Hasura.RQL.DDL.Headers
                     , Hasura.RQL.DDL.Permission
                     , Hasura.RQL.DDL.Permission.Internal
                     , Hasura.RQL.DDL.QueryCollection
                     , Hasura.RQL.DDL.Relationship.Rename
                     , Hasura.RQL.DDL.Relationship.Types
                     , Hasura.RQL.DDL.Schema.Cache.Common
                     , Hasura.RQL.DDL.Schema.Cache.Dependencies
                     , Hasura.RQL.DDL.Schema.Cache.Fields
                     , Hasura.RQL.DDL.Schema.Cache.Permission
                     , Hasura.RQL.DDL.Schema.Catalog
                     , Hasura.RQL.DDL.Schema.Diff
                     , Hasura.RQL.DDL.Schema.Enum
                     , Hasura.RQL.DDL.Schema.Function
                     , Hasura.RQL.DDL.Schema.Rename
                     , Hasura.RQL.DDL.Schema.Table
                     , Hasura.RQL.DDL.Utils
                     , Hasura.RQL.DDL.ScheduledTrigger
                     , Hasura.RQL.DDL.RemoteRelationship
                     , Hasura.RQL.DDL.RemoteRelationship.Validate
                     , Hasura.RQL.DML.Delete
                     , Hasura.RQL.DML.Insert
                     , Hasura.RQL.DML.Internal
                     , Hasura.RQL.DML.Mutation
                     , Hasura.RQL.DML.Returning
                     , Hasura.RQL.DML.Select
                     , Hasura.RQL.DML.Select.Internal
                     , Hasura.RQL.DML.Select.Types
                     , Hasura.RQL.DML.Update
<<<<<<< HEAD
=======
                     , Hasura.RQL.DML.Count
                     , Hasura.RQL.DML.RemoteJoin
                     , Hasura.RQL.GBoolExp

                     , Hasura.GraphQL.Transport.HTTP.Protocol
                     , Hasura.GraphQL.Transport.WebSocket
                     , Hasura.GraphQL.Schema.BoolExp
                     , Hasura.GraphQL.Schema.Common
                     , Hasura.GraphQL.Schema.CustomTypes
                     , Hasura.GraphQL.Schema.Builder
                     , Hasura.GraphQL.Schema.Action
                     , Hasura.GraphQL.Schema.Function
                     , Hasura.GraphQL.Schema.OrderBy
                     , Hasura.GraphQL.Schema.Select
                     , Hasura.GraphQL.Schema.Merge
                     , Hasura.GraphQL.Schema.Mutation.Common
                     , Hasura.GraphQL.Schema.Mutation.Insert
                     , Hasura.GraphQL.Schema.Mutation.Update
                     , Hasura.GraphQL.Schema.Mutation.Delete
                     , Hasura.GraphQL.Schema
                     , Hasura.GraphQL.RelaySchema
                     , Hasura.GraphQL.Utils
                     , Hasura.GraphQL.NormalForm
                     , Hasura.GraphQL.Validate.Types
                     , Hasura.GraphQL.Validate.Context
                     , Hasura.GraphQL.Validate.SelectionSet
                     , Hasura.GraphQL.Validate.InputValue
                     , Hasura.GraphQL.Explain
                     , Hasura.GraphQL.Execute.Plan
                     , Hasura.GraphQL.Execute.LiveQuery.Options
                     , Hasura.GraphQL.Execute.LiveQuery.Plan
                     , Hasura.GraphQL.Execute.LiveQuery.Poll
                     , Hasura.GraphQL.Execute.LiveQuery.State
                     , Hasura.GraphQL.Execute.LiveQuery.TMap
                     , Hasura.GraphQL.Resolve
                     , Hasura.GraphQL.Resolve.Action
                     , Hasura.GraphQL.Resolve.Types
                     , Hasura.GraphQL.Resolve.Context
                     , Hasura.GraphQL.Resolve.BoolExp
                     , Hasura.GraphQL.Resolve.InputValue
                     , Hasura.GraphQL.Resolve.Introspect
                     , Hasura.GraphQL.Resolve.Insert
                     , Hasura.GraphQL.Resolve.Mutation
                     , Hasura.GraphQL.Resolve.Select
                     , Hasura.GraphQL.RemoteServer
                     , Hasura.GraphQL.Context

                     , Hasura.Eventing.HTTP
                     , Hasura.Eventing.EventTrigger
                     , Hasura.Eventing.ScheduledTrigger
                     , Hasura.Eventing.Common

                     , Control.Lens.Extended
                     , Data.Aeson.Extended
                     , Data.List.Extended
                     , Data.HashMap.Strict.Extended
                     , Data.HashMap.Strict.InsOrd.Extended
                     , Data.Sequence.NonEmpty
                     , Data.Text.Extended
                     , Data.Parser.Expires

>>>>>>> 5152bbf7
                     , Hasura.SQL.DML
                     , Hasura.SQL.Error
                     , Hasura.SQL.GeoJSON
                     , Hasura.SQL.Rewrite
                     , Hasura.SQL.Time
                     , Hasura.SQL.Types
                     , Network.URI.Extended
                     , Network.Wai.Handler.WebSockets.Custom
executable graphql-engine
  import: common-all, common-exe
  hs-source-dirs:    src-exec
  main-is:           Main.hs
  build-depends:     base
                   , graphql-engine
                   , bytestring
                   , pg-client
                   , text
                   , text-conversions
                   , unix

test-suite graphql-engine-tests
  import: common-all, common-exe
  type: exitcode-stdio-1.0
  build-depends:
    , aeson
    , base
    , bytestring
    , graphql-engine
    , hspec >=2.6.1 && <3
    , hspec-core >=2.6.1 && <3
    , hspec-expectations-lifted
    , http-client
    , http-types
    , http-client-tls
    , jose
    , lifted-base
    , monad-control
    , mtl
    , natural-transformation >=0.4 && <0.5
    , optparse-applicative
    , pg-client
    , process
    , QuickCheck
    , safe
    , split
    , time
    , transformers-base
    , unordered-containers
    , text
  hs-source-dirs: src-test
  main-is: Main.hs
  other-modules:
    Data.Parser.CacheControlSpec
    Data.Parser.URLTemplate
    Data.Parser.JSONPathSpec
    Data.TimeSpec
    Hasura.IncrementalSpec
    Hasura.RQL.MetadataSpec
    Hasura.Server.MigrateSpec
    Hasura.Server.TelemetrySpec
    Hasura.Server.AuthSpec

-- Benchmarks related to caching (e.g. the plan cache).
--
-- NOTE: Some of these are very slow and can only be reasonably run with `cache -n 1` for now.
benchmark cache
  import: common-all, common-exe
  type: exitcode-stdio-1.0
  main-is: Main.hs
  hs-source-dirs: src-bench-cache
  build-depends:     base
                   , criterion
                   , mwc-random
                   , mwc-probability
                   , vector
                   , deepseq
                   , graphql-engine
                   , split
                   , async
                   , text
                   , bytestring<|MERGE_RESOLUTION|>--- conflicted
+++ resolved
@@ -300,6 +300,7 @@
                      , Hasura.GraphQL.Validate.SelectionSet
                      , Hasura.GraphQL.Validate.InputValue
                      , Hasura.Eventing.HTTP
+                     , Hasura.Eventing.Common
                      , Hasura.Eventing.EventTrigger
                      , Hasura.Eventing.ScheduledTrigger
                      , Hasura.GraphQL.Transport.HTTP
@@ -410,70 +411,69 @@
                      , Hasura.RQL.DML.Select.Internal
                      , Hasura.RQL.DML.Select.Types
                      , Hasura.RQL.DML.Update
-<<<<<<< HEAD
-=======
-                     , Hasura.RQL.DML.Count
-                     , Hasura.RQL.DML.RemoteJoin
-                     , Hasura.RQL.GBoolExp
-
-                     , Hasura.GraphQL.Transport.HTTP.Protocol
-                     , Hasura.GraphQL.Transport.WebSocket
-                     , Hasura.GraphQL.Schema.BoolExp
-                     , Hasura.GraphQL.Schema.Common
-                     , Hasura.GraphQL.Schema.CustomTypes
-                     , Hasura.GraphQL.Schema.Builder
-                     , Hasura.GraphQL.Schema.Action
-                     , Hasura.GraphQL.Schema.Function
-                     , Hasura.GraphQL.Schema.OrderBy
-                     , Hasura.GraphQL.Schema.Select
-                     , Hasura.GraphQL.Schema.Merge
-                     , Hasura.GraphQL.Schema.Mutation.Common
-                     , Hasura.GraphQL.Schema.Mutation.Insert
-                     , Hasura.GraphQL.Schema.Mutation.Update
-                     , Hasura.GraphQL.Schema.Mutation.Delete
-                     , Hasura.GraphQL.Schema
-                     , Hasura.GraphQL.RelaySchema
-                     , Hasura.GraphQL.Utils
-                     , Hasura.GraphQL.NormalForm
-                     , Hasura.GraphQL.Validate.Types
-                     , Hasura.GraphQL.Validate.Context
-                     , Hasura.GraphQL.Validate.SelectionSet
-                     , Hasura.GraphQL.Validate.InputValue
-                     , Hasura.GraphQL.Explain
-                     , Hasura.GraphQL.Execute.Plan
-                     , Hasura.GraphQL.Execute.LiveQuery.Options
-                     , Hasura.GraphQL.Execute.LiveQuery.Plan
-                     , Hasura.GraphQL.Execute.LiveQuery.Poll
-                     , Hasura.GraphQL.Execute.LiveQuery.State
-                     , Hasura.GraphQL.Execute.LiveQuery.TMap
-                     , Hasura.GraphQL.Resolve
-                     , Hasura.GraphQL.Resolve.Action
-                     , Hasura.GraphQL.Resolve.Types
-                     , Hasura.GraphQL.Resolve.Context
-                     , Hasura.GraphQL.Resolve.BoolExp
-                     , Hasura.GraphQL.Resolve.InputValue
-                     , Hasura.GraphQL.Resolve.Introspect
-                     , Hasura.GraphQL.Resolve.Insert
-                     , Hasura.GraphQL.Resolve.Mutation
-                     , Hasura.GraphQL.Resolve.Select
-                     , Hasura.GraphQL.RemoteServer
-                     , Hasura.GraphQL.Context
-
-                     , Hasura.Eventing.HTTP
-                     , Hasura.Eventing.EventTrigger
-                     , Hasura.Eventing.ScheduledTrigger
-                     , Hasura.Eventing.Common
-
-                     , Control.Lens.Extended
-                     , Data.Aeson.Extended
-                     , Data.List.Extended
-                     , Data.HashMap.Strict.Extended
-                     , Data.HashMap.Strict.InsOrd.Extended
-                     , Data.Sequence.NonEmpty
-                     , Data.Text.Extended
-                     , Data.Parser.Expires
-
->>>>>>> 5152bbf7
+-- <<<<<<< HEAD
+-- =======
+--                      , Hasura.RQL.DML.Count
+--                      , Hasura.RQL.DML.RemoteJoin
+--                      , Hasura.RQL.GBoolExp
+
+--                      , Hasura.GraphQL.Transport.HTTP.Protocol
+--                      , Hasura.GraphQL.Transport.WebSocket
+--                      , Hasura.GraphQL.Schema.BoolExp
+--                      , Hasura.GraphQL.Schema.Common
+--                      , Hasura.GraphQL.Schema.CustomTypes
+--                      , Hasura.GraphQL.Schema.Builder
+--                      , Hasura.GraphQL.Schema.Action
+--                      , Hasura.GraphQL.Schema.Function
+--                      , Hasura.GraphQL.Schema.OrderBy
+--                      , Hasura.GraphQL.Schema.Select
+--                      , Hasura.GraphQL.Schema.Merge
+--                      , Hasura.GraphQL.Schema.Mutation.Common
+--                      , Hasura.GraphQL.Schema.Mutation.Insert
+--                      , Hasura.GraphQL.Schema.Mutation.Update
+--                      , Hasura.GraphQL.Schema.Mutation.Delete
+--                      , Hasura.GraphQL.Schema
+--                      , Hasura.GraphQL.RelaySchema
+--                      , Hasura.GraphQL.Utils
+--                      , Hasura.GraphQL.NormalForm
+--                      , Hasura.GraphQL.Validate.Types
+--                      , Hasura.GraphQL.Validate.Context
+--                      , Hasura.GraphQL.Validate.SelectionSet
+--                      , Hasura.GraphQL.Validate.InputValue
+--                      , Hasura.GraphQL.Explain
+--                      , Hasura.GraphQL.Execute.Plan
+--                      , Hasura.GraphQL.Execute.LiveQuery.Options
+--                      , Hasura.GraphQL.Execute.LiveQuery.Plan
+--                      , Hasura.GraphQL.Execute.LiveQuery.Poll
+--                      , Hasura.GraphQL.Execute.LiveQuery.State
+--                      , Hasura.GraphQL.Execute.LiveQuery.TMap
+--                      , Hasura.GraphQL.Resolve
+--                      , Hasura.GraphQL.Resolve.Action
+--                      , Hasura.GraphQL.Resolve.Types
+--                      , Hasura.GraphQL.Resolve.Context
+--                      , Hasura.GraphQL.Resolve.BoolExp
+--                      , Hasura.GraphQL.Resolve.InputValue
+--                      , Hasura.GraphQL.Resolve.Introspect
+--                      , Hasura.GraphQL.Resolve.Insert
+--                      , Hasura.GraphQL.Resolve.Mutation
+--                      , Hasura.GraphQL.Resolve.Select
+--                      , Hasura.GraphQL.RemoteServer
+--                      , Hasura.GraphQL.Context
+
+--                      , Hasura.Eventing.HTTP
+--                      , Hasura.Eventing.EventTrigger
+--                      , Hasura.Eventing.ScheduledTrigger
+
+--                      , Control.Lens.Extended
+--                      , Data.Aeson.Extended
+--                      , Data.List.Extended
+--                      , Data.HashMap.Strict.Extended
+--                      , Data.HashMap.Strict.InsOrd.Extended
+--                      , Data.Sequence.NonEmpty
+--                      , Data.Text.Extended
+--                      , Data.Parser.Expires
+
+-- >>>>>>> master
                      , Hasura.SQL.DML
                      , Hasura.SQL.Error
                      , Hasura.SQL.GeoJSON
