--- conflicted
+++ resolved
@@ -232,11 +232,8 @@
                      , Hasura.Server.Utils
                      , Hasura.Server.Version
                      , Hasura.Server.Logging
-<<<<<<< HEAD
-                     , Hasura.Server.Context
-                     , Hasura.Server.Config
-=======
->>>>>>> 7e695602
+                     -- , Hasura.Server.Context
+                     , Hasura.Server.API.Config
                      , Hasura.Server.Migrate
                      , Hasura.Server.Compression
                      , Hasura.Server.API.PGDump
@@ -257,15 +254,12 @@
                      , Hasura.RQL.DDL.Metadata.Types
                      , Hasura.RQL.DDL.Metadata.Generator
                      , Hasura.RQL.DDL.Schema
-<<<<<<< HEAD
                      -- required for QueryLog to be exposed
                      , Hasura.GraphQL.Logging
                      -- required for buildRebuildableSchemaCache and runCacheRWT to be exposed
                      , Hasura.RQL.DDL.Schema.Cache
-=======
                      , Hasura.EncJSON
                      , Hasura.Session
->>>>>>> 7e695602
 
                      , Data.Aeson.Ordered
                      , Data.TByteString
@@ -282,10 +276,6 @@
                      , Hasura.Server.CheckUpdates
                      , Hasura.Server.Telemetry
                      , Hasura.Server.SchemaUpdate
-<<<<<<< HEAD
-=======
-                     , Hasura.Server.API.Config
->>>>>>> 7e695602
                      , Hasura.Server.Migrate.Version
                      , Hasura.Server.Auth.JWT.Internal
                      , Hasura.Server.Auth.JWT.Logging
