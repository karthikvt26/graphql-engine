--- conflicted
+++ resolved
@@ -220,13 +220,10 @@
                      , Data.Time.Clock.Units
                      , Data.URL.Template
                      , Hasura.App
-<<<<<<< HEAD
                      , Hasura.Cache
-=======
                      , Hasura.Db
                      -- Exposed for benchmark:
                      , Hasura.Cache.Types
->>>>>>> 47283309
                      , Hasura.Cache.Bounded
                      , Hasura.Cache.Unbounded
                      , Hasura.Db
