cabal-version:       2.2

name:                graphql-engine
version:             1.0.0
synopsis:            GraphQL API over Postgres
homepage:            https://www.hasura.io
license:             Apache-2.0
author:              Vamshi Surabhi
maintainer:          vamshi@hasura.io
copyright:           Hasura Inc.
category:            Database
build-type:          Simple

source-repository head
  type:     git
  location: https://github.com/hasura/graphql-engine

flag developer
  description: Enable support for development-only APIs
  default: False
  manual: True

common common-all
  ghc-options:
    -fmax-simplifier-iterations=20 -foptimal-applicative-do
    -Wall -Wcompat -Wincomplete-record-updates -Wincomplete-uni-patterns -Wredundant-constraints

  if flag(developer)
    cpp-options: -DDeveloperAPIs

  default-language: Haskell2010
  default-extensions:
    ApplicativeDo BangPatterns BlockArguments ConstraintKinds DataKinds DefaultSignatures DeriveDataTypeable
    DeriveFoldable DeriveFunctor DeriveGeneric DeriveLift DeriveTraversable DerivingVia EmptyCase
    FlexibleContexts FlexibleInstances FunctionalDependencies GeneralizedNewtypeDeriving
    InstanceSigs LambdaCase MultiParamTypeClasses MultiWayIf NamedFieldPuns NoImplicitPrelude
    OverloadedStrings QuantifiedConstraints QuasiQuotes RankNTypes RecordWildCards ScopedTypeVariables
    StandaloneDeriving TemplateHaskell TupleSections TypeApplications TypeFamilies TypeOperators
    RecordWildCards

common common-exe
  ghc-options:
    -threaded -rtsopts
    -- `-I0` disables idle GC. We do this in application code now. See 'ourIdleGC' for details.
    -- `-T` is required to collect the stats we use in 'ourIdleGC'.
    --
    -- `-qn2` limits the parallel GC to at most 2 capabilities. This came up in #3354/#3394, as the
    -- parallel GC was causing significant performance overhead. Folks in #ghc on freenode advised
    -- limiting the parallel GC to 2 or 3 capabilities as a very conservative choice, since more
    -- than that is highly unlikely to ever be helpful. More benchmarking would be useful to know if
    -- this is the right decision. It’s possible it would better to just turn it off completely.
    --
    -- `-kc8K` helps limit memory consumption in websockets (perhaps elsewhere) by making the 
    -- cost of a thread's first (and probably only) stack overflow less severe. 
    -- See:https://github.com/hasura/graphql-engine/issues/5190 
    --
    -- `--disable-delayed-os-memory-return` seems to help lower reported residency, in particular 
    -- in situations where we seem to be dealing with haskell heap fragmentation. This is more a 
    -- workaround for limitations in monitoring tools than anything...
    "-with-rtsopts=-N -I0 -T -qn2 -kc8K --disable-delayed-os-memory-return"

library
  import: common-all
  hs-source-dirs:      src-lib
  build-depends:       base
                     , bifunctors
                     , witherable
                     , validation
                     , lifted-base
                     , pg-client
                     , text
                     , text-builder >= 0.6
                     , vector-builder
                     , bytestring
                     , postgresql-libpq
                     , mtl
                     , aeson
                     , aeson-casing
                     , unordered-containers
                     , template-haskell
                     , hashable
                     , transformers
                     , transformers-base
                     , http-types
                     , attoparsec
                     , attoparsec-iso8601 >= 1.0
                     , time >= 1.9
                     , scientific
                     , Spock-core
                     , split
                     , optparse-applicative
                     , containers
                     , monad-control
                     , monad-time
                     , monad-validate
                     , fast-logger
                     , wai
                     , postgresql-binary
                     , process
                     , http-client-tls
                     , profunctors
                     , deepseq
                     , dependent-map >=0.2.4 && <0.4
                     , dependent-sum >=0.4 && <0.5
                     , exceptions
                     , these
                     , semialign

                     -- Encoder related
                     , uuid
                     , vector
                     , vector-builder

                     -- Logging related
                     , network
                     , byteorder

                     -- for parsing RSA keys
                     , cryptonite

                     -- for jwt verification
                     , jose
                     , pem
                     , x509
                     , asn1-encoding
                     , asn1-types

                     -- Server related
                     , warp
                     , th-lift-instances
                     , lens

                     -- GraphQL related
                     , graphql-parser

                     -- URL parser related
                     , network-uri
                     , uri-encode

                     -- String related
                     , case-insensitive
                     , text-conversions

                     -- Http client
                     , wreq
                     , http-client

                     -- ordered map
                     , insert-ordered-containers

                     -- Parsing SemVer
                     , semver

                     -- Templating
                     , mustache
                     , file-embed
                     , shakespeare >= 2.0.22

                     --
                     , data-has
                     -- for src-exec
                     , yaml
                     , template-haskell >= 2.11

                     -- websockets interface related
                     , websockets
                     , wai-websockets
                     , stm
                     , stm-containers
                     , list-t
                     , async
                     , lifted-async
                     , immortal < 0.3

                     -- logging related
                     , base64-bytestring >= 1.0
                     , auto-update

                     -- regex related
                     , regex-tdfa >=1.3.1 && <1.4

                     -- pretty printer
                     , ansi-wl-pprint

                     -- for capturing various metrics
                     , ekg-core
                     , ekg-json

                     -- metrics for CI integration
                     , ci-info

                     -- serve static files
                     , filepath >= 1.4
                     , mime-types >= 0.1

                     -- for handling posix signals for graceful shutdown
                     , unix
                     -- HTTP compression
                     , zlib

                     -- caching
                     , psqueues >= 0.2

                     -- testing
                     , QuickCheck
                     , generic-arbitrary
                     , quickcheck-instances

                     -- 0.6.1 is supposedly not okay for ghc 8.6:
                     --   https://github.com/nomeata/ghc-heap-view/issues/27
                     , ghc-heap-view

                     , directory
                     
                     , random
                     , mmorph
                     , http-api-data
<<<<<<< HEAD
=======
                     , lens-aeson
                     , safe
                     
>>>>>>> d7bfd8e5
                     , semigroups >= 0.19.1

                     -- scheduled triggers
                     , cron >= 0.6.2

  exposed-modules:     Control.Arrow.Extended
                     , Control.Arrow.Trans
                     , Control.Concurrent.Extended
                     , Control.Lens.Extended
                     , Control.Monad.Stateless
                     , Control.Monad.Unique
                     , Data.Aeson.Extended
                     , Data.Aeson.Ordered
                     , Data.Environment
                     , Data.HashMap.Strict.Extended
                     , Data.HashMap.Strict.InsOrd.Extended
                     , Data.List.Extended
                     , Data.Parser.CacheControl
                     , Data.Parser.Expires
                     , Data.Parser.JSONPath
                     , Data.Sequence.NonEmpty
                     , Data.TByteString
                     , Data.Text.Extended
                     , Data.Time.Clock.Units
                     , Data.URL.Template
                     , Hasura.App
                     , Hasura.Cache.Bounded
                     , Hasura.Db
                     , Hasura.EncJSON
                     , Hasura.Eventing.Common
                     , Hasura.Eventing.EventTrigger
                     , Hasura.Eventing.HTTP
                     , Hasura.Eventing.ScheduledTrigger
                     , Hasura.GraphQL.Context
                     , Hasura.GraphQL.Execute
                     , Hasura.GraphQL.Execute.LiveQuery
                     , Hasura.GraphQL.Execute.LiveQuery.Options
                     , Hasura.GraphQL.Execute.LiveQuery.Plan
                     , Hasura.GraphQL.Execute.LiveQuery.Poll
                     , Hasura.GraphQL.Execute.LiveQuery.State
                     , Hasura.GraphQL.Execute.LiveQuery.TMap
                     , Hasura.GraphQL.Execute.Plan
                     , Hasura.GraphQL.Execute.Query
                     , Hasura.GraphQL.Explain
                     , Hasura.GraphQL.Logging
                     , Hasura.GraphQL.NormalForm
                     , Hasura.GraphQL.RelaySchema
                     , Hasura.GraphQL.RemoteServer
                     , Hasura.GraphQL.Resolve
                     , Hasura.GraphQL.Resolve.Action
                     , Hasura.GraphQL.Resolve.BoolExp
                     , Hasura.GraphQL.Resolve.Context
                     , Hasura.GraphQL.Resolve.InputValue
                     , Hasura.GraphQL.Resolve.Insert
                     , Hasura.GraphQL.Resolve.Introspect
                     , Hasura.GraphQL.Resolve.Mutation
                     , Hasura.GraphQL.Resolve.Select
                     , Hasura.GraphQL.Resolve.Types
                     , Hasura.GraphQL.Schema
                     , Hasura.GraphQL.Schema.Action
                     , Hasura.GraphQL.Schema.BoolExp
                     , Hasura.GraphQL.Schema.Builder
                     , Hasura.GraphQL.Schema.Common
                     , Hasura.GraphQL.Schema.CustomTypes
                     , Hasura.GraphQL.Schema.Function
                     , Hasura.GraphQL.Schema.Merge
                     , Hasura.GraphQL.Schema.Mutation.Common
                     , Hasura.GraphQL.Schema.Mutation.Delete
                     , Hasura.GraphQL.Schema.Mutation.Insert
                     , Hasura.GraphQL.Schema.Mutation.Update
                     , Hasura.GraphQL.Schema.OrderBy
                     , Hasura.GraphQL.Schema.Select
                     , Hasura.GraphQL.Transport.HTTP
                     , Hasura.GraphQL.Transport.HTTP.Protocol
                     , Hasura.GraphQL.Transport.WebSocket
                     , Hasura.GraphQL.Transport.WebSocket.Protocol
                     , Hasura.GraphQL.Transport.WebSocket.Server
                     , Hasura.GraphQL.Utils
                     , Hasura.GraphQL.Validate
                     , Hasura.GraphQL.Validate.Context
                     , Hasura.GraphQL.Validate.InputValue
                     , Hasura.GraphQL.Validate.SelectionSet
                     , Hasura.GraphQL.Validate.Types
                     , Hasura.HTTP
                     , Hasura.Incremental
                     , Hasura.Incremental.Internal.Cache
                     , Hasura.Incremental.Internal.Dependency
                     , Hasura.Incremental.Internal.Rule
                     , Hasura.Incremental.Select
                     , Hasura.Logging
                     , Hasura.Prelude
                     , Hasura.RQL.DDL.Action
                     , Hasura.RQL.DDL.ComputedField
                     , Hasura.RQL.DDL.CustomTypes
                     , Hasura.RQL.DDL.Deps
                     , Hasura.RQL.DDL.EventTrigger
                     , Hasura.RQL.DDL.Headers
                     , Hasura.RQL.DDL.Metadata
                     , Hasura.RQL.DDL.Metadata.Generator
                     , Hasura.RQL.DDL.Metadata.Types
                     , Hasura.RQL.DDL.Permission
                     , Hasura.RQL.DDL.Permission.Internal
                     , Hasura.RQL.DDL.QueryCollection
                     , Hasura.RQL.DDL.Relationship
                     , Hasura.RQL.DDL.Relationship.Rename
                     , Hasura.RQL.DDL.Relationship.Types
                     , Hasura.RQL.DDL.RemoteRelationship
                     , Hasura.RQL.DDL.RemoteRelationship.Validate
                     , Hasura.RQL.DDL.RemoteSchema
                     , Hasura.RQL.DDL.ScheduledTrigger
                     , Hasura.RQL.DDL.Schema
                     , Hasura.RQL.DDL.Schema.Cache
                     , Hasura.RQL.DDL.Schema.Cache.Common
                     , Hasura.RQL.DDL.Schema.Cache.Dependencies
                     , Hasura.RQL.DDL.Schema.Cache.Fields
                     , Hasura.RQL.DDL.Schema.Cache.Permission
                     , Hasura.RQL.DDL.Schema.Catalog
                     , Hasura.RQL.DDL.Schema.Diff
                     , Hasura.RQL.DDL.Schema.Enum
                     , Hasura.RQL.DDL.Schema.Function
                     , Hasura.RQL.DDL.Schema.Rename
                     , Hasura.RQL.DDL.Schema.Table
                     , Hasura.RQL.DDL.Utils
                     , Hasura.RQL.DML.Count
                     , Hasura.RQL.DML.Delete
                     , Hasura.RQL.DML.Insert
                     , Hasura.RQL.DML.Internal
                     , Hasura.RQL.DML.Mutation
                     , Hasura.RQL.DML.RemoteJoin
                     , Hasura.RQL.DML.Returning
                     , Hasura.RQL.DML.Select
                     , Hasura.RQL.DML.Select.Internal
                     , Hasura.RQL.DML.Select.Types
                     , Hasura.RQL.DML.Update
                     , Hasura.RQL.GBoolExp
                     , Hasura.RQL.Instances
                     , Hasura.RQL.Types
                     , Hasura.RQL.Types.Action
                     , Hasura.RQL.Types.BoolExp
                     , Hasura.RQL.Types.Catalog
                     , Hasura.RQL.Types.Column
                     , Hasura.RQL.Types.Common
                     , Hasura.RQL.Types.ComputedField
                     , Hasura.RQL.Types.CustomTypes
                     , Hasura.RQL.Types.DML
                     , Hasura.RQL.Types.Error
                     , Hasura.RQL.Types.EventTrigger
                     , Hasura.RQL.Types.Function
                     , Hasura.RQL.Types.Metadata
                     , Hasura.RQL.Types.Permission
                     , Hasura.RQL.Types.QueryCollection
                     , Hasura.RQL.Types.RemoteRelationship
                     , Hasura.RQL.Types.RemoteSchema
                     , Hasura.RQL.Types.Run
                     , Hasura.RQL.Types.ScheduledTrigger
                     , Hasura.RQL.Types.SchemaCache
                     , Hasura.RQL.Types.SchemaCache.Build
                     , Hasura.RQL.Types.SchemaCacheTypes
                     , Hasura.RQL.Types.Table
                     , Hasura.Server.API.Config
                     , Hasura.Server.API.PGDump
                     , Hasura.Server.API.Query
                     , Hasura.Server.App
                     , Hasura.Server.Auth
                     , Hasura.Server.Auth.JWT
                     , Hasura.Server.Auth.JWT.Internal
                     , Hasura.Server.Auth.JWT.Logging
                     , Hasura.Server.Auth.WebHook
                     , Hasura.Server.CheckUpdates
                     , Hasura.Server.Compression
                     , Hasura.Server.Cors
                     , Hasura.Server.Init
                     , Hasura.Server.Init.Config
                     , Hasura.Server.Logging
                     , Hasura.Server.Middleware
                     , Hasura.Server.Migrate
                     , Hasura.Server.Migrate.Version
                     , Hasura.Server.SchemaUpdate
                     , Hasura.Server.Telemetry
                     , Hasura.Server.Telemetry.Counters
                     , Hasura.Server.Utils
                     , Hasura.Server.Version
                     , Hasura.Session
                     , Hasura.SQL.DML
                     , Hasura.SQL.Error
                     , Hasura.SQL.GeoJSON
                     , Hasura.SQL.Rewrite
                     , Hasura.SQL.Time
                     , Hasura.SQL.Types
                     , Hasura.SQL.Value
                     , Hasura.Tracing
                     , Network.URI.Extended
                     , Network.Wai.Extended
                     , Network.Wai.Handler.WebSockets.Custom
executable graphql-engine
  import: common-all, common-exe
  hs-source-dirs:    src-exec
  main-is:           Main.hs
  build-depends:     base
                   , graphql-engine
                   , bytestring
                   , pg-client
                   , text
                   , text-conversions
                   , unix

test-suite graphql-engine-tests
  import: common-all, common-exe
  type: exitcode-stdio-1.0
  build-depends:
    , aeson
    , base
    , bytestring
    , graphql-engine
    , hspec >=2.6.1 && <3
    , hspec-core >=2.6.1 && <3
    , hspec-expectations-lifted
    , http-client
    , http-types
    , http-client-tls
    , jose
    , lifted-base
    , monad-control
    , mtl
    , natural-transformation >=0.4 && <0.5
    , optparse-applicative
    , pg-client
    , process
    , QuickCheck
    , safe
    , split
    , time
    , transformers-base
    , unordered-containers
    , text
  hs-source-dirs: src-test
  main-is: Main.hs
  other-modules:
    Data.Parser.CacheControlSpec
    Data.Parser.URLTemplate
    Data.Parser.JSONPathSpec
    Data.TimeSpec
    Hasura.IncrementalSpec
    Hasura.RQL.MetadataSpec
    Hasura.Server.MigrateSpec
    Hasura.Server.TelemetrySpec
    Hasura.CacheBoundedSpec
    Hasura.Server.AuthSpec

-- Benchmarks related to caching (e.g. the plan cache).
--
-- NOTE: Some of these are very slow and can only be reasonably run with `cache -n 1` for now.
benchmark cache
  import: common-all, common-exe
  type: exitcode-stdio-1.0
  main-is: Main.hs
  hs-source-dirs: src-bench-cache
  build-depends:     base
                   , criterion
                   , mwc-random
                   , mwc-probability
                   , vector
                   , deepseq
                   , graphql-engine
                   , split
                   , async
                   , text
                   , bytestring<|MERGE_RESOLUTION|>--- conflicted
+++ resolved
@@ -215,12 +215,9 @@
                      , random
                      , mmorph
                      , http-api-data
-<<<<<<< HEAD
-=======
                      , lens-aeson
                      , safe
                      
->>>>>>> d7bfd8e5
                      , semigroups >= 0.19.1
 
                      -- scheduled triggers
