cabal-version:       2.2

name:                graphql-engine
version:             1.0.0
synopsis:            GraphQL API over Postgres
homepage:            https://www.hasura.io
license:             Apache-2.0
author:              Vamshi Surabhi
maintainer:          vamshi@hasura.io
copyright:           Hasura Inc.
category:            Database
build-type:          Simple

source-repository head
  type:     git
  location: https://github.com/hasura/graphql-engine

flag developer
  description: Enable support for development-only APIs
  default: False
  manual: True

common common-all
  ghc-options:
    -fmax-simplifier-iterations=20 -foptimal-applicative-do
    -Wall -Wcompat -Wincomplete-record-updates -Wincomplete-uni-patterns -Wredundant-constraints

  if flag(developer)
    cpp-options: -DDeveloperAPIs

  default-language: Haskell2010
  default-extensions:
    ApplicativeDo BangPatterns BlockArguments ConstraintKinds DefaultSignatures DeriveDataTypeable
    DeriveFoldable DeriveFunctor DeriveGeneric DeriveLift DeriveTraversable DerivingVia EmptyCase
    FlexibleContexts FlexibleInstances FunctionalDependencies GeneralizedNewtypeDeriving
    InstanceSigs LambdaCase MultiParamTypeClasses MultiWayIf NamedFieldPuns NoImplicitPrelude
    OverloadedStrings QuantifiedConstraints QuasiQuotes RankNTypes ScopedTypeVariables
    StandaloneDeriving TemplateHaskell TupleSections TypeApplications TypeFamilies TypeOperators

common common-exe
  ghc-options:
    -threaded -rtsopts
    -- Re. `-I2` see #2565
    --
    -- `-qn2` limits the parallel GC to at most 2 capabilities. This came up in #3354/#3394, as the
    -- parallel GC was causing significant performance overhead. Folks in #ghc on freenode advised
    -- limiting the parallel GC to 2 or 3 capabilities as a very conservative choice, since more
    -- than that is highly unlikely to ever be helpful. More benchmarking would be useful to know if
    -- this is the right decision. It’s possible it would better to just turn it off completely.
    "-with-rtsopts=-N -I2 -qn2"

library
  import: common-all
  hs-source-dirs:      src-lib
  build-depends:       base
                     , lifted-base
                     , pg-client
                     , text
                     , text-builder >= 0.6
                     , bytestring
                     , postgresql-libpq
                     , mtl
                     , aeson
                     , aeson-casing
                     , unordered-containers
                     , template-haskell
                     , hashable
                     , transformers
                     , transformers-base
                     , http-types
                     , attoparsec
                     , attoparsec-iso8601 >= 1.0
                     , time
                     , scientific
                     , Spock-core
                     , split
                     , optparse-applicative
                     , containers
                     , monad-control
                     , monad-time
                     , monad-validate
                     , fast-logger
                     , wai
                     , postgresql-binary
                     , process
                     , http-client-tls
                     , profunctors
                     , deepseq
                     , dependent-map >=0.2.4 && <0.4
                     , dependent-sum >=0.4 && <0.5

                     -- `these >=1` is split into several different packages, but our current stack
                     -- resolver has `these <1`; when we upgrade we just need to add an extra
                     -- dependency on `semialign`
                     , these >=0.7.1 && <0.8

                     -- Encoder related
                     , uuid
                     , vector

                     -- Logging related
                     , network
                     , byteorder

                     -- for parsing RSA keys
                     , cryptonite

                     -- for jwt verification
                     , jose
                     , pem
                     , x509
                     , asn1-encoding
                     , asn1-types

                     -- Server related
                     , warp
                     , th-lift-instances
                     , lens

                     -- GraphQL related
                     , graphql-parser

                     -- URL parser related
                     , network-uri
                     , uri-encode

                     -- String related
                     , case-insensitive
                     , string-conversions
                     , text-conversions

                     -- Http client
                     , wreq
                     , http-client

                     -- ordered map
                     , insert-ordered-containers

                     -- Parsing SemVer
                     , semver

                     -- Templating
                     , mustache
                     , file-embed
                     , shakespeare >= 2.0.22

                     --
                     , data-has
                     -- for src-exec
                     , yaml
                     , template-haskell >= 2.11

                     -- websockets interface related
                     , websockets
                     , wai-websockets
                     , stm
                     , stm-containers
                     , list-t
                     , async
                     , lifted-async

                     -- logging related
                     , base64-bytestring >= 1.0
                     , auto-update

                     -- regex related
                     , regex-tdfa >= 1.2

                     -- pretty printer
                     , ansi-wl-pprint

                     -- for capturing various metrics
                     , ekg-core
                     , ekg-json

                     -- metrics for CI integration
                     , ci-info

                     -- serve static files
                     , filepath >= 1.4
                     , mime-types >= 0.1

                     -- for handling posix signals for graceful shutdown
                     , unix
                     -- HTTP compression
                     , zlib

                     -- caching
                     , psqueues >= 0.2

                     -- testing
                     , QuickCheck
                     , generic-arbitrary

<<<<<<< HEAD
                     -- for dev only
                     , pretty-simple

  exposed-modules:     Control.Monad.Stateless
=======
  exposed-modules:     Control.Arrow.Extended
                     , Control.Arrow.Trans
                     , Control.Monad.Stateless
                     , Control.Monad.Unique
                     , Data.Time.Clock.Units

                     -- exposed for tests
                     , Data.Parser.CacheControl
>>>>>>> 9e6c8e99

                     , Hasura.Prelude
                     , Hasura.App
                     , Hasura.Db
                     -- Exposed for benchmark:
                     , Hasura.Cache.Bounded
                     , Hasura.Cache.Unbounded
                     , Hasura.Cache
                     , Hasura.Logging
                     , Hasura.HTTP
                     , Hasura.EncJSON
                     , Hasura.Incremental

                     , Hasura.Server.App
                     , Hasura.Server.Auth
                     , Hasura.Server.Init
                     , Hasura.Server.Query
                     , Hasura.Server.Utils
                     , Hasura.Server.Version
                     , Hasura.Server.Logging
                     , Hasura.Server.Context
                     , Hasura.Server.Config
                     , Hasura.Server.Migrate
                     , Hasura.Server.Compression
                     , Hasura.Server.PGDump
                     -- Exposed for testing:
                     , Hasura.Server.Telemetry.Counters

                     , Hasura.GraphQL.Execute
                     , Hasura.GraphQL.Validate
                     , Hasura.GraphQL.Transport.HTTP

                     , Hasura.RQL.Types
                     , Hasura.RQL.Types.Run
                     , Hasura.RQL.DDL.Metadata
                     , Hasura.RQL.DDL.Metadata.Types
                     , Hasura.RQL.DDL.Metadata.Generator
                     , Hasura.RQL.DDL.Schema
                     -- required for buildRebuildableSchemaCache and runCacheRWT to be exposed
                     , Hasura.RQL.DDL.Schema.Cache

                     , Data.Aeson.Ordered

  other-modules:       Hasura.Incremental.Select
                     , Hasura.Incremental.Internal.Cache
                     , Hasura.Incremental.Internal.Dependency
                     , Hasura.Incremental.Internal.Rule

                     , Hasura.Server.Auth.JWT
                     , Hasura.Server.Middleware
                     , Hasura.Server.Cors
                     , Hasura.Server.CheckUpdates
                     , Hasura.Server.Telemetry
                     , Hasura.Server.SchemaUpdate
                     , Hasura.Server.Migrate.Version
                     , Hasura.Server.Auth.JWT.Internal
                     , Hasura.Server.Auth.JWT.Logging

                     , Hasura.RQL.Instances
                     , Hasura.RQL.Types.SchemaCache
                     , Hasura.RQL.Types.SchemaCache.Build
                     , Hasura.RQL.Types.SchemaCacheTypes
                     , Hasura.RQL.Types.BoolExp
                     , Hasura.RQL.Types.Function
                     , Hasura.RQL.Types.Catalog
                     , Hasura.RQL.Types.Column
                     , Hasura.RQL.Types.Common
                     , Hasura.RQL.Types.ComputedField
                     , Hasura.RQL.Types.DML
                     , Hasura.RQL.Types.Error
                     , Hasura.RQL.Types.EventTrigger
                     , Hasura.RQL.Types.Metadata
                     , Hasura.RQL.Types.Permission
                     , Hasura.RQL.Types.QueryCollection
                     , Hasura.RQL.Types.RemoteSchema
                     , Hasura.RQL.DDL.ComputedField
                     , Hasura.RQL.DDL.Relationship
                     , Hasura.RQL.DDL.Deps
                     , Hasura.RQL.DDL.Permission.Internal
                     , Hasura.RQL.DDL.Permission
                     , Hasura.RQL.DDL.Relationship.Rename
                     , Hasura.RQL.DDL.Relationship.Types
                     , Hasura.RQL.DDL.Schema.Cache.Common
                     , Hasura.RQL.DDL.Schema.Cache.Dependencies
                     , Hasura.RQL.DDL.Schema.Cache.Fields
                     , Hasura.RQL.DDL.Schema.Cache.Permission
                     , Hasura.RQL.DDL.Schema.Catalog
                     , Hasura.RQL.DDL.Schema.Diff
                     , Hasura.RQL.DDL.Schema.Enum
                     , Hasura.RQL.DDL.Schema.Function
                     , Hasura.RQL.DDL.Schema.Rename
                     , Hasura.RQL.DDL.Schema.Table
                     , Hasura.RQL.DDL.Utils
                     , Hasura.RQL.DDL.EventTrigger
                     , Hasura.RQL.DDL.Headers
                     , Hasura.RQL.DDL.RemoteSchema
                     , Hasura.RQL.DDL.QueryCollection
                     , Hasura.RQL.DML.Delete
                     , Hasura.RQL.DML.Internal
                     , Hasura.RQL.DML.Insert
                     , Hasura.RQL.DML.Mutation
                     , Hasura.RQL.DML.Returning
                     , Hasura.RQL.DML.Select.Internal
                     , Hasura.RQL.DML.Select.Types
                     , Hasura.RQL.DML.Select
                     , Hasura.RQL.DML.Update
                     , Hasura.RQL.DML.Count
                     , Hasura.RQL.GBoolExp

                     , Hasura.GraphQL.Transport.HTTP.Protocol
                     , Hasura.GraphQL.Transport.WebSocket.Protocol
                     , Hasura.GraphQL.Transport.WebSocket.Server
                     , Hasura.GraphQL.Transport.WebSocket
                     , Hasura.GraphQL.Schema.BoolExp
                     , Hasura.GraphQL.Schema.Common
                     , Hasura.GraphQL.Schema.Function
                     , Hasura.GraphQL.Schema.OrderBy
                     , Hasura.GraphQL.Schema.Select
                     , Hasura.GraphQL.Schema.Merge
                     , Hasura.GraphQL.Schema.Mutation.Common
                     , Hasura.GraphQL.Schema.Mutation.Insert
                     , Hasura.GraphQL.Schema.Mutation.Update
                     , Hasura.GraphQL.Schema.Mutation.Delete
                     , Hasura.GraphQL.Schema
                     , Hasura.GraphQL.Utils
                     , Hasura.GraphQL.Validate.Types
                     , Hasura.GraphQL.Validate.Context
                     , Hasura.GraphQL.Validate.Field
                     , Hasura.GraphQL.Validate.InputValue
                     , Hasura.GraphQL.Explain
                     , Hasura.GraphQL.Execute.Plan
                     , Hasura.GraphQL.Execute.Query
                     , Hasura.GraphQL.Execute.LiveQuery
                     , Hasura.GraphQL.Execute.LiveQuery.Options
                     , Hasura.GraphQL.Execute.LiveQuery.Plan
                     , Hasura.GraphQL.Execute.LiveQuery.Poll
                     , Hasura.GraphQL.Execute.LiveQuery.State
                     , Hasura.GraphQL.Execute.LiveQuery.TMap
                     , Hasura.GraphQL.Resolve
                     , Hasura.GraphQL.Resolve.Types
                     , Hasura.GraphQL.Resolve.Context
                     , Hasura.GraphQL.Resolve.BoolExp
                     , Hasura.GraphQL.Resolve.InputValue
                     , Hasura.GraphQL.Resolve.Introspect
                     , Hasura.GraphQL.Resolve.Insert
                     , Hasura.GraphQL.Resolve.Mutation
                     , Hasura.GraphQL.Resolve.Select
                     , Hasura.GraphQL.RemoteServer
                     , Hasura.GraphQL.Context
                     , Hasura.GraphQL.Logging

                     , Hasura.Events.Lib
                     , Hasura.Events.HTTP

                     , Control.Concurrent.Extended
                     , Control.Lens.Extended
                     , Data.Aeson.Extended
                     , Data.HashMap.Strict.Extended
                     , Data.HashMap.Strict.InsOrd.Extended
                     , Data.Parser.JSONPath
                     , Data.Sequence.NonEmpty
                     , Data.TByteString
                     , Data.Text.Extended

                     , Hasura.SQL.DML
                     , Hasura.SQL.Error
                     , Hasura.SQL.GeoJSON
                     , Hasura.SQL.Rewrite
                     , Hasura.SQL.Time
                     , Hasura.SQL.Types
                     , Hasura.SQL.Value
                     , Network.URI.Extended
                     , Network.Wai.Handler.WebSockets.Custom

executable graphql-engine
  import: common-all, common-exe
  hs-source-dirs:    src-exec
  main-is:           Main.hs
  build-depends:     base
                   , graphql-engine
                   , bytestring
                   , pg-client
                   , text
                   , text-conversions

test-suite graphql-engine-tests
  import: common-all, common-exe
  type: exitcode-stdio-1.0
  build-depends:
    , aeson
    , base
    , bytestring
    , graphql-engine
    , hspec >=2.6.1 && <3
    , hspec-core >=2.6.1 && <3
    , hspec-expectations-lifted
    , http-client
    , http-client-tls
    , lifted-base
    , monad-control
    , mtl
    , natural-transformation >=0.4 && <0.5
    , optparse-applicative
    , pg-client
    , QuickCheck
    , time
    , transformers-base
    , unordered-containers
  hs-source-dirs: src-test
  main-is: Main.hs
  other-modules:
    Data.Parser.CacheControlSpec
    Data.TimeSpec
    Hasura.IncrementalSpec
    Hasura.RQL.MetadataSpec
    Hasura.Server.MigrateSpec
    Hasura.Server.TelemetrySpec

-- Benchmarks related to caching (e.g. the plan cache).
--
-- NOTE: Some of these are very slow and can only be reasonably run with `cache -n 1` for now.
benchmark cache
  import: common-all, common-exe
  type: exitcode-stdio-1.0
  main-is: Main.hs
  hs-source-dirs: src-bench-cache
  build-depends:     base
                   , criterion
                   , mwc-random
                   , mwc-probability
                   , vector
                   , deepseq
                   , graphql-engine
                   , split
                   , async
                   , text
                   , bytestring<|MERGE_RESOLUTION|>--- conflicted
+++ resolved
@@ -192,12 +192,9 @@
                      , QuickCheck
                      , generic-arbitrary
 
-<<<<<<< HEAD
                      -- for dev only
                      , pretty-simple
 
-  exposed-modules:     Control.Monad.Stateless
-=======
   exposed-modules:     Control.Arrow.Extended
                      , Control.Arrow.Trans
                      , Control.Monad.Stateless
@@ -206,7 +203,6 @@
 
                      -- exposed for tests
                      , Data.Parser.CacheControl
->>>>>>> 9e6c8e99
 
                      , Hasura.Prelude
                      , Hasura.App
