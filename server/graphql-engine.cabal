--- conflicted
+++ resolved
@@ -202,17 +202,14 @@
                      , ghc-heap-view
 
                      , directory
-<<<<<<< HEAD
                      
                      , random
                      , mmorph
                      , http-api-data
-=======
                      , semigroups >= 0.19.1
 
                      -- scheduled triggers
                      , cron >= 0.6.2
->>>>>>> 6d0518bc
 
   exposed-modules:     Control.Arrow.Extended
                      , Control.Arrow.Trans
@@ -235,17 +232,12 @@
                      , Data.Time.Clock.Units
                      , Data.URL.Template
                      , Hasura.App
-<<<<<<< HEAD
+                     , Hasura.Db
                      , Hasura.Cache
-=======
-                     , Hasura.Db
                      -- Exposed for benchmark:
                      , Hasura.Cache.Types
->>>>>>> 6d0518bc
                      , Hasura.Cache.Bounded
-                     , Hasura.Cache.Types
                      , Hasura.Cache.Unbounded
-                     , Hasura.Db
                      , Hasura.EncJSON
                      , Hasura.Events.HTTP
                      , Hasura.Events.Lib
@@ -279,27 +271,36 @@
                      , Hasura.GraphQL.Schema.Common
                      , Hasura.GraphQL.Schema.CustomTypes
                      , Hasura.GraphQL.Schema.Function
+
+                     , Hasura.RQL.DML.Count
+                     , Hasura.RQL.DML.RemoteJoin
+                     , Hasura.RQL.GBoolExp
+                     , Hasura.GraphQL.Transport.HTTP.Protocol
+                     , Hasura.GraphQL.Transport.WebSocket
+                     , Hasura.GraphQL.Schema.OrderBy
+                     , Hasura.GraphQL.Schema.Select
                      , Hasura.GraphQL.Schema.Merge
                      , Hasura.GraphQL.Schema.Mutation.Common
-                     , Hasura.GraphQL.Schema.Mutation.Delete
                      , Hasura.GraphQL.Schema.Mutation.Insert
                      , Hasura.GraphQL.Schema.Mutation.Update
-                     , Hasura.GraphQL.Schema.OrderBy
-                     , Hasura.GraphQL.Schema.Select
+                     , Hasura.GraphQL.Schema.Mutation.Delete
+                     , Hasura.GraphQL.RelaySchema
+                     , Hasura.GraphQL.Utils
+                     , Hasura.GraphQL.NormalForm
+                     , Hasura.GraphQL.Validate.Types
+                     , Hasura.GraphQL.Validate.Context
+                     , Hasura.GraphQL.Validate.SelectionSet
+                     , Hasura.GraphQL.Validate.InputValue
+                     , Hasura.Eventing.HTTP
+                     , Hasura.Eventing.EventTrigger
+                     , Hasura.Eventing.ScheduledTrigger
                      , Hasura.GraphQL.Transport.HTTP
-                     , Hasura.GraphQL.Transport.HTTP.Protocol
-                     , Hasura.GraphQL.Transport.WebSocket
                      , Hasura.GraphQL.Transport.WebSocket.Protocol
                      , Hasura.GraphQL.Transport.WebSocket.Server
-                     , Hasura.GraphQL.Utils
                      , Hasura.GraphQL.Validate
-                     , Hasura.GraphQL.Validate.Context
                      , Hasura.GraphQL.Validate.Field
-                     , Hasura.GraphQL.Validate.InputValue
-                     , Hasura.GraphQL.Validate.Types
                      , Hasura.HTTP
                      , Hasura.Incremental
-<<<<<<< HEAD
                      , Hasura.Incremental.Internal.Cache
                      , Hasura.Incremental.Internal.Dependency
                      , Hasura.Incremental.Internal.Rule
@@ -309,8 +310,9 @@
                      , Hasura.RQL.DDL.Action
                      , Hasura.RQL.DDL.ComputedField
                      , Hasura.RQL.DDL.CustomTypes
-=======
-
+                     , Hasura.RQL.DDL.RemoteSchema
+                     , Hasura.RQL.DDL.Schema
+                     , Hasura.RQL.DDL.Schema.Cache
                      , Hasura.Server.App
                      , Hasura.Server.Auth
                      , Hasura.Server.Cors
@@ -326,38 +328,17 @@
                      -- exposed for Pro
                      , Hasura.Server.API.Config
                      , Hasura.Server.Telemetry
-
                      -- Exposed for testing:
                      , Hasura.Server.Telemetry.Counters
-                     , Data.Parser.JSONPath
                      , Hasura.Server.Auth.JWT
-
-                     -- exposed for Pro
-                     , Hasura.GraphQL.Execute
-                     , Hasura.GraphQL.Execute.Query
-                     , Hasura.GraphQL.Execute.LiveQuery
-                     , Hasura.GraphQL.Validate
-                     , Hasura.GraphQL.Transport.HTTP
-                     , Hasura.GraphQL.Transport.WebSocket.Protocol
-                     , Hasura.GraphQL.Transport.WebSocket.Server
-                     , Hasura.GraphQL.Logging
-
                      , Hasura.RQL.Types
                      , Hasura.RQL.Types.Run
                      , Hasura.RQL.DDL.Metadata
                      , Hasura.RQL.DDL.Metadata.Types
                      , Hasura.RQL.DDL.Metadata.Generator
-                     , Hasura.RQL.DDL.Schema
                      -- required for buildRebuildableSchemaCache and runCacheRWT to be exposed
-                     , Hasura.RQL.DDL.Schema.Cache
-                     , Hasura.EncJSON
                      , Hasura.Session
-
-                     , Data.Aeson.Ordered
-                     , Data.TByteString
-
                      , Network.Wai.Extended
-                     , Control.Concurrent.Extended
 
   other-modules:       Hasura.Incremental.Select
                      , Hasura.Incremental.Internal.Cache
@@ -371,7 +352,6 @@
                      , Hasura.Server.Migrate.Version
                      , Hasura.Server.Auth.JWT.Internal
                      , Hasura.Server.Auth.JWT.Logging
-
                      , Hasura.RQL.Instances
                      , Hasura.RQL.Types.SchemaCache
                      , Hasura.RQL.Types.Table
@@ -396,7 +376,6 @@
                      , Hasura.RQL.DDL.Relationship
                      , Hasura.RQL.Types.CustomTypes
                      , Hasura.RQL.Types.RemoteRelationship
->>>>>>> 6d0518bc
                      , Hasura.RQL.DDL.Deps
                      , Hasura.RQL.DDL.EventTrigger
                      , Hasura.RQL.DDL.Headers
@@ -406,15 +385,8 @@
                      , Hasura.RQL.DDL.Permission
                      , Hasura.RQL.DDL.Permission.Internal
                      , Hasura.RQL.DDL.QueryCollection
-                     , Hasura.RQL.DDL.Relationship
                      , Hasura.RQL.DDL.Relationship.Rename
                      , Hasura.RQL.DDL.Relationship.Types
-<<<<<<< HEAD
-                     , Hasura.RQL.DDL.RemoteSchema
-                     , Hasura.RQL.DDL.Schema
-                     , Hasura.RQL.DDL.Schema.Cache
-=======
->>>>>>> 6d0518bc
                      , Hasura.RQL.DDL.Schema.Cache.Common
                      , Hasura.RQL.DDL.Schema.Cache.Dependencies
                      , Hasura.RQL.DDL.Schema.Cache.Fields
@@ -426,19 +398,13 @@
                      , Hasura.RQL.DDL.Schema.Rename
                      , Hasura.RQL.DDL.Schema.Table
                      , Hasura.RQL.DDL.Utils
-<<<<<<< HEAD
                      , Hasura.RQL.DML.Count
-=======
-                     , Hasura.RQL.DDL.EventTrigger
                      , Hasura.RQL.DDL.ScheduledTrigger
-                     , Hasura.RQL.DDL.Headers
                      , Hasura.RQL.DDL.RemoteSchema
-                     , Hasura.RQL.DDL.QueryCollection
                      , Hasura.RQL.DDL.Action
                      , Hasura.RQL.DDL.CustomTypes
                      , Hasura.RQL.DDL.RemoteRelationship
                      , Hasura.RQL.DDL.RemoteRelationship.Validate
->>>>>>> 6d0518bc
                      , Hasura.RQL.DML.Delete
                      , Hasura.RQL.DML.Insert
                      , Hasura.RQL.DML.Internal
@@ -448,116 +414,26 @@
                      , Hasura.RQL.DML.Select.Internal
                      , Hasura.RQL.DML.Select.Types
                      , Hasura.RQL.DML.Update
-<<<<<<< HEAD
                      , Hasura.RQL.GBoolExp
-                     , Hasura.RQL.Instances
                      , Hasura.RQL.Types
-                     , Hasura.RQL.Types.Action
-                     , Hasura.RQL.Types.BoolExp
-                     , Hasura.RQL.Types.Catalog
-                     , Hasura.RQL.Types.Column
-                     , Hasura.RQL.Types.Common
-                     , Hasura.RQL.Types.ComputedField
-                     , Hasura.RQL.Types.CustomTypes
-                     , Hasura.RQL.Types.DML
-                     , Hasura.RQL.Types.Error
-                     , Hasura.RQL.Types.EventTrigger
-                     , Hasura.RQL.Types.Function
-                     , Hasura.RQL.Types.Metadata
-                     , Hasura.RQL.Types.Permission
-                     , Hasura.RQL.Types.QueryCollection
-                     , Hasura.RQL.Types.RemoteSchema
                      , Hasura.RQL.Types.Run
-                     , Hasura.RQL.Types.SchemaCache
-                     , Hasura.RQL.Types.SchemaCache.Build
-                     , Hasura.RQL.Types.SchemaCacheTypes
-                     , Hasura.RQL.Types.Table
                      , Hasura.Server.API.Config
                      , Hasura.Server.API.PGDump
                      , Hasura.Server.API.Query
                      , Hasura.Server.App
                      , Hasura.Server.Auth
                      , Hasura.Server.Auth.JWT
-                     , Hasura.Server.Auth.JWT.Internal
-                     , Hasura.Server.Auth.JWT.Logging
-                     , Hasura.Server.Auth.WebHook
-                     , Hasura.Server.CheckUpdates
                      , Hasura.Server.Compression
                      , Hasura.Server.Cors
                      , Hasura.Server.Init
                      , Hasura.Server.Init.Config
                      , Hasura.Server.Logging
-                     , Hasura.Server.Middleware
                      , Hasura.Server.Migrate
-                     , Hasura.Server.Migrate.Version
-                     , Hasura.Server.SchemaUpdate
                      , Hasura.Server.Telemetry
                      , Hasura.Server.Telemetry.Counters
                      , Hasura.Server.Utils
                      , Hasura.Server.Version
                      , Hasura.Session
-=======
-                     , Hasura.RQL.DML.Count
-                     , Hasura.RQL.DML.RemoteJoin
-                     , Hasura.RQL.GBoolExp
-
-                     , Hasura.GraphQL.Transport.HTTP.Protocol
-                     , Hasura.GraphQL.Transport.WebSocket
-                     , Hasura.GraphQL.Schema.BoolExp
-                     , Hasura.GraphQL.Schema.Common
-                     , Hasura.GraphQL.Schema.CustomTypes
-                     , Hasura.GraphQL.Schema.Builder
-                     , Hasura.GraphQL.Schema.Action
-                     , Hasura.GraphQL.Schema.Function
-                     , Hasura.GraphQL.Schema.OrderBy
-                     , Hasura.GraphQL.Schema.Select
-                     , Hasura.GraphQL.Schema.Merge
-                     , Hasura.GraphQL.Schema.Mutation.Common
-                     , Hasura.GraphQL.Schema.Mutation.Insert
-                     , Hasura.GraphQL.Schema.Mutation.Update
-                     , Hasura.GraphQL.Schema.Mutation.Delete
-                     , Hasura.GraphQL.Schema
-                     , Hasura.GraphQL.RelaySchema
-                     , Hasura.GraphQL.Utils
-                     , Hasura.GraphQL.NormalForm
-                     , Hasura.GraphQL.Validate.Types
-                     , Hasura.GraphQL.Validate.Context
-                     , Hasura.GraphQL.Validate.SelectionSet
-                     , Hasura.GraphQL.Validate.InputValue
-                     , Hasura.GraphQL.Explain
-                     , Hasura.GraphQL.Execute.Plan
-                     , Hasura.GraphQL.Execute.LiveQuery.Options
-                     , Hasura.GraphQL.Execute.LiveQuery.Plan
-                     , Hasura.GraphQL.Execute.LiveQuery.Poll
-                     , Hasura.GraphQL.Execute.LiveQuery.State
-                     , Hasura.GraphQL.Execute.LiveQuery.TMap
-                     , Hasura.GraphQL.Resolve
-                     , Hasura.GraphQL.Resolve.Action
-                     , Hasura.GraphQL.Resolve.Types
-                     , Hasura.GraphQL.Resolve.Context
-                     , Hasura.GraphQL.Resolve.BoolExp
-                     , Hasura.GraphQL.Resolve.InputValue
-                     , Hasura.GraphQL.Resolve.Introspect
-                     , Hasura.GraphQL.Resolve.Insert
-                     , Hasura.GraphQL.Resolve.Mutation
-                     , Hasura.GraphQL.Resolve.Select
-                     , Hasura.GraphQL.RemoteServer
-                     , Hasura.GraphQL.Context
-
-                     , Hasura.Eventing.HTTP
-                     , Hasura.Eventing.EventTrigger
-                     , Hasura.Eventing.ScheduledTrigger
-
-                     , Control.Lens.Extended
-                     , Data.Aeson.Extended
-                     , Data.List.Extended
-                     , Data.HashMap.Strict.Extended
-                     , Data.HashMap.Strict.InsOrd.Extended
-                     , Data.Sequence.NonEmpty
-                     , Data.Text.Extended
-                     , Data.Parser.Expires
-
->>>>>>> 6d0518bc
                      , Hasura.SQL.DML
                      , Hasura.SQL.Error
                      , Hasura.SQL.GeoJSON
@@ -565,11 +441,7 @@
                      , Hasura.SQL.Time
                      , Hasura.SQL.Types
                      , Hasura.SQL.Value
-<<<<<<< HEAD
                      , Hasura.Tracing
-=======
-
->>>>>>> 6d0518bc
                      , Network.URI.Extended
                      , Network.Wai.Handler.WebSockets.Custom
 
