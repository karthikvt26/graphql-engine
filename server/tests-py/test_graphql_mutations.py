
import pytest
import yaml
from validate import check_query_f

class TestGraphQLInsert(object):

    def test_inserts_author_article(self, hge_ctx):
        check_query_f(hge_ctx, self.dir + "/author_article.yaml")

    def test_insert_using_variable(self, hge_ctx):
        check_query_f(hge_ctx, self.dir + "/person_jsonb_variable.yaml")

    def test_insert_using_array_variable(self, hge_ctx):
        check_query_f(hge_ctx, self.dir + "/person_jsonb_variable_array.yaml")

    def test_insert_null_col_value(self, hge_ctx):
        check_query_f(hge_ctx, self.dir + "/order_col_shipped_null.yaml")

    @pytest.fixture(autouse=True)
    def transact(self, request, hge_ctx):
        self.dir = "queries/graphql_mutation/insert/basic"
        st_code, resp = hge_ctx.v1q_f(self.dir + '/setup.yaml')
        assert st_code == 200, resp
        yield
        st_code, resp = hge_ctx.v1q_f(self.dir + '/teardown.yaml')
        assert st_code == 200, resp


class TestGraphqlInsertOnConflict(object):

    def test_on_conflict_update(self, hge_ctx):
       check_query_f(hge_ctx, self.dir + "/article_on_conflict_update.yaml")

    def test_on_conflict_no_action_specified(self, hge_ctx):
       check_query_f(hge_ctx, self.dir + "/article_on_conflict_no_action_specified.yaml")

    def test_on_conflict_ignore(self, hge_ctx):
       check_query_f(hge_ctx, self.dir + "/article_on_conflict_ignore_constraint.yaml")

    def test_on_conflict_update_empty_cols(self, hge_ctx):
       check_query_f(hge_ctx, self.dir + "/article_on_conflict_empty_update_columns.yaml")

    def test_err_missing_article_constraint(self, hge_ctx):
       check_query_f(hge_ctx, self.dir + "/article_on_conflict_error_missing_article_constraint.yaml")

    def test_err_unexpected_action(self, hge_ctx):
       check_query_f(hge_ctx, self.dir + "/article_unexpected_on_conflict_action.yaml")

    def test_err_unexpected_constraint(self, hge_ctx):
       check_query_f(hge_ctx, self.dir + "/article_unexpected_on_conflict_constraint_error.yaml")

    @pytest.fixture(autouse=True)
    def transact(self, request, hge_ctx):
        self.dir = "queries/graphql_mutation/insert/onconflict"
        st_code, resp = hge_ctx.v1q_f(self.dir + '/setup.yaml')
        assert st_code == 200, resp
        yield
        st_code, resp = hge_ctx.v1q_f(self.dir + '/teardown.yaml')
        assert st_code == 200, resp



class TestGraphqlInsertPermission(object):

    def test_user_role_on_conflict_update(self, hge_ctx):
        check_query_f(hge_ctx, self.dir + "/article_on_conflict_user_role.yaml")

    @pytest.mark.xfail(reason="Refer https://github.com/hasura/graphql-engine/issues/563")
    def test_user_role_on_conflict_ignore(self, hge_ctx):
        check_query_f(hge_ctx, self.dir + "/author_on_conflict_ignore_user_role.yaml")

    def test_user_on_conflict_err_no_action_specified(self, hge_ctx):
        check_query_f(hge_ctx, self.dir + "/user_article_on_conflict_err_no_action_specified.yaml")

    def test_user_err_missing_article_constraint(self, hge_ctx):
        check_query_f(hge_ctx, self.dir + "/user_article_on_conflict_error_missing_article_constraint.yaml")

    def test_user_err_unexpected_action(self, hge_ctx):
        check_query_f(hge_ctx, self.dir + "/user_article_error_unexpected_on_conflict_action.yaml")

    def test_user_err_unexpected_constraint(self, hge_ctx):
       check_query_f(hge_ctx, self.dir + "/user_article_unexpected_on_conflict_constraint_error.yaml")

    def test_role_has_no_permissions_err(self, hge_ctx):
       check_query_f(hge_ctx, self.dir + "/address_permission_error.yaml")

    def test_author_user_role_insert_check_perm_success(self, hge_ctx):
       check_query_f(hge_ctx, self.dir + "/author_user_role_insert_check_perm_success.yaml")

    def test_user_role_insert_check_is_registered_fail(self, hge_ctx):
       check_query_f(hge_ctx, self.dir + "/author_user_role_insert_check_is_registered_fail.yaml")

    def test_user_role_insert_check_user_id_fail(self, hge_ctx):
       check_query_f(hge_ctx, self.dir + "/author_user_role_insert_check_user_id_fail.yaml")

    def test_student_role_insert_check_bio_success(self, hge_ctx):
       check_query_f(hge_ctx, self.dir + "/author_student_role_insert_check_bio_success.yaml")

    def test_student_role_insert_check_bio_fail(self, hge_ctx):
       check_query_f(hge_ctx, self.dir + "/author_student_role_insert_check_bio_fail.yaml")

    def test_company_user_role_insert(self, hge_ctx):
       check_query_f(hge_ctx, self.dir + "/company_user_role.yaml")

    def test_company_user_role_insert_on_conflict(self, hge_ctx):
       check_query_f(hge_ctx, self.dir + "/company_user_role_on_conflict.yaml")

<<<<<<< HEAD
    def test_resident_user_role_insert(self, hge_ctx):
        check_query_f(hge_ctx, self.dir + "/resident_user.yaml")

=======
>>>>>>> d57be587
    @pytest.fixture(autouse=True)
    def transact(self, request, hge_ctx):
        self.dir = "queries/graphql_mutation/insert/permissions"
        st_code, resp = hge_ctx.v1q_f(self.dir + '/setup.yaml')
        assert st_code == 200, resp
        yield
        st_code, resp = hge_ctx.v1q_f(self.dir + '/teardown.yaml')
        assert st_code == 200, resp


class TestGraphqlInsertConstraints(object):

    def test_address_not_null_constraint_err(self, hge_ctx):
       check_query_f(hge_ctx, self.dir + "/address_not_null_constraint_error.yaml")

    def test_insert_unique_constraint_err(self, hge_ctx):
        check_query_f(hge_ctx, self.dir + "/author_unique_constraint_error.yaml")

    @pytest.fixture(autouse=True)
    def transact(self, request, hge_ctx):
        self.dir = "queries/graphql_mutation/insert/constraints"
        st_code, resp = hge_ctx.v1q_f(self.dir + '/setup.yaml')
        assert st_code == 200, resp
        yield
        st_code, resp = hge_ctx.v1q_f(self.dir + '/teardown.yaml')
        assert st_code == 200, resp

class TestGraphqlNestedInserts(object):

    def test_author_with_articles(self, hge_ctx):
        check_query_f(hge_ctx, self.dir + "/author_with_articles.yaml")

    def test_author_with_articles_author_id_fail(self, hge_ctx):
        check_query_f(hge_ctx, self.dir + "/author_with_articles_author_id_fail.yaml")

    def test_articles_with_author(self, hge_ctx):
        check_query_f(hge_ctx, self.dir + "/articles_with_author.yaml")

    def test_articles_with_author_author_id_fail(self, hge_ctx):
        check_query_f(hge_ctx, self.dir + "/articles_with_author_author_id_fail.yaml")

    def test_author_upsert_articles_fail(self, hge_ctx):
        check_query_f(hge_ctx, self.dir + "/author_upsert_articles_fail.yaml")

    def test_articles_author_upsert_fail(self, hge_ctx):
        check_query_f(hge_ctx, self.dir + "/articles_author_upsert_fail.yaml")

    @pytest.fixture(autouse=True)
    def transact(self, request, hge_ctx):
        self.dir = "queries/graphql_mutation/insert/nested"
        st_code, resp = hge_ctx.v1q_f(self.dir + '/setup.yaml')
        assert st_code == 200, resp
        yield
        st_code, resp = hge_ctx.v1q_f(self.dir + '/teardown.yaml')
        assert st_code == 200, resp

class TestGraphqlUpdateBasic:

    def test_set_author_name(self, hge_ctx):
       check_query_f(hge_ctx, self.dir + "/author_set_name.yaml")

    def test_set_person_details(self, hge_ctx):
       check_query_f(hge_ctx, self.dir + "/person_set_details.yaml")

    def test_person_id_inc(self,  hge_ctx):
       check_query_f(hge_ctx, self.dir + "/person_inc.yaml")

    def test_no_operator_err(self, hge_ctx):
       check_query_f(hge_ctx, self.dir + "/person_error_no_operator.yaml")

    @pytest.fixture(autouse=True)
    def transact(self, request, hge_ctx):
        self.dir = "queries/graphql_mutation/update/basic"
        st_code, resp = hge_ctx.v1q_f(self.dir + '/setup.yaml')
        assert st_code == 200, resp
        yield
        st_code, resp = hge_ctx.v1q_f(self.dir + '/teardown.yaml')
        assert st_code == 200, resp


class TestGraphqlUpdateJsonB:

    def test_jsonb_append_object(self, hge_ctx):
       check_query_f(hge_ctx, self.dir + "/person_append_object.yaml")

    def test_jsonb_append_array(self, hge_ctx):
       check_query_f(hge_ctx, self.dir + "/person_append_array.yaml")

    def test_jsonb_prepend_array(self, hge_ctx):
       check_query_f(hge_ctx, self.dir + "/person_prepend_array.yaml")

    def test_jsonb_delete_at_path(self, hge_ctx):
       check_query_f(hge_ctx, self.dir + "/person_delete_at_path.yaml")

    def test_jsonb_delete_array_element(self, hge_ctx):
       check_query_f(hge_ctx, self.dir + "/person_delete_array_element.yaml")

    def test_jsonb_delete_key(self, hge_ctx):
       check_query_f(hge_ctx, self.dir + "/person_delete_key.yaml")

    @pytest.fixture(autouse=True)
    def transact(self, request, hge_ctx):
        self.dir = "queries/graphql_mutation/update/jsonb"
        st_code, resp = hge_ctx.v1q_f(self.dir + '/setup.yaml')
        assert st_code == 200, resp
        yield
        st_code, resp = hge_ctx.v1q_f(self.dir + '/teardown.yaml')
        assert st_code == 200, resp


class TestGraphqlUpdatePermissions:

    def test_user_can_update_unpublished_article(self, hge_ctx):
       check_query_f(hge_ctx, self.dir + "/user_can_update_unpublished_article.yaml")

    def test_user_cannot_update_published_version_col(self, hge_ctx):
       check_query_f(hge_ctx, self.dir + "/user_cannot_update_published_article_version.yaml")

    def test_user_cannot_update_another_users_article(self, hge_ctx):
       check_query_f(hge_ctx, self.dir + "/user_cannot_update_another_users_article.yaml")

    def test_user_cannot_update_id_col(self, hge_ctx):
       check_query_f(hge_ctx, self.dir + "/user_cannot_update_id_col_article.yaml")

    @pytest.fixture(autouse=True)
    def transact(self, request, hge_ctx):
        self.dir = "queries/graphql_mutation/update/permissions"
        st_code, resp = hge_ctx.v1q_f(self.dir + '/setup.yaml')
        assert st_code == 200, resp
        yield
        st_code, resp = hge_ctx.v1q_f(self.dir + '/teardown.yaml')
        assert st_code == 200, resp


class TestGraphqlDeleteBasic:

    def test_article_delete(self, hge_ctx):
       check_query_f(hge_ctx, self.dir + "/article.yaml")

    def test_article_delete_returning(self, hge_ctx):
       check_query_f(hge_ctx, self.dir + "/article_returning.yaml")

    @pytest.fixture(autouse=True)
    def transact(self, request, hge_ctx):
        self.dir = "queries/graphql_mutation/delete/basic"
        st_code, resp = hge_ctx.v1q_f(self.dir + '/setup.yaml')
        assert st_code == 200, resp
        yield
        st_code, resp = hge_ctx.v1q_f(self.dir + '/teardown.yaml')
        assert st_code == 200, resp


class TestGraphqlDeleteConstraints:

    def test_author_delete_foreign_key_violation(self, hge_ctx):
       check_query_f(hge_ctx, self.dir + "/author_foreign_key_violation.yaml")

    @pytest.fixture(autouse=True)
    def transact(self, request, hge_ctx):
        self.dir = "queries/graphql_mutation/delete/constraints"
        st_code, resp = hge_ctx.v1q_f(self.dir + '/setup.yaml')
        assert st_code == 200, resp
        yield
        st_code, resp = hge_ctx.v1q_f(self.dir + '/teardown.yaml')
        assert st_code == 200, resp


class TestGraphqlDeletePermissions:

    def test_author_can_delete_his_articles(self, hge_ctx):
       check_query_f(hge_ctx, self.dir + "/author_can_delete_his_articles.yaml")

    def test_author_cannot_delete_other_users_articles(self, hge_ctx):
       check_query_f(hge_ctx, self.dir + "/author_cannot_delete_other_users_articles.yaml")

    @pytest.fixture(autouse=True)
    def transact(self, request, hge_ctx):
        self.dir = "queries/graphql_mutation/delete/permissions"
        st_code, resp = hge_ctx.v1q_f(self.dir + '/setup.yaml')
        assert st_code == 200, resp
        yield
        st_code, resp = hge_ctx.v1q_f(self.dir + '/teardown.yaml')
        assert st_code == 200, resp<|MERGE_RESOLUTION|>--- conflicted
+++ resolved
@@ -106,12 +106,9 @@
     def test_company_user_role_insert_on_conflict(self, hge_ctx):
        check_query_f(hge_ctx, self.dir + "/company_user_role_on_conflict.yaml")
 
-<<<<<<< HEAD
     def test_resident_user_role_insert(self, hge_ctx):
         check_query_f(hge_ctx, self.dir + "/resident_user.yaml")
 
-=======
->>>>>>> d57be587
     @pytest.fixture(autouse=True)
     def transact(self, request, hge_ctx):
         self.dir = "queries/graphql_mutation/insert/permissions"
