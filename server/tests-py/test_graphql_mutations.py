import pytest
<<<<<<< HEAD
from validate import check_query_f
=======
from validate import check_query_f, check_query, get_conf_f
>>>>>>> 7e695602

# Marking all tests in this module that server upgrade tests can be run
# Few of them cannot be run, which will be marked skip_server_upgrade_test
pytestmark = pytest.mark.allow_server_upgrade_test

usefixtures = pytest.mark.usefixtures

use_mutation_fixtures = usefixtures(
    'per_class_db_schema_for_mutation_tests',
    'per_method_db_data_for_mutation_tests'
)

# Marking all tests in this module that server upgrade tests can be run
# Few of them cannot be run, which will be marked skip_server_upgrade_test
pytestmark = pytest.mark.allow_server_upgrade_test

usefixtures = pytest.mark.usefixtures

use_mutation_fixtures = usefixtures(
    'per_class_db_schema_for_mutation_tests',
    'per_method_db_data_for_mutation_tests'
)

@pytest.mark.parametrize("transport", ['http', 'websocket'])
@use_mutation_fixtures
<<<<<<< HEAD
class TestGraphQLInsert:
=======
class TestGraphQLInsertWithTransport:
>>>>>>> 7e695602

    def test_inserts_author_article(self, hge_ctx, transport):
        check_query_f(hge_ctx, self.dir() + "/author_article.yaml", transport)

    @classmethod
    def dir(cls):
        return "queries/graphql_mutation/insert/basic"


@use_mutation_fixtures
class TestGraphQLInsert:

    def test_inserts_various_postgres_types(self, hge_ctx):
        check_query_f(hge_ctx, self.dir() + "/insert_various_postgres_types.yaml")

    def test_insert_integer_overflow(self, hge_ctx):
        check_query_f(hge_ctx, self.dir() + "/insert_integer_overflow.yaml")

    @pytest.mark.xfail(reason="Refer https://github.com/hasura/graphql-engine/issues/348")
    def test_insert_into_array_col_with_array_input(self, hge_ctx):
        check_query_f(hge_ctx, self.dir() + "/insert_into_array_col_with_array_input.yaml")

    def test_insert_using_variable(self, hge_ctx):
        check_query_f(hge_ctx, self.dir() + "/person_jsonb_variable.yaml")

    def test_insert_using_array_variable(self, hge_ctx):
        check_query_f(hge_ctx, self.dir() + "/person_jsonb_variable_array.yaml")

    def test_insert_person(self, hge_ctx):
        check_query_f(hge_ctx, self.dir() + "/person_jsonb.yaml")

    def test_insert_person_array(self, hge_ctx):
        check_query_f(hge_ctx, self.dir() + "/person_jsonb_array.yaml")

    def test_insert_null_col_value(self, hge_ctx):
        check_query_f(hge_ctx, self.dir() + "/order_col_shipped_null.yaml")

    @classmethod
    def dir(cls):
        return "queries/graphql_mutation/insert/basic"


<<<<<<< HEAD
@pytest.mark.parametrize("transport", ['http', 'websocket'])
=======
>>>>>>> 7e695602
@use_mutation_fixtures
class TestGraphqlInsertOnConflict:

    def test_on_conflict_update(self, hge_ctx):
        check_query_f(hge_ctx, self.dir() + "/article_on_conflict_update.yaml")

    def test_on_conflict_ignore(self, hge_ctx):
        check_query_f(hge_ctx, self.dir() + "/article_on_conflict_ignore_constraint.yaml")

    def test_on_conflict_update_empty_cols(self, hge_ctx):
        check_query_f(hge_ctx, self.dir() + "/article_on_conflict_empty_update_columns.yaml")

    def test_err_missing_article_constraint(self, hge_ctx):
        check_query_f(hge_ctx, self.dir() + "/article_on_conflict_error_missing_article_constraint.yaml")

    def test_err_unexpected_action(self, hge_ctx):
        check_query_f(hge_ctx, self.dir() + "/article_unexpected_on_conflict_action.yaml")

    def test_err_unexpected_constraint(self, hge_ctx):
        check_query_f(hge_ctx, self.dir() + "/article_unexpected_on_conflict_constraint_error.yaml")

    def test_order_on_conflict_where(self, hge_ctx):
        check_query_f(hge_ctx, self.dir() + '/order_on_conflict_where.yaml')

    @classmethod
    def dir(cls):
        return "queries/graphql_mutation/insert/onconflict"


<<<<<<< HEAD
@pytest.mark.parametrize("transport", ['http', 'websocket'])
=======
>>>>>>> 7e695602
@use_mutation_fixtures
class TestGraphqlInsertPermission:

    def test_user_role_on_conflict_update(self, hge_ctx):
        check_query_f(hge_ctx, self.dir() + "/article_on_conflict_user_role.yaml")

    def test_user_role_on_conflict_constraint_on_error(self, hge_ctx):
        check_query_f(hge_ctx, self.dir() + "/article_on_conflict_constraint_on_user_role_error.yaml")

    def test_user_role_on_conflict_ignore(self, hge_ctx):
        check_query_f(hge_ctx, self.dir() + "/author_on_conflict_ignore_user_role.yaml")

    def test_user_err_missing_article_constraint(self, hge_ctx):
        check_query_f(hge_ctx, self.dir() + "/user_article_on_conflict_error_missing_article_constraint.yaml")

    def test_user_err_unexpected_action(self, hge_ctx):
        check_query_f(hge_ctx, self.dir() + "/user_article_error_unexpected_on_conflict_action.yaml")

    def test_user_err_unexpected_constraint(self, hge_ctx):
        check_query_f(hge_ctx, self.dir() + "/user_article_unexpected_on_conflict_constraint_error.yaml")

    def test_role_has_no_permissions_err(self, hge_ctx):
        check_query_f(hge_ctx, self.dir() + "/address_permission_error.yaml")

    def test_author_user_role_insert_check_perm_success(self, hge_ctx):
        check_query_f(hge_ctx, self.dir() + "/author_user_role_insert_check_perm_success.yaml")

    def test_user_role_insert_check_is_registered_fail(self, hge_ctx):
        check_query_f(hge_ctx, self.dir() + "/author_user_role_insert_check_is_registered_fail.yaml")

    def test_user_role_insert_check_user_id_fail(self, hge_ctx):
        check_query_f(hge_ctx, self.dir() + "/author_user_role_insert_check_user_id_fail.yaml")

    def test_student_role_insert_check_bio_success(self, hge_ctx):
        check_query_f(hge_ctx, self.dir() + "/author_student_role_insert_check_bio_success.yaml")

    def test_student_role_insert_check_bio_fail(self, hge_ctx):
        check_query_f(hge_ctx, self.dir() + "/author_student_role_insert_check_bio_fail.yaml")

    def test_company_user_role_insert(self, hge_ctx):
        check_query_f(hge_ctx, self.dir() + "/company_user_role.yaml")

    def test_company_user_role_insert_on_conflict(self, hge_ctx):
        check_query_f(hge_ctx, self.dir() + "/company_user_role_on_conflict.yaml")

    def test_resident_user_role_insert(self, hge_ctx):
        check_query_f(hge_ctx, self.dir() + "/resident_user.yaml")

    def test_resident_infant_role_insert(self, hge_ctx):
        check_query_f(hge_ctx, self.dir() + "/resident_infant.yaml")

    def test_resident_infant_role_insert_fail(self, hge_ctx):
        check_query_f(hge_ctx, self.dir() + "/resident_infant_fail.yaml")

    def test_resident_5_modifies_resident_6_upsert(self, hge_ctx):
        check_query_f(hge_ctx, self.dir() + "/resident_5_modifies_resident_6_upsert.yaml")

    def test_resident_on_conflict_where(self, hge_ctx):
        check_query_f(hge_ctx, self.dir() + "/resident_on_conflict_where.yaml")

    def test_blog_on_conflict_update_preset(self, hge_ctx):
        check_query_f(hge_ctx, self.dir() + "/blog_on_conflict_update_preset.yaml")

    def test_arr_sess_var_insert_article_as_editor_allowed_user_id(self, hge_ctx):
        check_query_f(hge_ctx, self.dir() + "/insert_article_arr_sess_var_editor_allowed_user_id.yaml")

    def test_arr_sess_var_insert_article_as_editor_err_not_allowed_user_id(self, hge_ctx):
        check_query_f(hge_ctx, self.dir() + "/insert_article_arr_sess_var_editors_err_not_allowed_user_id.yaml")

    def test_seller_insert_computer_json_has_keys_all(self, hge_ctx):
        check_query_f(hge_ctx, self.dir() + "/seller_insert_computer_has_keys_all_pass.yaml")

    def test_seller_insert_computer_json_has_keys_all_err(self, hge_ctx):
        check_query_f(hge_ctx, self.dir() + "/seller_insert_computer_has_keys_all_fail.yaml")

    def test_developer_insert_computer_json_has_keys_any(self, hge_ctx):
        check_query_f(hge_ctx, self.dir() + "/developer_insert_has_keys_any_pass.yaml")

    def test_developer_insert_computer_json_has_keys_any_err(self, hge_ctx):
        check_query_f(hge_ctx, self.dir() + "/developer_insert_has_keys_any_fail.yaml")

    def test_user_insert_account_success(self, hge_ctx):
        check_query_f(hge_ctx, self.dir() + "/user_insert_account_success.yaml")

    def test_user_insert_account_fail(self, hge_ctx):
        check_query_f(hge_ctx, self.dir() + "/user_insert_account_fail.yaml")

    def test_backend_user_insert_fail(self, hge_ctx):
        check_query_admin_secret(hge_ctx, self.dir() + "/backend_user_insert_fail.yaml")

    def test_backend_user_insert_pass(self, hge_ctx):
        check_query_admin_secret(hge_ctx, self.dir() + "/backend_user_insert_pass.yaml")

    def test_backend_user_insert_invalid_bool(self, hge_ctx):
        check_query_admin_secret(hge_ctx, self.dir() + "/backend_user_insert_invalid_bool.yaml")

    def test_user_with_no_backend_privilege(self, hge_ctx):
        check_query_admin_secret(hge_ctx, self.dir() + "/user_with_no_backend_privilege.yaml")

    def test_backend_user_no_admin_secret_fail(self, hge_ctx):
        if hge_ctx.hge_key and (hge_ctx.hge_jwt_key or hge_ctx.hge_webhook):
            check_query_f(hge_ctx, self.dir() + "/backend_user_no_admin_secret_fail.yaml")
        else:
            pytest.skip("authorization not configured, skipping the test")

    @classmethod
    def dir(cls):
        return "queries/graphql_mutation/insert/permissions"

def check_query_admin_secret(hge_ctx, f, transport='http'):
    conf = get_conf_f(f)
    admin_secret = hge_ctx.hge_key
    if admin_secret:
        conf['headers']['x-hasura-admin-secret'] = admin_secret
    check_query(hge_ctx, conf, transport, False)

<<<<<<< HEAD
@pytest.mark.parametrize("transport", ['http', 'websocket'])
@usefixtures('per_class_tests_db_state')
class TestGraphqlInsertConstraints:
=======
>>>>>>> 7e695602

@usefixtures('per_class_tests_db_state')
class TestGraphqlInsertConstraints:

    def test_address_not_null_constraint_err(self, hge_ctx):
        check_query_f(hge_ctx, self.dir() + "/address_not_null_constraint_error.yaml")

    def test_insert_unique_constraint_err(self, hge_ctx):
        check_query_f(hge_ctx, self.dir() + "/author_unique_constraint_error.yaml")

    @classmethod
    def dir(cls):
        return "queries/graphql_mutation/insert/constraints"


<<<<<<< HEAD
@pytest.mark.parametrize("transport", ['http', 'websocket'])
@use_mutation_fixtures
class TestGraphqlInsertGeoJson:
=======
@usefixtures('per_class_tests_db_state')
class TestGraphqlInsertNullPrefixedColumnOnConflict:

    def test_address_not_null_constraint_err(self, hge_ctx):
        check_query_f(hge_ctx, self.dir() + "/null_prefixed_column_ok.yaml")

    @classmethod
    def dir(cls):
        return "queries/graphql_mutation/insert/nullprefixcolumn"
>>>>>>> 7e695602


@use_mutation_fixtures
class TestGraphqlInsertGeoJson:

    def test_insert_point_landmark(self, hge_ctx):
        check_query_f(hge_ctx, self.dir() + "/insert_landmark.yaml")

    def test_insert_3d_point_drone_loc(self, hge_ctx):
        check_query_f(hge_ctx, self.dir() + "/insert_drone_3d_location.yaml")

    def test_insert_landmark_single_position_err(self, hge_ctx):
        check_query_f(hge_ctx, self.dir() + "/insert_landmark_single_position_err.yaml")

    def test_insert_line_string_road(self, hge_ctx):
        check_query_f(hge_ctx, self.dir() + "/insert_road.yaml")

    def test_insert_road_single_point_err(self, hge_ctx):
        check_query_f(hge_ctx, self.dir() + "/insert_road_single_point_err.yaml")

    def test_insert_multi_point_service_locations(self, hge_ctx):
        check_query_f(hge_ctx, self.dir() + "/insert_service_locations.yaml")

    def test_insert_multi_line_string_route(self, hge_ctx):
        check_query_f(hge_ctx, self.dir() + "/insert_route.yaml")

    def test_insert_polygon(self, hge_ctx):
        check_query_f(hge_ctx, self.dir() + "/insert_area.yaml")

    def test_insert_linear_ring_less_than_4_points_err(self, hge_ctx):
        check_query_f(hge_ctx, self.dir() + "/insert_area_less_than_4_points_err.yaml")

    def test_insert_linear_ring_last_point_not_equal_to_first_err(self, hge_ctx):
        check_query_f(hge_ctx, self.dir() + "/insert_linear_ring_last_point_not_equal_to_first_err.yaml")

    def test_insert_multi_polygon_compounds(self, hge_ctx):
        check_query_f(hge_ctx, self.dir() + "/insert_compounds.yaml")

    def test_insert_geometry_collection(self, hge_ctx):
        check_query_f(hge_ctx, self.dir() + "/insert_geometry_collection.yaml")

    def test_insert_unexpected_geometry_type_err(self, hge_ctx):
        check_query_f(hge_ctx, self.dir() + "/insert_geometry_unexpected_type_err.yaml")

    @classmethod
    def dir(cls):
        return "queries/graphql_mutation/insert/geojson"


<<<<<<< HEAD
@pytest.mark.parametrize("transport", ['http', 'websocket'])
=======
>>>>>>> 7e695602
@use_mutation_fixtures
# Skipping server upgrade tests for a few tests below
# Those tests capture bugs in the previous release
class TestGraphqlNestedInserts:

<<<<<<< HEAD
    @pytest.mark.skip_server_upgrade_test
    def test_author_with_articles(self, hge_ctx, transport):
        check_query_f(hge_ctx, self.dir() + "/author_with_articles.yaml")

    @pytest.mark.skip_server_upgrade_test
    def test_author_with_articles_empty(self, hge_ctx, transport):
=======
    def test_author_with_articles(self, hge_ctx):
        check_query_f(hge_ctx, self.dir() + "/author_with_articles.yaml")

    def test_author_with_articles_empty(self, hge_ctx):
>>>>>>> 7e695602
        check_query_f(hge_ctx, self.dir() + "/author_with_articles_empty.yaml")

    def test_author_with_articles_null(self, hge_ctx):
        check_query_f(hge_ctx, self.dir() + "/author_with_articles_null.yaml")

    def test_author_with_articles_author_id_fail(self, hge_ctx):
        check_query_f(hge_ctx, self.dir() + "/author_with_articles_author_id_fail.yaml")

<<<<<<< HEAD
    @pytest.mark.skip_server_upgrade_test
    def test_articles_with_author(self, hge_ctx, transport):
=======
    def test_articles_with_author(self, hge_ctx):
>>>>>>> 7e695602
        check_query_f(hge_ctx, self.dir() + "/articles_with_author.yaml")

    def test_articles_with_author_author_id_fail(self, hge_ctx):
        check_query_f(hge_ctx, self.dir() + "/articles_with_author_author_id_fail.yaml")

    def test_author_upsert_articles_fail(self, hge_ctx):
        check_query_f(hge_ctx, self.dir() + "/author_upsert_articles_fail.yaml")

    def test_articles_author_upsert_fail(self, hge_ctx):
        check_query_f(hge_ctx, self.dir() + "/articles_author_upsert_fail.yaml")

<<<<<<< HEAD
    @pytest.mark.skip_server_upgrade_test
    def test_articles_with_author_returning(self, hge_ctx, transport):
=======
    def test_articles_with_author_returning(self, hge_ctx):
>>>>>>> 7e695602
        check_query_f(hge_ctx, self.dir() + "/articles_with_author_returning.yaml")

    def test_author_one(self, hge_ctx):
        check_query_f(hge_ctx, self.dir() + "/author_one.yaml")

    def test_author_with_articles_one(self, hge_ctx):
        check_query_f(hge_ctx, self.dir() + "/author_with_articles_one.yaml")

    def test_author_upsert_one_update(self, hge_ctx):
        check_query_f(hge_ctx, self.dir() + "/author_upsert_one_update.yaml")

    def test_author_upsert_one_no_update(self, hge_ctx):
        check_query_f(hge_ctx, self.dir() + "/author_upsert_one_no_update.yaml")

    @classmethod
    def dir(cls):
        return "queries/graphql_mutation/insert/nested"


<<<<<<< HEAD
@pytest.mark.parametrize("transport", ['http', 'websocket'])
=======
>>>>>>> 7e695602
@use_mutation_fixtures
class TestGraphqlInsertViews:

    def test_insert_view_author_simple(self, hge_ctx):
        check_query_f(hge_ctx, self.dir() + "/insert_view_author_simple.yaml")

    def test_insert_view_author_complex_fail(self, hge_ctx):
        check_query_f(hge_ctx, self.dir() + "/insert_view_author_complex_fail.yaml")

<<<<<<< HEAD
    # This test captures a bug in the previous release
    # Avoiding this test for server upgrades
    @pytest.mark.skip_server_upgrade_test
    def test_nested_insert_article_author_simple_view(self, hge_ctx, transport):
=======
    def test_nested_insert_article_author_simple_view(self, hge_ctx):
>>>>>>> 7e695602
        check_query_f(hge_ctx, self.dir() + "/nested_insert_article_author_simple_view.yaml")

    def test_nested_insert_article_author_complex_view_fail(self, hge_ctx):
        check_query_f(hge_ctx, self.dir() + "/nested_insert_article_author_complex_view_fail.yaml")

    @classmethod
    def dir(cls):
        return "queries/graphql_mutation/insert/views"


<<<<<<< HEAD
@pytest.mark.parametrize("transport", ['http', 'websocket'])
@use_mutation_fixtures
class TestGraphqlUpdateBasic:

    # This test captures a bug in the previous release
    # Avoiding this test for server upgrades
    @pytest.mark.skip_server_upgrade_test
    def test_set_author_name(self, hge_ctx, transport):
=======
@use_mutation_fixtures
class TestGraphqlUpdateBasic:

    def test_set_author_name(self, hge_ctx):
>>>>>>> 7e695602
        check_query_f(hge_ctx, self.dir() + "/author_set_name.yaml")

    def test_empty_set_author(self, hge_ctx):
        check_query_f(hge_ctx, self.dir() + "/author_empty_set.yaml")
        hge_ctx.may_skip_test_teardown = True

    def test_set_person_details(self, hge_ctx):
        check_query_f(hge_ctx, self.dir() + "/person_set_details.yaml")

    def test_person_id_inc(self, hge_ctx):
        check_query_f(hge_ctx, self.dir() + "/person_inc.yaml")

    def test_no_operator_err(self, hge_ctx):
        check_query_f(hge_ctx, self.dir() + "/person_error_no_operator.yaml")

    def test_column_in_multiple_operators(self, hge_ctx):
        check_query_f(hge_ctx, self.dir() + "/article_column_multiple_operators.yaml")

    def test_column_in_multiple_operators(self, hge_ctx):
        check_query_f(hge_ctx, self.dir() + "/article_column_multiple_operators.yaml")

    def test_author_by_pk(self, hge_ctx):
        check_query_f(hge_ctx, self.dir() + "/author_by_pk.yaml")

    def test_author_by_pk_null(self, hge_ctx):
        check_query_f(hge_ctx, self.dir() + "/author_by_pk_null.yaml")

    def test_numerics_inc(self, hge_ctx):
        check_query_f(hge_ctx, self.dir() + "/numerics_inc.yaml")

    @classmethod
    def dir(cls):
        return "queries/graphql_mutation/update/basic"

@use_mutation_fixtures
class TestGraphqlUpdateJsonB:

<<<<<<< HEAD
@pytest.mark.parametrize("transport", ['http', 'websocket'])
@use_mutation_fixtures
class TestGraphqlUpdateJsonB:

    def test_jsonb_append_object(self, hge_ctx, transport):
=======
    def test_jsonb_append_object(self, hge_ctx):
>>>>>>> 7e695602
        check_query_f(hge_ctx, self.dir() + "/person_append_object.yaml")

    def test_jsonb_append_array(self, hge_ctx):
        check_query_f(hge_ctx, self.dir() + "/person_append_array.yaml")

    def test_jsonb_prepend_array(self, hge_ctx):
        check_query_f(hge_ctx, self.dir() + "/person_prepend_array.yaml")

    def test_jsonb_delete_at_path(self, hge_ctx):
        check_query_f(hge_ctx, self.dir() + "/person_delete_at_path.yaml")

    def test_jsonb_delete_array_element(self, hge_ctx):
        check_query_f(hge_ctx, self.dir() + "/person_delete_array_element.yaml")

    def test_jsonb_delete_key(self, hge_ctx):
        check_query_f(hge_ctx, self.dir() + "/person_delete_key.yaml")

    @classmethod
    def dir(cls):
        return "queries/graphql_mutation/update/jsonb"


<<<<<<< HEAD
@pytest.mark.parametrize("transport", ['http', 'websocket'])
=======
>>>>>>> 7e695602
@use_mutation_fixtures
class TestGraphqlUpdatePermissions:

    def test_user_update_author(self, hge_ctx):
        check_query_f(hge_ctx, self.dir() + "/user_update_author.yaml")

    def test_user_can_update_unpublished_article(self, hge_ctx):
        check_query_f(hge_ctx, self.dir() + "/user_can_update_unpublished_article.yaml")

    def test_user_cannot_update_published_version_col(self, hge_ctx):
        check_query_f(hge_ctx, self.dir() + "/user_cannot_update_published_article_version.yaml")

    def test_user_cannot_update_another_users_article(self, hge_ctx):
        check_query_f(hge_ctx, self.dir() + "/user_cannot_update_another_users_article.yaml")

    def test_user_cannot_publish(self, hge_ctx):
        check_query_f(hge_ctx, self.dir() + "/user_cannot_publish.yaml")

    def test_user_cannot_update_id_col(self, hge_ctx):
        check_query_f(hge_ctx, self.dir() + "/user_cannot_update_id_col_article.yaml")

    def test_user_update_resident_preset(self, hge_ctx):
        check_query_f(hge_ctx, self.dir() + '/user_update_resident_preset.yaml')

    def test_user_update_resident_preset_session_var(self, hge_ctx):
        check_query_f(hge_ctx, self.dir() + '/user_update_resident_preset_session_var.yaml')

    def test_user_account_update_success(self, hge_ctx):
        check_query_f(hge_ctx, self.dir() + '/user_account_update_success.yaml')

    def test_user_account_update_no_rows(self, hge_ctx):
        check_query_f(hge_ctx, self.dir() + '/user_account_update_no_rows.yaml')
    @classmethod
    def dir(cls):
        return "queries/graphql_mutation/update/permissions"


@pytest.mark.parametrize("transport", ['http', 'websocket'])
@use_mutation_fixtures
class TestGraphqlDeleteBasic:

    def test_article_delete(self, hge_ctx, transport):
        check_query_f(hge_ctx, self.dir() + "/article.yaml", transport)

    def test_article_delete_returning(self, hge_ctx, transport):
        check_query_f(hge_ctx, self.dir() + "/article_returning.yaml", transport)

    def test_article_delete_returning_author(self, hge_ctx, transport):
        check_query_f(hge_ctx, self.dir() + "/article_returning_author.yaml", transport)

    def test_author_returning_empty_articles(self, hge_ctx, transport):
        check_query_f(hge_ctx, self.dir() + "/author_returning_empty_articles.yaml", transport)

    def test_article_by_pk(self, hge_ctx, transport):
        check_query_f(hge_ctx, self.dir() + "/article_by_pk.yaml", transport)

    def test_article_by_pk_null(self, hge_ctx, transport):
        check_query_f(hge_ctx, self.dir() + "/article_by_pk_null.yaml", transport)

    @classmethod
    def dir(cls):
        return "queries/graphql_mutation/delete/basic"

@pytest.mark.parametrize("transport", ['http', 'websocket'])
@use_mutation_fixtures
class TestGraphqlDeleteConstraints:

    def test_author_delete_foreign_key_violation(self, hge_ctx, transport):
        check_query_f(hge_ctx, self.dir() + "/author_foreign_key_violation.yaml")

    @classmethod
    def dir(cls):
        return "queries/graphql_mutation/delete/constraints"


<<<<<<< HEAD
@pytest.mark.parametrize("transport", ['http', 'websocket'])
=======
>>>>>>> 7e695602
@use_mutation_fixtures
class TestGraphqlDeletePermissions:

    def test_author_can_delete_his_articles(self, hge_ctx):
        check_query_f(hge_ctx, self.dir() + "/author_can_delete_his_articles.yaml")

    def test_author_cannot_delete_other_users_articles(self, hge_ctx):
        check_query_f(hge_ctx, self.dir() + "/author_cannot_delete_other_users_articles.yaml")

    def test_resident_delete_without_select_perm_fail(self, hge_ctx):
        check_query_f(hge_ctx, self.dir() + "/resident_delete_without_select_perm_fail.yaml")

    def test_agent_delete_perm_arr_sess_var(self, hge_ctx):
        check_query_f(hge_ctx, self.dir() + "/agent_delete_perm_arr_sess_var.yaml")

    def test_agent_delete_perm_arr_sess_var_fail(self, hge_ctx):
        check_query_f(hge_ctx, self.dir() + "/agent_delete_perm_arr_sess_var_fail.yaml")

    def test_user_delete_account_success(self, hge_ctx):
        check_query_f(hge_ctx, self.dir() + "/user_delete_account_success.yaml")

    def test_user_delete_account_no_rows(self, hge_ctx):
        check_query_f(hge_ctx, self.dir() + "/user_delete_account_no_rows.yaml")
    @classmethod
    def dir(cls):
        return "queries/graphql_mutation/delete/permissions"

@pytest.mark.parametrize("transport", ['http', 'websocket'])
@use_mutation_fixtures
class TestGraphqlMutationCustomSchema:

    def test_insert_author(self, hge_ctx, transport):
        check_query_f(hge_ctx, self.dir() + '/insert_author.yaml', transport)

    # This test captures a bug in the previous release
    # Avoiding this test for server upgrades
    @pytest.mark.skip_server_upgrade_test
    def test_insert_article_author(self, hge_ctx, transport):
        check_query_f(hge_ctx, self.dir() + '/insert_article_author.yaml', transport)

    def test_update_article(self, hge_ctx, transport):
        check_query_f(hge_ctx, self.dir() + '/update_article.yaml', transport)

    def test_delete_article(self, hge_ctx, transport):
        check_query_f(hge_ctx, self.dir() + '/delete_article.yaml', transport)

    @classmethod
    def dir(cls):
        return "queries/graphql_mutation/custom_schema"

@pytest.mark.parametrize('transport', ['http', 'websocket'])
@use_mutation_fixtures
class TestGraphQLMutateEnums:
    @classmethod
    def dir(cls):
        return 'queries/graphql_mutation/enums'

    def test_insert_enum_field(self, hge_ctx, transport):
        check_query_f(hge_ctx, self.dir() + '/insert_enum_field.yaml', transport)

    def test_insert_nullable_enum_field(self, hge_ctx, transport):
        check_query_f(hge_ctx, self.dir() + '/insert_nullable_enum_field.yaml', transport)

    def test_insert_enum_field_bad_value(self, hge_ctx, transport):
        check_query_f(hge_ctx, self.dir() + '/insert_enum_field_bad_value.yaml', transport)

    def test_update_enum_field(self, hge_ctx, transport):
        check_query_f(hge_ctx, self.dir() + '/update_enum_field.yaml', transport)

    def test_update_where_enum_field(self, hge_ctx, transport):
        check_query_f(hge_ctx, self.dir() + '/update_where_enum_field.yaml', transport)

    def test_delete_where_enum_field(self, hge_ctx, transport):
        check_query_f(hge_ctx, self.dir() + '/delete_where_enum_field.yaml', transport)<|MERGE_RESOLUTION|>--- conflicted
+++ resolved
@@ -1,9 +1,5 @@
 import pytest
-<<<<<<< HEAD
-from validate import check_query_f
-=======
 from validate import check_query_f, check_query, get_conf_f
->>>>>>> 7e695602
 
 # Marking all tests in this module that server upgrade tests can be run
 # Few of them cannot be run, which will be marked skip_server_upgrade_test
@@ -29,11 +25,7 @@
 
 @pytest.mark.parametrize("transport", ['http', 'websocket'])
 @use_mutation_fixtures
-<<<<<<< HEAD
-class TestGraphQLInsert:
-=======
 class TestGraphQLInsertWithTransport:
->>>>>>> 7e695602
 
     def test_inserts_author_article(self, hge_ctx, transport):
         check_query_f(hge_ctx, self.dir() + "/author_article.yaml", transport)
@@ -76,10 +68,6 @@
         return "queries/graphql_mutation/insert/basic"
 
 
-<<<<<<< HEAD
-@pytest.mark.parametrize("transport", ['http', 'websocket'])
-=======
->>>>>>> 7e695602
 @use_mutation_fixtures
 class TestGraphqlInsertOnConflict:
 
@@ -109,10 +97,6 @@
         return "queries/graphql_mutation/insert/onconflict"
 
 
-<<<<<<< HEAD
-@pytest.mark.parametrize("transport", ['http', 'websocket'])
-=======
->>>>>>> 7e695602
 @use_mutation_fixtures
 class TestGraphqlInsertPermission:
 
@@ -229,15 +213,8 @@
         conf['headers']['x-hasura-admin-secret'] = admin_secret
     check_query(hge_ctx, conf, transport, False)
 
-<<<<<<< HEAD
-@pytest.mark.parametrize("transport", ['http', 'websocket'])
 @usefixtures('per_class_tests_db_state')
 class TestGraphqlInsertConstraints:
-=======
->>>>>>> 7e695602
-
-@usefixtures('per_class_tests_db_state')
-class TestGraphqlInsertConstraints:
 
     def test_address_not_null_constraint_err(self, hge_ctx):
         check_query_f(hge_ctx, self.dir() + "/address_not_null_constraint_error.yaml")
@@ -250,11 +227,6 @@
         return "queries/graphql_mutation/insert/constraints"
 
 
-<<<<<<< HEAD
-@pytest.mark.parametrize("transport", ['http', 'websocket'])
-@use_mutation_fixtures
-class TestGraphqlInsertGeoJson:
-=======
 @usefixtures('per_class_tests_db_state')
 class TestGraphqlInsertNullPrefixedColumnOnConflict:
 
@@ -264,7 +236,6 @@
     @classmethod
     def dir(cls):
         return "queries/graphql_mutation/insert/nullprefixcolumn"
->>>>>>> 7e695602
 
 
 @use_mutation_fixtures
@@ -314,28 +285,15 @@
         return "queries/graphql_mutation/insert/geojson"
 
 
-<<<<<<< HEAD
-@pytest.mark.parametrize("transport", ['http', 'websocket'])
-=======
->>>>>>> 7e695602
 @use_mutation_fixtures
 # Skipping server upgrade tests for a few tests below
 # Those tests capture bugs in the previous release
 class TestGraphqlNestedInserts:
 
-<<<<<<< HEAD
-    @pytest.mark.skip_server_upgrade_test
-    def test_author_with_articles(self, hge_ctx, transport):
-        check_query_f(hge_ctx, self.dir() + "/author_with_articles.yaml")
-
-    @pytest.mark.skip_server_upgrade_test
-    def test_author_with_articles_empty(self, hge_ctx, transport):
-=======
     def test_author_with_articles(self, hge_ctx):
         check_query_f(hge_ctx, self.dir() + "/author_with_articles.yaml")
 
     def test_author_with_articles_empty(self, hge_ctx):
->>>>>>> 7e695602
         check_query_f(hge_ctx, self.dir() + "/author_with_articles_empty.yaml")
 
     def test_author_with_articles_null(self, hge_ctx):
@@ -344,12 +302,7 @@
     def test_author_with_articles_author_id_fail(self, hge_ctx):
         check_query_f(hge_ctx, self.dir() + "/author_with_articles_author_id_fail.yaml")
 
-<<<<<<< HEAD
-    @pytest.mark.skip_server_upgrade_test
-    def test_articles_with_author(self, hge_ctx, transport):
-=======
     def test_articles_with_author(self, hge_ctx):
->>>>>>> 7e695602
         check_query_f(hge_ctx, self.dir() + "/articles_with_author.yaml")
 
     def test_articles_with_author_author_id_fail(self, hge_ctx):
@@ -361,12 +314,7 @@
     def test_articles_author_upsert_fail(self, hge_ctx):
         check_query_f(hge_ctx, self.dir() + "/articles_author_upsert_fail.yaml")
 
-<<<<<<< HEAD
-    @pytest.mark.skip_server_upgrade_test
-    def test_articles_with_author_returning(self, hge_ctx, transport):
-=======
     def test_articles_with_author_returning(self, hge_ctx):
->>>>>>> 7e695602
         check_query_f(hge_ctx, self.dir() + "/articles_with_author_returning.yaml")
 
     def test_author_one(self, hge_ctx):
@@ -386,10 +334,6 @@
         return "queries/graphql_mutation/insert/nested"
 
 
-<<<<<<< HEAD
-@pytest.mark.parametrize("transport", ['http', 'websocket'])
-=======
->>>>>>> 7e695602
 @use_mutation_fixtures
 class TestGraphqlInsertViews:
 
@@ -399,14 +343,7 @@
     def test_insert_view_author_complex_fail(self, hge_ctx):
         check_query_f(hge_ctx, self.dir() + "/insert_view_author_complex_fail.yaml")
 
-<<<<<<< HEAD
-    # This test captures a bug in the previous release
-    # Avoiding this test for server upgrades
-    @pytest.mark.skip_server_upgrade_test
-    def test_nested_insert_article_author_simple_view(self, hge_ctx, transport):
-=======
     def test_nested_insert_article_author_simple_view(self, hge_ctx):
->>>>>>> 7e695602
         check_query_f(hge_ctx, self.dir() + "/nested_insert_article_author_simple_view.yaml")
 
     def test_nested_insert_article_author_complex_view_fail(self, hge_ctx):
@@ -417,21 +354,10 @@
         return "queries/graphql_mutation/insert/views"
 
 
-<<<<<<< HEAD
-@pytest.mark.parametrize("transport", ['http', 'websocket'])
 @use_mutation_fixtures
 class TestGraphqlUpdateBasic:
 
-    # This test captures a bug in the previous release
-    # Avoiding this test for server upgrades
-    @pytest.mark.skip_server_upgrade_test
-    def test_set_author_name(self, hge_ctx, transport):
-=======
-@use_mutation_fixtures
-class TestGraphqlUpdateBasic:
-
     def test_set_author_name(self, hge_ctx):
->>>>>>> 7e695602
         check_query_f(hge_ctx, self.dir() + "/author_set_name.yaml")
 
     def test_empty_set_author(self, hge_ctx):
@@ -469,15 +395,7 @@
 @use_mutation_fixtures
 class TestGraphqlUpdateJsonB:
 
-<<<<<<< HEAD
-@pytest.mark.parametrize("transport", ['http', 'websocket'])
-@use_mutation_fixtures
-class TestGraphqlUpdateJsonB:
-
-    def test_jsonb_append_object(self, hge_ctx, transport):
-=======
     def test_jsonb_append_object(self, hge_ctx):
->>>>>>> 7e695602
         check_query_f(hge_ctx, self.dir() + "/person_append_object.yaml")
 
     def test_jsonb_append_array(self, hge_ctx):
@@ -500,10 +418,6 @@
         return "queries/graphql_mutation/update/jsonb"
 
 
-<<<<<<< HEAD
-@pytest.mark.parametrize("transport", ['http', 'websocket'])
-=======
->>>>>>> 7e695602
 @use_mutation_fixtures
 class TestGraphqlUpdatePermissions:
 
@@ -579,10 +493,6 @@
         return "queries/graphql_mutation/delete/constraints"
 
 
-<<<<<<< HEAD
-@pytest.mark.parametrize("transport", ['http', 'websocket'])
-=======
->>>>>>> 7e695602
 @use_mutation_fixtures
 class TestGraphqlDeletePermissions:
 
