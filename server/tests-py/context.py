--- conflicted
+++ resolved
@@ -386,11 +386,7 @@
                                         "headers": req_headers})
 
 # A very slightly more sane/performant http server.
-<<<<<<< HEAD
-# See: https://stackoverflow.com/a/14089457/176841 
-=======
 # See: https://stackoverflow.com/a/14089457/176841
->>>>>>> 7e695602
 #
 # TODO use this elsewhere, or better yet: use e.g. bottle + waitress
 class ThreadedHTTPServer(ThreadingMixIn, http.server.HTTPServer):
@@ -453,11 +449,7 @@
     def __init__(self, hge_url, pg_url, config):
 
         self.http = requests.Session()
-<<<<<<< HEAD
-        self. hge_key = config.getoption('--hge-key')
-=======
         self.hge_key = config.getoption('--hge-key')
->>>>>>> 7e695602
         self.hge_url = hge_url
         self.pg_url = pg_url
         self.hge_webhook = config.getoption('--hge-webhook')
@@ -468,11 +460,8 @@
             with open(hge_jwt_key_file) as f:
                 self.hge_jwt_key = f.read()
         self.hge_jwt_conf = config.getoption('--hge-jwt-conf')
-<<<<<<< HEAD
-=======
         if self.hge_jwt_conf is not None:
             self.hge_jwt_conf_dict = json.loads(self.hge_jwt_conf)
->>>>>>> 7e695602
         self.webhook_insecure = config.getoption('--test-webhook-insecure')
         self.metadata_disabled = config.getoption('--test-metadata-disabled')
         self.may_skip_test_teardown = False
@@ -487,11 +476,7 @@
 
         self.ws_client = GQLWsClient(self, '/v1/graphql')
 
-<<<<<<< HEAD
-
-=======
         # HGE version
->>>>>>> 7e695602
         result = subprocess.run(['../../scripts/get-version.sh'], shell=False, stdout=subprocess.PIPE, check=True)
         env_version = os.getenv('VERSION')
         self.version = env_version if env_version else result.stdout.decode('utf-8').strip()
