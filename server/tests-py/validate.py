--- conflicted
+++ resolved
@@ -211,11 +211,7 @@
 
 def validate_gql_ws_q(hge_ctx, conf, headers, retry=False, via_subscription=False):
     assert 'response' in conf
-<<<<<<< HEAD
-    assert conf['url'].endswith('/graphql')
-=======
     assert conf['url'].endswith('/graphql') or conf['url'].endswith('/relay')
->>>>>>> 6d0518bc
     endpoint = conf['url']
     query = conf['query']
     exp_http_response = conf['response']
