--- conflicted
+++ resolved
@@ -652,9 +652,6 @@
         # across all Postgres versions
         resp_sql = resp_json[0]['sql']
         exp_sql = conf['response'][0]['sql']
-<<<<<<< HEAD
-        assert resp_sql == exp_sql, resp_json
-=======
         assert resp_sql == exp_sql, resp_json
 
 @pytest.mark.parametrize('transport', ['http', 'websocket'])
@@ -760,5 +757,4 @@
     for i in range(no_of_pages):
         page_no = i + 1
         test_file = "page_" + str(page_no) + ".yaml"
-        check_query_f(hge_ctx, test_file_prefix + "/" + test_file, transport)
->>>>>>> 6d0518bc
+        check_query_f(hge_ctx, test_file_prefix + "/" + test_file, transport)