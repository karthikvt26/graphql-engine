#!/usr/bin/env python3

import string
import random
import yaml
import json
import queue
import requests

import pytest

from validate import check_query_f, check_query


def mk_add_remote_q(name, url, headers=None, client_hdrs=False):
    return {
        "type": "add_remote_schema",
        "args": {
            "name": name,
            "comment": "testing " + name,
            "definition": {
                "url": url,
                "headers": headers,
                "forward_client_headers": client_hdrs
            }
        }
    }

def mk_delete_remote_q(name):
    return {
        "type" : "remove_remote_schema",
        "args" : {
            "name": name
        }
    }

def mk_reload_remote_q(name):
    return {
        "type" : "reload_remote_schema",
        "args" : {
            "name" : name
        }
    }


class TestRemoteSchemaBasic:
    """ basic => no hasura tables are tracked """

    teardown = {"type": "clear_metadata", "args": {}}
    dir = 'queries/remote_schemas'

    @pytest.fixture(autouse=True)
    def transact(self, hge_ctx):
        q = mk_add_remote_q('simple 1', 'http://localhost:5000/hello-graphql')
        st_code, resp = hge_ctx.v1q(q)
        assert st_code == 200, resp
        yield
        hge_ctx.v1q(self.teardown)

    def test_add_schema(self, hge_ctx):
        """ check if the remote schema is added in the db """
        conn = hge_ctx.engine.connect()
        res = conn.execute('select * from hdb_catalog.remote_schemas')
        row = res.fetchone()
        assert row['name'] == "simple 1"
        conn.close()

    def test_introspection(self, hge_ctx):
        #check_query_f(hge_ctx, 'queries/graphql_introspection/introspection.yaml')
        with open('queries/graphql_introspection/introspection.yaml') as f:
            query = yaml.safe_load(f)
        resp = check_query(hge_ctx, query)
        assert check_introspection_result(resp, ['Hello'], ['hello'])
#

    def test_introspection_as_user(self, hge_ctx):
        check_query_f(hge_ctx, 'queries/graphql_introspection/introspection_user_role.yaml')


    def test_remote_query(self, hge_ctx):
        check_query_f(hge_ctx, self.dir + '/basic_query.yaml')

    def test_remote_subscription(self, hge_ctx):
        check_query_f(hge_ctx, self.dir + '/basic_subscription_not_supported.yaml')

    def test_add_schema_conflicts(self, hge_ctx):
        """add 2 remote schemas with same node or types"""
        q = mk_add_remote_q('simple 2', 'http://localhost:5000/hello-graphql')
        st_code, resp = hge_ctx.v1q(q)
        assert st_code == 400
        assert resp['code'] == 'remote-schema-conflicts'

    def test_remove_schema_error(self, hge_ctx):
        """remove remote schema which is not added"""
        q = mk_delete_remote_q('random name')
        st_code, resp = hge_ctx.v1q(q)
        assert st_code == 400
        assert resp['code'] == 'not-exists'

    def test_reload_remote_schema(self, hge_ctx):
        """reload a remote schema"""
        q = mk_reload_remote_q('simple 1')
        st_code, resp = hge_ctx.v1q(q)
        assert st_code == 200

    def test_add_second_remote_schema(self, hge_ctx):
        """add 2 remote schemas with different node and types"""
        q = mk_add_remote_q('my remote', 'http://localhost:5000/user-graphql')
        st_code, resp = hge_ctx.v1q(q)
        assert st_code == 200, resp
        st_code, resp = hge_ctx.v1q(mk_delete_remote_q('my remote'))
        assert st_code == 200, resp

    def test_add_remote_schema_with_interfaces(self, hge_ctx):
        """add a remote schema with interfaces in it"""
        q = mk_add_remote_q('my remote interface one', 'http://localhost:5000/character-iface-graphql')
        st_code, resp = hge_ctx.v1q(q)
        assert st_code == 200, resp
<<<<<<< HEAD
        # TODO: Support interface in remote relationships
        # check_query_f(hge_ctx, self.dir + '/character_interface_query.yaml')
        hge_ctx.v1q({"type": "remove_remote_schema",
                     "args": {"name": "my remote interface one"}})
=======
        check_query_f(hge_ctx, self.dir + '/character_interface_query.yaml')
        st_code, resp = hge_ctx.v1q(mk_delete_remote_q('my remote interface one'))
>>>>>>> 510d854e
        assert st_code == 200, resp

    def test_add_remote_schema_with_interface_err_empty_fields_list(self, hge_ctx):
        """add a remote schema with an interface having no fields"""
        check_query_f(hge_ctx, self.dir + '/add_remote_schema_with_iface_err_empty_fields_list.yaml')

    def test_add_remote_schema_err_unknown_interface(self, hge_ctx):
        """add a remote schema with an interface having no fields"""
        check_query_f(hge_ctx, self.dir + '/add_remote_schema_err_unknown_interface.yaml')

    def test_add_remote_schema_with_interface_err_missing_field(self, hge_ctx):
        """ add a remote schema where an object implementing an interface does
        not have a field defined in the interface """
        check_query_f(hge_ctx, self.dir + '/add_remote_schema_err_missing_field.yaml')

    def test_add_remote_schema_with_interface_err_wrong_field_type(self, hge_ctx):
        """add a remote schema where an object implementing an interface have a
        field with the same name as in the interface, but of different type"""
        check_query_f(hge_ctx, self.dir + '/add_remote_schema_with_iface_err_wrong_field_type.yaml')

    def test_add_remote_schema_with_interface_err_missing_arg(self, hge_ctx):
        """add a remote schema where a field of an object implementing an
        interface does not have the argument defined in the same field of
        interface"""
        check_query_f(hge_ctx, self.dir + '/add_remote_schema_err_missing_arg.yaml')

    def test_add_remote_schema_with_interface_err_wrong_arg_type(self, hge_ctx):
        """add a remote schema where the argument of a field of an object
        implementing the interface does not have the same type as the argument
        defined in the field of interface"""
        check_query_f(hge_ctx, self.dir + '/add_remote_schema_iface_err_wrong_arg_type.yaml')

    def test_add_remote_schema_with_interface_err_extra_non_null_arg(self, hge_ctx):
        """add a remote schema with a field of an object implementing interface
        having extra non_null argument"""
        check_query_f(hge_ctx, self.dir + '/add_remote_schema_with_iface_err_extra_non_null_arg.yaml')

    def test_add_remote_schema_with_union(self, hge_ctx):
        """add a remote schema with union in it"""
        q = mk_add_remote_q('my remote union one', 'http://localhost:5000/union-graphql')
        st_code, resp = hge_ctx.v1q(q)
        assert st_code == 200, resp
        # TODO: Support unions in remote relationships
        # check_query_f(hge_ctx, self.dir + '/search_union_type_query.yaml')
        hge_ctx.v1q({"type": "remove_remote_schema", "args": {"name": "my remote union one"}})
        assert st_code == 200, resp

    def test_add_remote_schema_with_union_err_no_member_types(self, hge_ctx):
        """add a remote schema with a union having no member types"""
        check_query_f(hge_ctx, self.dir + '/add_remote_schema_with_union_err_no_member_types.yaml')

    def test_add_remote_schema_with_union_err_unkown_types(self, hge_ctx):
        """add a remote schema with a union having unknown types as memberTypes"""
        check_query_f(hge_ctx, self.dir + '/add_remote_schema_with_union_err_unknown_types.yaml')

    def test_add_remote_schema_with_union_err_subtype_iface(self, hge_ctx):
        """add a remote schema with a union having interface as a memberType"""
        check_query_f(hge_ctx, self.dir + '/add_remote_schema_with_union_err_member_type_interface.yaml')

    def test_add_remote_schema_with_union_err_wrapped_type(self, hge_ctx):
        """add a remote schema with error in spec for union"""
        check_query_f(hge_ctx, self.dir + '/add_remote_schema_with_union_err_wrapped_type.yaml')

    def test_bulk_remove_add_remote_schema(self, hge_ctx):
        st_code, resp = hge_ctx.v1q_f(self.dir + '/basic_bulk_remove_add.yaml')
        assert st_code == 200, resp


class TestAddRemoteSchemaTbls:
    """ tests with adding a table in hasura """

    dir = 'queries/remote_schemas'

    @pytest.fixture(autouse=True)
    def transact(self, hge_ctx):
        st_code, resp = hge_ctx.v1q_f('queries/remote_schemas/tbls_setup.yaml')
        assert st_code == 200, resp
        yield
        st_code, resp = hge_ctx.v1q_f('queries/remote_schemas/tbls_teardown.yaml')
        assert st_code == 200, resp

    def test_add_schema(self, hge_ctx):
        """ check if the remote schema is added in the db """
        res = hge_ctx.sql('select * from hdb_catalog.remote_schemas')
        row = res.fetchone()
        assert row['name'] == "simple2-graphql"

    def test_add_schema_conflicts_with_tables(self, hge_ctx):
        """add remote schema which conflicts with hasura tables"""
        q = mk_add_remote_q('simple2', 'http://localhost:5000/hello-graphql')
        st_code, resp = hge_ctx.v1q(q)
        assert st_code == 400
        assert resp['code'] == 'remote-schema-conflicts'

    def test_add_second_remote_schema(self, hge_ctx):
        """add 2 remote schemas with different node and types"""
        q = mk_add_remote_q('my remote2', 'http://localhost:5000/country-graphql')
        st_code, resp = hge_ctx.v1q(q)
        assert st_code == 200, resp
        hge_ctx.v1q({"type": "remove_remote_schema", "args": {"name": "my remote2"}})
        assert st_code == 200, resp

    def test_remote_query(self, hge_ctx):
        check_query_f(hge_ctx, self.dir + '/simple2_query.yaml')

    def test_remote_mutation(self, hge_ctx):
        check_query_f(hge_ctx, self.dir + '/simple2_mutation.yaml')

    def test_add_conflicting_table(self, hge_ctx):
        st_code, resp = hge_ctx.v1q_f(self.dir + '/create_conflicting_table.yaml')
        assert st_code == 400
        assert resp['code'] == 'remote-schema-conflicts'

    def test_introspection(self, hge_ctx):
        with open('queries/graphql_introspection/introspection.yaml') as f:
            query = yaml.safe_load(f)
        resp = check_query(hge_ctx, query)
        assert check_introspection_result(resp, ['User', 'hello'], ['user', 'hello'])

    def test_add_schema_duplicate_name(self, hge_ctx):
        q = mk_add_remote_q('simple2-graphql', 'http://localhost:5000/country-graphql')
        st_code, resp = hge_ctx.v1q(q)
        assert st_code == 400, resp
        assert resp['code'] == 'already-exists'

    def test_add_schema_same_type_containing_same_scalar(self, hge_ctx):
        """
        test types get merged when remote schema has type with same name and
        same structure + a same custom scalar
        """
        st_code, resp = hge_ctx.v1q_f(self.dir + '/person_table.yaml')
        assert st_code == 200, resp
        q = mk_add_remote_q('person-graphql', 'http://localhost:5000/person-graphql')

        st_code, resp = hge_ctx.v1q(q)
        assert st_code == 200, resp
        st_code, resp = hge_ctx.v1q_f(self.dir + '/drop_person_table.yaml')
        assert st_code == 200, resp
        hge_ctx.v1q({"type": "remove_remote_schema", "args": {"name": "person-graphql"}})
        assert st_code == 200, resp

    def test_remote_schema_forward_headers(self, hge_ctx):
        """
        test headers from client and conf and resolved info gets passed
        correctly to remote schema, and no duplicates are sent. this test just
        tests if the remote schema returns success or not. checking of header
        duplicate logic is in the remote schema server
        """
        conf_hdrs = [{'name': 'x-hasura-test', 'value': 'abcd'}]
        add_remote = mk_add_remote_q('header-graphql',
                                     'http://localhost:5000/header-graphql',
                                     headers=conf_hdrs, client_hdrs=True)
        st_code, resp = hge_ctx.v1q(add_remote)
        assert st_code == 200, resp
        q = {'query': '{ wassup }'}
        hdrs = {
            'x-hasura-test': 'xyzz',
            'x-hasura-role': 'user',
            'x-hasura-user-id': 'abcd1234',
            'content-type': 'application/json',
            'Authorization': 'Bearer abcdef',
        }
        if hge_ctx.hge_key:
            hdrs['x-hasura-admin-secret'] = hge_ctx.hge_key

        resp = hge_ctx.http.post(hge_ctx.hge_url+'/v1alpha1/graphql', json=q,
                                 headers=hdrs)
        print(resp.status_code, resp.json())
        assert resp.status_code == 200
        res = resp.json()
        assert 'data' in res
        assert res['data']['wassup'] == 'Hello world'

        hge_ctx.v1q({'type': 'remove_remote_schema',
                     'args': {'name': 'header-graphql'}})
        assert st_code == 200, resp


class TestRemoteSchemaQueriesOverWebsocket:
    dir = 'queries/remote_schemas'
    teardown = {"type": "clear_metadata", "args": {}}

    @pytest.fixture(autouse=True)
    def transact(self, hge_ctx, ws_client):
        st_code, resp = hge_ctx.v1q_f('queries/remote_schemas/tbls_setup.yaml')
        assert st_code == 200, resp
        ws_client.init_as_admin()
        yield
        # teardown
        st_code, resp = hge_ctx.v1q_f('queries/remote_schemas/tbls_teardown.yaml')
        assert st_code == 200, resp
        st_code, resp = hge_ctx.v1q(self.teardown)
        assert st_code == 200, resp

    def test_remote_query(self, ws_client):
        query = """
        query {
          user(id: 2) {
            id
            username
          }
        }
        """
        query_id = ws_client.gen_id()
        resp = ws_client.send_query({'query': query}, query_id=query_id,
                                    timeout=5)
        try:
            ev = next(resp)
            assert ev['type'] == 'data' and ev['id'] == query_id, ev
            assert ev['payload']['data']['user']['username'] == 'john'
        finally:
            ws_client.stop(query_id)

    def test_remote_query_error(self, ws_client):
        query = """
        query {
          user(id: 2) {
            blah
            username
          }
        }
        """
        query_id = ws_client.gen_id()
        resp = ws_client.send_query({'query': query}, query_id=query_id,
                                    timeout=5)
        try:
            ev = next(resp)
            print(ev)
            assert ev['type'] == 'error' and ev['id'] == query_id, ev
            assert 'errors' in ev['payload']
            assert ev['payload']['errors'][0]['message'] == \
                'field "blah" not found in type: \'User\''
        finally:
            ws_client.stop(query_id)

    def test_remote_mutation(self, ws_client):
        query = """
        mutation {
          createUser(id: 42, username: "foobar") {
            user {
              id
              username
            }
          }
        }
        """
        query_id = ws_client.gen_id()
        resp = ws_client.send_query({'query': query}, query_id=query_id,
                                    timeout=5)
        try:
            ev = next(resp)
            assert ev['type'] == 'data' and ev['id'] == query_id, ev
            assert ev['payload']['data']['createUser']['user']['id'] == 42
            assert ev['payload']['data']['createUser']['user']['username'] == 'foobar'
        finally:
            ws_client.stop(query_id)


class TestRemoteSchemaResponseHeaders():
    teardown = {"type": "clear_metadata", "args": {}}
    dir = 'queries/remote_schemas'

    @pytest.fixture(autouse=True)
    def transact(self, hge_ctx):
        q = mk_add_remote_q('sample-auth', 'http://localhost:5000/auth-graphql')
        st_code, resp = hge_ctx.v1q(q)
        assert st_code == 200, resp
        yield
        hge_ctx.v1q(self.teardown)

    def test_response_headers_from_remote(self, hge_ctx):
        headers = {}
        if hge_ctx.hge_key:
            headers = {'x-hasura-admin-secret': hge_ctx.hge_key}
        q = {'query': 'query { hello (arg: "me") }'}
        resp = hge_ctx.http.post(hge_ctx.hge_url + '/v1/graphql', json=q,
                                 headers=headers)
        assert resp.status_code == 200
        print(resp.headers)
        assert ('Set-Cookie' in resp.headers and
                resp.headers['Set-Cookie'] == 'abcd')
        res = resp.json()
        assert res['data']['hello'] == "Hello me"


class TestAddRemoteSchemaCompareRootQueryFields:

    remote = 'http://localhost:5000/default-value-echo-graphql'

    @pytest.fixture(autouse=True)
    def transact(self, hge_ctx):
        st_code, resp = hge_ctx.v1q(mk_add_remote_q('default_value_test', self.remote))
        assert st_code == 200, resp
        yield
        st_code, resp = hge_ctx.v1q(mk_delete_remote_q('default_value_test'))
        assert st_code == 200, resp

    def test_schema_check_arg_default_values_and_field_and_arg_types(self, hge_ctx):
        with open('queries/graphql_introspection/introspection.yaml') as f:
            query = yaml.safe_load(f)
        introspect_hasura = check_query(hge_ctx, query)
        resp = requests.post(
            self.remote,
            json=query['query']
        )
        introspect_remote = resp.json()
        assert resp.status_code == 200, introspect_remote
        remote_root_ty_info = get_query_root_info(introspect_remote)
        hasura_root_ty_info = get_query_root_info(introspect_hasura)
        has_fld = dict()

        for fldR in remote_root_ty_info['fields']:
            has_fld[fldR['name']] = False
            for fldH in get_fld_by_name(hasura_root_ty_info, fldR['name']):
                has_fld[fldR['name']] = True
                compare_flds(fldH, fldR)
            assert has_fld[fldR['name']], 'Field ' + fldR['name'] + ' in the remote shema root query type not found in Hasura schema'


#    def test_remote_query_variables(self, hge_ctx):
#        pass
#    def test_add_schema_url_from_env(self, hge_ctx):
#        pass
#    def test_add_schema_header_from_env(self, hge_ctx):
#        pass


def _map(f, l):
    return list(map(f, l))

def _filter(f, l):
    return list(filter(f, l))

def get_query_root_info(res):
    root_ty_name = res['data']['__schema']['queryType']['name']
    return _filter(lambda ty: ty['name'] == root_ty_name, get_types(res))[0]

def get_types(res):
    return res['data']['__schema']['types']

def check_introspection_result(res, types, node_names):
    all_types = _map(lambda t: t['name'], res['data']['__schema']['types'])
    print(all_types)
    q_root = _filter(lambda t: t['name'] == 'query_root',
                     res['data']['__schema']['types'])[0]
    all_nodes = _map(lambda f: f['name'], q_root['fields'])
    print(all_nodes)

    satisfy_ty = True
    satisfy_node = True

    for ty_name in types:
        if ty_name not in all_types:
            satisfy_ty = False

    for nn in node_names:
        if nn not in all_nodes:
            satisfy_node = False

    return satisfy_node and satisfy_ty

def get_fld_by_name(ty, fldName):
    return _filter(lambda f: f['name'] == fldName, ty['fields'])

def get_arg_by_name(fld, argName):
    return _filter(lambda a: a['name'] == argName, fld['args'])

def compare_args(argH, argR):
    assert argR['type'] == argH['type'], yaml.dump({
        'error' : 'Types do not match for arg ' + arg_path,
        'remote_type' : argR['type'],
        'hasura_type' : argH['type']
    })
    assert argR['defaultValue'] == argH['defaultValue'], yaml.dump({
        'error' : 'Default values do not match for arg ' + arg_path,
        'remote_default_value' : argR['defaultValue'],
        'hasura_default_value' : argH['defaultValue']
    })

def compare_flds(fldH, fldR):
    assert fldH['type'] == fldR['type'], yaml.dump({
        'error' : 'Types do not match for fld ' + fldH['name'],
        'remote_type' : fldR['type'],
        'hasura_type' : fldH['type']
    })
    has_arg = dict()
    for argR in fldR['args']:
        arg_path = fldR['name'] + '(' + argR['name'] + ':)'
        has_arg[arg_path] = False
        for argH in get_arg_by_name(fldH, argR['name']):
            has_arg[arg_path] = True
            compare_args(argH, argR)
        assert has_arg[arg_path], 'Argument ' + arg_path + ' in the remote schema root query type not found in Hasura schema'<|MERGE_RESOLUTION|>--- conflicted
+++ resolved
@@ -116,15 +116,9 @@
         q = mk_add_remote_q('my remote interface one', 'http://localhost:5000/character-iface-graphql')
         st_code, resp = hge_ctx.v1q(q)
         assert st_code == 200, resp
-<<<<<<< HEAD
         # TODO: Support interface in remote relationships
         # check_query_f(hge_ctx, self.dir + '/character_interface_query.yaml')
-        hge_ctx.v1q({"type": "remove_remote_schema",
-                     "args": {"name": "my remote interface one"}})
-=======
-        check_query_f(hge_ctx, self.dir + '/character_interface_query.yaml')
         st_code, resp = hge_ctx.v1q(mk_delete_remote_q('my remote interface one'))
->>>>>>> 510d854e
         assert st_code == 200, resp
 
     def test_add_remote_schema_with_interface_err_empty_fields_list(self, hge_ctx):
