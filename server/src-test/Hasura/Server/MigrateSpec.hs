--- conflicted
+++ resolved
@@ -14,11 +14,8 @@
 import           Test.Hspec.Expectations.Lifted
 
 import qualified Database.PG.Query              as Q
-<<<<<<< HEAD
 import qualified Safe
 import qualified Data.Environment as Env
-=======
->>>>>>> 5152bbf7
 
 import           Hasura.RQL.DDL.Metadata        (ClearMetadata (..), runClearMetadata)
 import           Hasura.RQL.DDL.Schema
