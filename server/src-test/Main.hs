module Main (main) where

import           Hasura.Prelude

import           Control.Concurrent.MVar
import           Control.Natural              ((:~>) (..))
import           Data.Time.Clock              (getCurrentTime)
import           Options.Applicative
import           System.Environment           (getEnvironment)
import           System.Exit                  (exitFailure)
import           Test.Hspec

import qualified Data.Aeson                   as A
import qualified Data.ByteString.Lazy.Char8   as BL
import qualified Database.PG.Query            as Q
import qualified Network.HTTP.Client          as HTTP
import qualified Network.HTTP.Client.TLS      as HTTP
import qualified Test.Hspec.Runner            as Hspec

<<<<<<< HEAD
import           Hasura.Db                    (PGExecCtx (..), IsPGExecCtx(..), runLazyTx)
import           Hasura.RQL.Types             (SQLGenCtx (..), adminUserInfo)
=======
import           Hasura.Db                    (PGExecCtx (..))
import           Hasura.RQL.Types             (SQLGenCtx (..))
>>>>>>> 7e695602
import           Hasura.RQL.Types.Run
import           Hasura.Server.Init           (RawConnInfo, mkConnInfo, mkRawConnInfo,
                                               parseRawConnInfo, runWithEnv)
import           Hasura.Server.Migrate
import           Hasura.Server.Version
import           Hasura.Session               (adminUserInfo)

import qualified Data.Parser.CacheControlSpec as CacheControlParser
import qualified Data.Parser.JSONPathSpec     as JsonPath
import qualified Data.Parser.URLTemplate      as URLTemplate
import qualified Data.TimeSpec                as TimeSpec
import qualified Hasura.IncrementalSpec       as IncrementalSpec
-- import qualified Hasura.RQL.MetadataSpec      as MetadataSpec
import qualified Hasura.Server.MigrateSpec    as MigrateSpec
import qualified Hasura.Server.TelemetrySpec  as TelemetrySpec

data TestSuites
  = AllSuites !RawConnInfo
  -- ^ Run all test suites. It probably doesn't make sense to be able to specify additional
  -- hspec args here.
  | SingleSuite ![String] !TestSuite
  -- ^ Args to pass through to hspec (as if from 'getArgs'), and the specific suite to run.

data TestSuite
  = UnitSuite
  | PostgresSuite !RawConnInfo

main :: IO ()
main = withVersion $$(getVersionFromEnvironment) $ parseArgs >>= \case
  AllSuites pgConnOptions -> do
    postgresSpecs <- buildPostgresSpecs pgConnOptions
    runHspec [] (unitSpecs *> postgresSpecs)
  SingleSuite hspecArgs suite -> runHspec hspecArgs =<< case suite of
    UnitSuite                   -> pure unitSpecs
    PostgresSuite pgConnOptions -> buildPostgresSpecs pgConnOptions

unitSpecs :: Spec
unitSpecs = do
  describe "Data.Parser.CacheControl" CacheControlParser.spec
  describe "Data.Parser.URLTemplate" URLTemplate.spec
  describe "Data.Parser.JsonPath" JsonPath.spec
  describe "Hasura.Incremental" IncrementalSpec.spec
  -- describe "Hasura.RQL.Metadata" MetadataSpec.spec -- Commenting until optimizing the test in CI
  describe "Data.Time" TimeSpec.spec
  describe "Hasura.Server.Telemetry" TelemetrySpec.spec

buildPostgresSpecs :: (HasVersion) => RawConnInfo -> IO Spec
buildPostgresSpecs pgConnOptions = do
  env <- getEnvironment

  rawPGConnInfo <- flip onLeft printErrExit $ runWithEnv env (mkRawConnInfo pgConnOptions)
  pgConnInfo <- flip onLeft printErrExit $ mkConnInfo rawPGConnInfo

  let setupCacheRef = do
        pgPool <- Q.initPGPool pgConnInfo Q.defaultConnParams { Q.cpConns = 1 } print
        let pgContext = PGExecCtx pgPool Q.Serializable
            isPgCtx = IsPGExecCtx (const $ return pgContext) [pgPool]
        httpManager <- HTTP.newManager HTTP.tlsManagerSettings
        let runContext = RunCtx adminUserInfo httpManager (SQLGenCtx False)

            runAsAdmin :: Run a -> IO a
            runAsAdmin =
                  peelRun runContext isPgCtx (runLazyTx Q.ReadWrite)
              >>> runExceptT
              >=> flip onLeft printErrJExit

        schemaCache <- snd <$> runAsAdmin (migrateCatalog =<< liftIO getCurrentTime)
        cacheRef <- newMVar schemaCache
        pure $ NT (runAsAdmin . flip MigrateSpec.runCacheRefT cacheRef)

  pure $ beforeAll setupCacheRef $
    describe "Hasura.Server.Migrate" $ MigrateSpec.spec pgConnInfo

parseArgs :: IO TestSuites
parseArgs = execParser $ info (helper <*> (parseNoCommand <|> parseSubCommand)) $
  fullDesc <> header "Hasura GraphQL Engine test suite"
  where
    parseNoCommand = AllSuites <$> parseRawConnInfo
    parseSubCommand = SingleSuite <$> parseHspecPassThroughArgs <*> subCmd
      where
        subCmd = subparser $ mconcat
          [ command "unit" $ info (pure UnitSuite) $
              progDesc "Only run unit tests"
          , command "postgres" $ info (helper <*> (PostgresSuite <$> parseRawConnInfo)) $
              progDesc "Only run Postgres integration tests"
          ]
        -- Add additional arguments and tweak as needed:
        hspecArgs = ["match", "skip"]
        -- parse to a list of arguments as they'd appear from 'getArgs':
        parseHspecPassThroughArgs :: Parser [String]
        parseHspecPassThroughArgs = fmap concat $ for hspecArgs $ \nm->
          fmap (maybe [] (\a -> ["--"<>nm , a])) $ optional $
            strOption ( long nm <>
                        metavar "<PATTERN>" <>
                        help "Flag passed through to hspec (see hspec docs)." )


runHspec :: [String] -> Spec -> IO ()
runHspec hspecArgs m = do
  config <- Hspec.readConfig Hspec.defaultConfig hspecArgs
  Hspec.evaluateSummary =<< Hspec.runSpec m config

printErrExit :: String -> IO a
printErrExit = (*> exitFailure) . putStrLn

printErrJExit :: (A.ToJSON a) => a -> IO b
printErrJExit = (*> exitFailure) . BL.putStrLn . A.encode<|MERGE_RESOLUTION|>--- conflicted
+++ resolved
@@ -17,13 +17,8 @@
 import qualified Network.HTTP.Client.TLS      as HTTP
 import qualified Test.Hspec.Runner            as Hspec
 
-<<<<<<< HEAD
-import           Hasura.Db                    (PGExecCtx (..), IsPGExecCtx(..), runLazyTx)
+import           Hasura.Db                    (IsPGExecCtx (..), PGExecCtx (..), runLazyTx)
 import           Hasura.RQL.Types             (SQLGenCtx (..), adminUserInfo)
-=======
-import           Hasura.Db                    (PGExecCtx (..))
-import           Hasura.RQL.Types             (SQLGenCtx (..))
->>>>>>> 7e695602
 import           Hasura.RQL.Types.Run
 import           Hasura.Server.Init           (RawConnInfo, mkConnInfo, mkRawConnInfo,
                                                parseRawConnInfo, runWithEnv)
